def phone(String ip, String step_label, String cmd) {
  withCredentials([file(credentialsId: 'id_rsa', variable: 'key_file')]) {
    def ssh_cmd = """
ssh -tt -o StrictHostKeyChecking=no -i ${key_file} -p 8022 'comma@${ip}' /usr/bin/bash <<'EOF'

set -e

export CI=1
export TEST_DIR=${env.TEST_DIR}
export GIT_BRANCH=${env.GIT_BRANCH}
export GIT_COMMIT=${env.GIT_COMMIT}

source ~/.bash_profile
if [ -f /TICI ]; then
  source /etc/profile
fi

ln -snf ${env.TEST_DIR} /data/pythonpath

if [ -f /EON ]; then
  echo \$\$ > /dev/cpuset/app/tasks || true
  echo \$PPID > /dev/cpuset/app/tasks || true
  mkdir -p /dev/shm
  chmod 777 /dev/shm
fi

cd ${env.TEST_DIR} || true
${cmd}
exit 0

EOF"""

    sh script: ssh_cmd, label: step_label
  }
}

def phone_steps(String device_type, steps) {
  lock(resource: "", label: device_type, inversePrecedence: true, variable: 'device_ip', quantity: 1) {
    timeout(time: 150, unit: 'MINUTES') {
      phone(device_ip, "git checkout", readFile("selfdrive/test/setup_device_ci.sh"),)
      steps.each { item ->
        phone(device_ip, item[0], item[1])
      }
    }
  }
}

pipeline {
  agent none
  environment {
    COMMA_JWT = credentials('athena-test-jwt')
    TEST_DIR = "/data/openpilot"
  }
  options {
<<<<<<< HEAD
      timeout(time: 2, unit: 'HOURS')
=======
      timeout(time: 3, unit: 'HOURS')
>>>>>>> 966787d6
  }

  stages {

    stage('Build release2') {
      agent {
        docker {
          image 'python:3.7.3'
          args '--user=root'
        }
      }
      when {
        branch 'devel-staging'
      }
      steps {
        phone_steps("eon-build", [
          ["build release2-staging and dashcam-staging", "cd release && PUSH=1 ./build_release2.sh"],
        ])
      }
    }

    stage('openpilot tests') {
      when {
        not {
          anyOf {
            branch 'master-ci'; branch 'devel'; branch 'devel-staging'; branch 'release2'; branch 'release2-staging'; branch 'dashcam'; branch 'dashcam-staging'; branch 'testing-closet*'; branch 'hotfix-*'
          }
        }
      }

      stages {

        /*
        stage('PC tests') {
          agent {
            dockerfile {
              filename 'Dockerfile.openpilotci'
              args '--privileged --shm-size=1G --user=root'
            }
          }
          stages {
            stage('Build') {
              steps {
                sh 'scons -j$(nproc)'
              }
            }
          }
          post {
            always {
              // fix permissions since docker runs as another user
              sh "chmod -R 777 ."
            }
          }
        }
        */

        stage('On-device Tests') {
          agent {
            docker {
              /*
              filename 'Dockerfile.ondevice_ci'
              args "--privileged -v /dev:/dev --shm-size=1G --user=root"
              */
              image 'python:3.7.3'
              args '--user=root'
            }
          }

          stages {
            stage('parallel tests') {
              parallel {
                stage('Devel Tests') {
                  steps {
                    phone_steps("eon-build", [
                      ["build devel", "cd release && DEVEL_TEST=1 ./build_devel.sh"],
                      ["test manager", "python selfdrive/manager/test/test_manager.py"],
                      ["onroad tests", "cd selfdrive/test/ && ./test_onroad.py"],
                      ["test car interfaces", "cd selfdrive/car/tests/ && ./test_car_interfaces.py"],
                    ])
                  }
                }

                stage('Replay Tests') {
                  steps {
                    phone_steps("eon2", [
                      ["build", "cd selfdrive/manager && ./build.py"],
                      ["model replay", "cd selfdrive/test/process_replay && ./model_replay.py"],
                    ])
                  }
                }

                stage('HW + Unit Tests') {
                  steps {
                    phone_steps("eon", [
                      ["build", "cd selfdrive/manager && ./build.py"],
                      ["test athena", "nosetests -s selfdrive/athena/tests/test_athenad_old.py"],
                      ["test sounds", "nosetests -s selfdrive/test/test_sounds.py"],
                      ["test boardd loopback", "nosetests -s selfdrive/boardd/tests/test_boardd_loopback.py"],
                      ["test loggerd", "python selfdrive/loggerd/tests/test_loggerd.py"],
                      ["test encoder", "python selfdrive/loggerd/tests/test_encoder.py"],
                      ["test logcatd", "python selfdrive/logcatd/tests/test_logcatd_android.py"],
                      //["test updater", "python installer/updater/test_updater.py"],
                    ])
                  }
                }

                /*
                stage('Power Consumption Tests') {
                  steps {
                    lock(resource: "", label: "c2-zookeeper", inversePrecedence: true, variable: 'device_ip', quantity: 1) {
                      timeout(time: 90, unit: 'MINUTES') {
                        sh script: "/home/batman/tools/zookeeper/enable_and_wait.py $device_ip 120", label: "turn on device"
                        phone(device_ip, "git checkout", readFile("selfdrive/test/setup_device_ci.sh"),)
                        phone(device_ip, "build", "scons -j4 && sync")
                        sh script: "/home/batman/tools/zookeeper/disable.py $device_ip", label: "turn off device"
                        sh script: "/home/batman/tools/zookeeper/enable_and_wait.py $device_ip 120", label: "turn on device"
                        sh script: "/home/batman/tools/zookeeper/check_consumption.py 60 3", label: "idle power consumption after boot"
                        sh script: "/home/batman/tools/zookeeper/ignition.py 1", label: "go onroad"
                        sh script: "/home/batman/tools/zookeeper/check_consumption.py 60 10", label: "onroad power consumption"
                        sh script: "/home/batman/tools/zookeeper/ignition.py 0", label: "go offroad"
                        sh script: "/home/batman/tools/zookeeper/check_consumption.py 60 2", label: "idle power consumption offroad"
                      }
                    }
                  }
                }
                */

                stage('Tici Build') {
                  environment {
                    R3_PUSH = "${env.BRANCH_NAME == 'master' ? '1' : ' '}"
                  }
                  steps {
                    phone_steps("tici", [
                      ["build", "cd selfdrive/manager && ./build.py"],
                      ["test loggerd", "python selfdrive/loggerd/tests/test_loggerd.py"],
                      ["test encoder", "LD_LIBRARY_PATH=/usr/local/lib python selfdrive/loggerd/tests/test_encoder.py"],
                      ["onroad tests", "cd selfdrive/test/ && ./test_onroad.py"],
                      //["build release3-staging", "cd release && PUSH=${env.R3_PUSH} ./build_release3.sh"],
                    ])
                  }
                }

                stage('camerad') {
                  steps {
                    phone_steps("eon-party", [
                      ["build", "cd selfdrive/manager && ./build.py"],
                      ["test camerad", "python selfdrive/camerad/test/test_camerad.py"],
                      ["test exposure", "python selfdrive/camerad/test/test_exposure.py"],
                    ])
                  }
                }

                stage('Tici camerad') {
                  steps {
                    phone_steps("tici-party", [
                      ["build", "cd selfdrive/manager && ./build.py"],
                      ["test camerad", "python selfdrive/camerad/test/test_camerad.py"],
                      ["test exposure", "python selfdrive/camerad/test/test_exposure.py"],
                    ])
                  }
                }

              }
            }

            stage('Push master-ci') {
              when {
                branch 'master'
              }
              steps {
                phone_steps("eon-build", [
                  ["push devel", "cd release && CI_PUSH='master-ci' ./build_devel.sh"],
                ])
              }
            }

          }

          post {
            always {
              cleanWs()
            }
          }

        }

      }
    }
  }
}
<|MERGE_RESOLUTION|>--- conflicted
+++ resolved
@@ -52,11 +52,7 @@
     TEST_DIR = "/data/openpilot"
   }
   options {
-<<<<<<< HEAD
-      timeout(time: 2, unit: 'HOURS')
-=======
       timeout(time: 3, unit: 'HOURS')
->>>>>>> 966787d6
   }
 
   stages {
