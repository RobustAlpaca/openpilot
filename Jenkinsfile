def phone(String ip, String step_label, String cmd) {
  withCredentials([file(credentialsId: 'id_rsa', variable: 'key_file')]) {
    def ssh_cmd = """
ssh -tt -o StrictHostKeyChecking=no -i ${key_file} -p 8022 'comma@${ip}' /usr/bin/bash <<'EOF'

set -e

export CI=1
export TEST_DIR=${env.TEST_DIR}
export SOURCE_DIR=${env.SOURCE_DIR}
export GIT_BRANCH=${env.GIT_BRANCH}
export GIT_COMMIT=${env.GIT_COMMIT}

source ~/.bash_profile
if [ -f /TICI ]; then
  source /etc/profile
fi

ln -snf ${env.TEST_DIR} /data/pythonpath

if [ -f /EON ]; then
  echo \$\$ > /dev/cpuset/app/tasks || true
  echo \$PPID > /dev/cpuset/app/tasks || true
  mkdir -p /dev/shm
  chmod 777 /dev/shm
fi

cd ${env.TEST_DIR} || true
${cmd}
exit 0

EOF"""

    sh script: ssh_cmd, label: step_label
  }
}

def phone_steps(String device_type, steps) {
  lock(resource: "", label: device_type, inversePrecedence: true, variable: 'device_ip', quantity: 1) {
    timeout(time: 150, unit: 'MINUTES') {
      phone(device_ip, "git checkout", readFile("selfdrive/test/setup_device_ci.sh"),)
      steps.each { item ->
        phone(device_ip, item[0], item[1])
      }
    }
  }
}

pipeline {
  agent none
  environment {
    TEST_DIR = "/data/openpilot"
    SOURCE_DIR = "/data/openpilot_source/"
  }
  options {
      timeout(time: 3, unit: 'HOURS')
  }

  stages {

    stage('Build release2') {
      agent {
        docker {
          image 'python:3.7.3'
          args '--user=root'
        }
      }
      when {
        branch 'devel-staging'
      }
      steps {
        phone_steps("eon-build", [
          ["build release2-staging & dashcam-staging", "PUSH=1 $SOURCE_DIR/release/build_release.sh"],
        ])
      }
    }

    stage('Build release3') {
      agent {
        docker {
          image 'python:3.7.3'
          args '--user=root'
        }
      }
      when {
        branch 'devel-staging'
      }
      steps {
        phone_steps("tici", [
          ["build release3-staging & dashcam3-staging", "PUSH=1 $SOURCE_DIR/release/build_release.sh"],
        ])
      }
    }

    stage('openpilot tests') {
      when {
        not {
          anyOf {
            branch 'master-ci'; branch 'devel'; branch 'devel-staging';
            branch 'release2'; branch 'release2-staging'; branch 'dashcam'; branch 'dashcam-staging';
            branch 'release3'; branch 'release3-staging'; branch 'dashcam3'; branch 'dashcam3-staging';
            branch 'testing-closet*'; branch 'hotfix-*'
          }
        }
      }

      stages {

        /*
        stage('PC tests') {
          agent {
            dockerfile {
              filename 'Dockerfile.openpilotci'
              args '--privileged --shm-size=1G --user=root'
            }
          }
          stages {
            stage('Build') {
              steps {
                sh 'scons -j$(nproc)'
              }
            }
          }
          post {
            always {
              // fix permissions since docker runs as another user
              sh "chmod -R 777 ."
            }
          }
        }
        */

        stage('On-device Tests') {
          agent {
            docker {
              /*
              filename 'Dockerfile.ondevice_ci'
              args "--privileged -v /dev:/dev --shm-size=1G --user=root"
              */
              image 'python:3.7.3'
              args '--user=root'
            }
          }

          stages {
            stage('parallel tests') {
              parallel {
                stage('Devel Tests') {
                  steps {
                    phone_steps("eon-build", [
                      ["build devel", "cd $SOURCE_DIR/release && EXTRA_FILES='tools/' ./build_devel.sh"],
                      ["build openpilot", "cd selfdrive/manager && ./build.py"],
                      ["test manager", "python selfdrive/manager/test/test_manager.py"],
                      ["onroad tests", "cd selfdrive/test/ && ./test_onroad.py"],
                      ["test car interfaces", "cd selfdrive/car/tests/ && ./test_car_interfaces.py"],
                    ])
                  }
                }

                stage('Replay Tests') {
                  steps {
                    phone_steps("eon2", [
                      ["build", "cd selfdrive/manager && ./build.py"],
                      ["model replay", "cd selfdrive/test/process_replay && ./model_replay.py"],
                    ])
                  }
                }

                stage('HW + Unit Tests') {
                  steps {
                    phone_steps("eon", [
                      ["build", "cd selfdrive/manager && ./build.py"],
<<<<<<< HEAD
                      ["test sounds", "nosetests -s selfdrive/ui/tests/test_sounds.py"],
                      ["test boardd loopback", "nosetests -s selfdrive/boardd/tests/test_boardd_loopback.py"],
=======
                      ["test sounds", "python selfdrive/ui/tests/test_soundd.py"],
                      ["test boardd loopback", "python selfdrive/boardd/tests/test_boardd_loopback.py"],
>>>>>>> 93e8dbb8
                      ["test loggerd", "python selfdrive/loggerd/tests/test_loggerd.py"],
                      ["test encoder", "python selfdrive/loggerd/tests/test_encoder.py"],
                      ["test logcatd", "python selfdrive/logcatd/tests/test_logcatd_android.py"],
                      ["test updater", "python selfdrive/hardware/eon/test_neos_updater.py"],
                    ])
                  }
                }

                /*
                stage('Power Consumption Tests') {
                  steps {
                    lock(resource: "", label: "c2-zookeeper", inversePrecedence: true, variable: 'device_ip', quantity: 1) {
                      timeout(time: 90, unit: 'MINUTES') {
                        sh script: "/home/batman/tools/zookeeper/enable_and_wait.py $device_ip 120", label: "turn on device"
                        phone(device_ip, "git checkout", readFile("selfdrive/test/setup_device_ci.sh"),)
                        phone(device_ip, "build", "scons -j4 && sync")
                        sh script: "/home/batman/tools/zookeeper/disable.py $device_ip", label: "turn off device"
                        sh script: "/home/batman/tools/zookeeper/enable_and_wait.py $device_ip 120", label: "turn on device"
                        sh script: "/home/batman/tools/zookeeper/check_consumption.py 60 3", label: "idle power consumption after boot"
                        sh script: "/home/batman/tools/zookeeper/ignition.py 1", label: "go onroad"
                        sh script: "/home/batman/tools/zookeeper/check_consumption.py 60 10", label: "onroad power consumption"
                        sh script: "/home/batman/tools/zookeeper/ignition.py 0", label: "go offroad"
                        sh script: "/home/batman/tools/zookeeper/check_consumption.py 60 2", label: "idle power consumption offroad"
                      }
                    }
                  }
                }
                */

                stage('tici Build') {
                  environment {
                    R3_PUSH = "${env.BRANCH_NAME == 'master' ? '1' : ' '}"
                  }
                  steps {
                    phone_steps("tici", [
                      ["build", "cd selfdrive/manager && ./build.py"],
                      ["onroad tests", "cd selfdrive/test/ && ./test_onroad.py"],
                    ])
                  }
                }

                stage('Unit Tests (tici)') {
                  steps {
                    phone_steps("tici2", [
                      ["build", "cd selfdrive/manager && ./build.py"],
                      ["test loggerd", "python selfdrive/loggerd/tests/test_loggerd.py"],
                      ["test encoder", "LD_LIBRARY_PATH=/usr/local/lib python selfdrive/loggerd/tests/test_encoder.py"],
                    ])
                  }
                }

<<<<<<< HEAD
                // stage('camerad') {
                //   steps {
                //     phone_steps("eon-party", [
                //       ["build", "cd selfdrive/manager && ./build.py"],
                //       ["test camerad", "python selfdrive/camerad/test/test_camerad.py"],
                //       ["test exposure", "python selfdrive/camerad/test/test_exposure.py"],
                //     ])
                //   }
                // }
=======
                stage('EON camerad') {
                  steps {
                    phone_steps("eon-party", [
                      ["build", "cd selfdrive/manager && ./build.py"],
                      ["test camerad", "python selfdrive/camerad/test/test_camerad.py"],
                      ["test exposure", "python selfdrive/camerad/test/test_exposure.py"],
                    ])
                  }
                }
>>>>>>> 93e8dbb8

                stage('tici camerad') {
                  steps {
                    phone_steps("tici-party", [
                      ["build", "cd selfdrive/manager && ./build.py"],
                      ["test camerad", "python selfdrive/camerad/test/test_camerad.py"],
                      ["test exposure", "python selfdrive/camerad/test/test_exposure.py"],
                    ])
                  }
                }

              }
            }

            stage('Push master-ci') {
              when {
                branch 'master'
              }
              steps {
                phone_steps("eon-build", [
                  ["push devel", "cd $SOURCE_DIR/release && PUSH='master-ci' ./build_devel.sh"],
                ])
              }
            }

          }

          post {
            always {
              cleanWs()
            }
          }

        }

      }
    }
  }
}
<|MERGE_RESOLUTION|>--- conflicted
+++ resolved
@@ -170,13 +170,8 @@
                   steps {
                     phone_steps("eon", [
                       ["build", "cd selfdrive/manager && ./build.py"],
-<<<<<<< HEAD
-                      ["test sounds", "nosetests -s selfdrive/ui/tests/test_sounds.py"],
-                      ["test boardd loopback", "nosetests -s selfdrive/boardd/tests/test_boardd_loopback.py"],
-=======
                       ["test sounds", "python selfdrive/ui/tests/test_soundd.py"],
                       ["test boardd loopback", "python selfdrive/boardd/tests/test_boardd_loopback.py"],
->>>>>>> 93e8dbb8
                       ["test loggerd", "python selfdrive/loggerd/tests/test_loggerd.py"],
                       ["test encoder", "python selfdrive/loggerd/tests/test_encoder.py"],
                       ["test logcatd", "python selfdrive/logcatd/tests/test_logcatd_android.py"],
@@ -228,17 +223,6 @@
                   }
                 }
 
-<<<<<<< HEAD
-                // stage('camerad') {
-                //   steps {
-                //     phone_steps("eon-party", [
-                //       ["build", "cd selfdrive/manager && ./build.py"],
-                //       ["test camerad", "python selfdrive/camerad/test/test_camerad.py"],
-                //       ["test exposure", "python selfdrive/camerad/test/test_exposure.py"],
-                //     ])
-                //   }
-                // }
-=======
                 stage('EON camerad') {
                   steps {
                     phone_steps("eon-party", [
@@ -248,7 +232,6 @@
                     ])
                   }
                 }
->>>>>>> 93e8dbb8
 
                 stage('tici camerad') {
                   steps {
