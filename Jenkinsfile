def phone(String ip, String step_label, String cmd) {
  withCredentials([file(credentialsId: 'id_rsa', variable: 'key_file')]) {
    def ssh_cmd = """
ssh -tt -o StrictHostKeyChecking=no -i ${key_file} -p 8022 'comma@${ip}' /usr/bin/bash <<'EOF'

set -e

export CI=1
export TEST_DIR=${env.TEST_DIR}
export GIT_BRANCH=${env.GIT_BRANCH}
export GIT_COMMIT=${env.GIT_COMMIT}

source ~/.bash_profile
if [ -f /TICI ]; then
  source /etc/profile
fi

ln -snf ${env.TEST_DIR} /data/pythonpath

if [ -f /EON ]; then
  echo \$\$ > /dev/cpuset/app/tasks || true
  echo \$PPID > /dev/cpuset/app/tasks || true
  mkdir -p /dev/shm
  chmod 777 /dev/shm
fi

cd ${env.TEST_DIR} || true
${cmd}
exit 0

EOF"""

    sh script: ssh_cmd, label: step_label
  }
}

def phone_steps(String device_type, steps) {
  lock(resource: "", label: device_type, inversePrecedence: true, variable: 'device_ip', quantity: 1) {
    timeout(time: 90, unit: 'MINUTES') {
      phone(device_ip, "git checkout", readFile("selfdrive/test/setup_device_ci.sh"),)
      steps.each { item ->
        phone(device_ip, item[0], item[1])
      }
    }
  }
}

pipeline {
  agent none
  environment {
    COMMA_JWT = credentials('athena-test-jwt')
    TEST_DIR = "/data/openpilot"
  }
  options {
      timeout(time: 2, unit: 'HOURS')
  }

  stages {

    stage('Build release2') {
      agent {
        docker {
          image 'python:3.7.3'
          args '--user=root'
        }
      }
      when {
        branch 'devel-staging'
      }
      steps {
        phone_steps("eon-build", [
          ["build release2-staging and dashcam-staging", "cd release && PUSH=1 ./build_release2.sh"],
        ])
      }
    }

    stage('openpilot tests') {
      when {
        not {
          anyOf {
            branch 'master-ci'; branch 'devel'; branch 'devel-staging'; branch 'release2'; branch 'release2-staging'; branch 'dashcam'; branch 'dashcam-staging'; branch 'testing-closet*'
          }
        }
      }

      stages {

        /*
        stage('PC tests') {
          agent {
            dockerfile {
              filename 'Dockerfile.openpilotci'
              args '--privileged --shm-size=1G --user=root'
            }
          }
          stages {
            stage('Build') {
              steps {
                sh 'scons -j$(nproc)'
              }
            }
          }
          post {
            always {
              // fix permissions since docker runs as another user
              sh "chmod -R 777 ."
            }
          }
        }
        */

        stage('On-device Tests') {
          agent {
            docker {
              /*
              filename 'Dockerfile.ondevice_ci'
              args "--privileged -v /dev:/dev --shm-size=1G --user=root"
              */
              image 'python:3.7.3'
              args '--user=root'
            }
          }

          stages {
            stage('parallel tests') {
              parallel {
                stage('Devel Tests') {
                  steps {
                    phone_steps("eon-build", [
                      ["build devel", "cd release && SCONS_CACHE=1 DEVEL_TEST=1 ./build_devel.sh"],
                      ["test manager", "python selfdrive/manager/test/test_manager.py"],
                      ["onroad tests", "cd selfdrive/test/ && ./test_onroad.py"],
                      ["test car interfaces", "cd selfdrive/car/tests/ && ./test_car_interfaces.py"],
                    ])
                  }
                }

                stage('Replay Tests') {
                  steps {
                    phone_steps("eon2", [
                      ["build QCOM_REPLAY", "cd selfdrive/manager && QCOM_REPLAY=1 ./build.py"],
                      ["camerad/modeld replay", "cd selfdrive/test/process_replay && ./camera_replay.py"],
                    ])
                  }
                }

                stage('HW + Unit Tests') {
                  steps {
                    phone_steps("eon", [
                      ["build", "cd selfdrive/manager && ./build.py"],
                      ["test athena", "nosetests -s selfdrive/athena/tests/test_athenad_old.py"],
                      ["test sounds", "nosetests -s selfdrive/test/test_sounds.py"],
                      ["test boardd loopback", "nosetests -s selfdrive/boardd/tests/test_boardd_loopback.py"],
                      ["test loggerd", "python selfdrive/loggerd/tests/test_loggerd.py"],
                      ["test encoder", "python selfdrive/loggerd/tests/test_encoder.py"],
                      ["test logcatd", "python selfdrive/logcatd/tests/test_logcatd_android.py"],
                      //["test updater", "python installer/updater/test_updater.py"],
                    ])
                  }
                }

                /*
                stage('Power Consumption Tests') {
                  steps {
                    lock(resource: "", label: "c2-zookeeper", inversePrecedence: true, variable: 'device_ip', quantity: 1) {
                      timeout(time: 90, unit: 'MINUTES') {
                        sh script: "/home/batman/tools/zookeeper/enable_and_wait.py $device_ip 120", label: "turn on device"
                        phone(device_ip, "git checkout", readFile("selfdrive/test/setup_device_ci.sh"),)
                        phone(device_ip, "build", "SCONS_CACHE=1 scons -j4 && sync")
                        sh script: "/home/batman/tools/zookeeper/disable.py $device_ip", label: "turn off device"
                        sh script: "/home/batman/tools/zookeeper/enable_and_wait.py $device_ip 120", label: "turn on device"
                        sh script: "/home/batman/tools/zookeeper/check_consumption.py 60 3", label: "idle power consumption after boot"
                        sh script: "/home/batman/tools/zookeeper/ignition.py 1", label: "go onroad"
                        sh script: "/home/batman/tools/zookeeper/check_consumption.py 60 10", label: "onroad power consumption"
                        sh script: "/home/batman/tools/zookeeper/ignition.py 0", label: "go offroad"
                        sh script: "/home/batman/tools/zookeeper/check_consumption.py 60 2", label: "idle power consumption offroad"
                      }
                    }
                  }
                }
                */

                stage('Tici Build') {
                  environment {
                    R3_PUSH = "${env.BRANCH_NAME == 'master' ? '1' : ' '}"
                  }
                  steps {
                    phone_steps("tici", [
<<<<<<< HEAD
                      ["build", "SCONS_CACHE=1 scons -j8"],
=======
                      ["build", "cd selfdrive/manager && ./build.py"],
>>>>>>> dfa14f74
                      ["test loggerd", "python selfdrive/loggerd/tests/test_loggerd.py"],
                      ["test encoder", "LD_LIBRARY_PATH=/usr/local/lib python selfdrive/loggerd/tests/test_encoder.py"],
                      ["onroad tests", "cd selfdrive/test/ && ./test_onroad.py"],
                      //["build release3-staging", "cd release && PUSH=${env.R3_PUSH} ./build_release3.sh"],
                    ])
                  }
                }

                stage('camerad') {
                  steps {
                    phone_steps("eon-party", [
<<<<<<< HEAD
                      ["build", "SCONS_CACHE=1 scons -j8"],
=======
                      ["build", "cd selfdrive/manager && ./build.py"],
>>>>>>> dfa14f74
                      ["test camerad", "python selfdrive/camerad/test/test_camerad.py"],
                      ["test exposure", "python selfdrive/camerad/test/test_exposure.py"],
                    ])
                  }
                }

                stage('Tici camerad') {
                  steps {
                    phone_steps("tici-party", [
<<<<<<< HEAD
                      ["build", "SCONS_CACHE=1 scons -j8"],
=======
                      ["build", "cd selfdrive/manager && ./build.py"],
>>>>>>> dfa14f74
                      ["test camerad", "python selfdrive/camerad/test/test_camerad.py"],
                      ["test exposure", "python selfdrive/camerad/test/test_exposure.py"],
                    ])
                  }
                }

              }
            }

            stage('Push master-ci') {
              when {
                branch 'master'
              }
              steps {
                phone_steps("eon-build", [
                  ["push devel", "cd release && CI_PUSH='master-ci' ./build_devel.sh"],
                ])
              }
            }

          }

          post {
            always {
              cleanWs()
            }
          }

        }

      }
    }
  }
}
<|MERGE_RESOLUTION|>--- conflicted
+++ resolved
@@ -186,11 +186,7 @@
                   }
                   steps {
                     phone_steps("tici", [
-<<<<<<< HEAD
-                      ["build", "SCONS_CACHE=1 scons -j8"],
-=======
-                      ["build", "cd selfdrive/manager && ./build.py"],
->>>>>>> dfa14f74
+                      ["build", "cd selfdrive/manager && ./build.py"],
                       ["test loggerd", "python selfdrive/loggerd/tests/test_loggerd.py"],
                       ["test encoder", "LD_LIBRARY_PATH=/usr/local/lib python selfdrive/loggerd/tests/test_encoder.py"],
                       ["onroad tests", "cd selfdrive/test/ && ./test_onroad.py"],
@@ -202,11 +198,7 @@
                 stage('camerad') {
                   steps {
                     phone_steps("eon-party", [
-<<<<<<< HEAD
-                      ["build", "SCONS_CACHE=1 scons -j8"],
-=======
-                      ["build", "cd selfdrive/manager && ./build.py"],
->>>>>>> dfa14f74
+                      ["build", "cd selfdrive/manager && ./build.py"],
                       ["test camerad", "python selfdrive/camerad/test/test_camerad.py"],
                       ["test exposure", "python selfdrive/camerad/test/test_exposure.py"],
                     ])
@@ -216,11 +208,7 @@
                 stage('Tici camerad') {
                   steps {
                     phone_steps("tici-party", [
-<<<<<<< HEAD
-                      ["build", "SCONS_CACHE=1 scons -j8"],
-=======
-                      ["build", "cd selfdrive/manager && ./build.py"],
->>>>>>> dfa14f74
+                      ["build", "cd selfdrive/manager && ./build.py"],
                       ["test camerad", "python selfdrive/camerad/test/test_camerad.py"],
                       ["test exposure", "python selfdrive/camerad/test/test_exposure.py"],
                     ])
