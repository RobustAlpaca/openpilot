--- conflicted
+++ resolved
@@ -163,11 +163,7 @@
                 stage('Power Consumption Tests') {
                   steps {
                     lock(resource: "", label: "c2-zookeeper", inversePrecedence: true, variable: 'device_ip', quantity: 1) {
-<<<<<<< HEAD
-                      timeout(time: 60, unit: 'MINUTES') {
-=======
                       timeout(time: 90, unit: 'MINUTES') {
->>>>>>> 2265a98e
                         sh script: "/home/batman/tools/zookeeper/enable_and_wait.py $device_ip 120", label: "turn on device"
                         phone(device_ip, "git checkout", readFile("selfdrive/test/setup_device_ci.sh"),)
                         phone(device_ip, "build", "SCONS_CACHE=1 scons -j4 && sync")
