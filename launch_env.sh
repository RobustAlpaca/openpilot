#!/usr/bin/bash

export OMP_NUM_THREADS=1
export MKL_NUM_THREADS=1
export NUMEXPR_NUM_THREADS=1
export OPENBLAS_NUM_THREADS=1
export VECLIB_MAXIMUM_THREADS=1

if [ -z "$REQUIRED_NEOS_VERSION" ]; then
  export REQUIRED_NEOS_VERSION="18"
fi

if [ -z "$AGNOS_VERSION" ]; then
<<<<<<< HEAD
  export AGNOS_VERSION="1.3"
=======
  export AGNOS_VERSION="1.4"
>>>>>>> c04f28fd
fi

if [ -z "$PASSIVE" ]; then
  export PASSIVE="1"
fi

export STAGING_ROOT="/data/safe_staging"<|MERGE_RESOLUTION|>--- conflicted
+++ resolved
@@ -11,11 +11,7 @@
 fi
 
 if [ -z "$AGNOS_VERSION" ]; then
-<<<<<<< HEAD
-  export AGNOS_VERSION="1.3"
-=======
   export AGNOS_VERSION="1.4"
->>>>>>> c04f28fd
 fi
 
 if [ -z "$PASSIVE" ]; then
