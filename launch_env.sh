--- conflicted
+++ resolved
@@ -11,11 +11,7 @@
 fi
 
 if [ -z "$AGNOS_VERSION" ]; then
-<<<<<<< HEAD
-  export AGNOS_VERSION="0.21"
-=======
   export AGNOS_VERSION="0.22"
->>>>>>> 41715f2e
 fi
 
 if [ -z "$PASSIVE" ]; then
