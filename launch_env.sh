#!/usr/bin/bash

export OMP_NUM_THREADS=1
export MKL_NUM_THREADS=1
export NUMEXPR_NUM_THREADS=1
export OPENBLAS_NUM_THREADS=1
export VECLIB_MAXIMUM_THREADS=1

#export QT=1

if [ -z "$REQUIRED_NEOS_VERSION" ]; then
  export REQUIRED_NEOS_VERSION="16.1"
fi

if [ -z "$AGNOS_VERSION" ]; then
<<<<<<< HEAD
  export AGNOS_VERSION="0.8"
=======
  export AGNOS_VERSION="0.9"
>>>>>>> 47eb50c3
fi

if [ -z "$PASSIVE" ]; then
  export PASSIVE="1"
fi

export STAGING_ROOT="/data/safe_staging"<|MERGE_RESOLUTION|>--- conflicted
+++ resolved
@@ -13,11 +13,7 @@
 fi
 
 if [ -z "$AGNOS_VERSION" ]; then
-<<<<<<< HEAD
-  export AGNOS_VERSION="0.8"
-=======
   export AGNOS_VERSION="0.9"
->>>>>>> 47eb50c3
 fi
 
 if [ -z "$PASSIVE" ]; then
