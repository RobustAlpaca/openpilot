--- conflicted
+++ resolved
@@ -127,11 +127,7 @@
 
 // 1Hz safety function called by main. Now just a check for lagging safety messages
 void safety_tick(const safety_hooks *hooks) {
-<<<<<<< HEAD
-  uint32_t ts = MICROSECOND_TIMER->CNT;
-=======
   uint32_t ts = microsecond_timer_get();
->>>>>>> c3db60c0
   if (hooks->addr_check != NULL) {
     for (int i=0; i < hooks->addr_check_len; i++) {
       uint32_t elapsed_time = get_ts_elapsed(ts, hooks->addr_check[i].last_timestamp);
@@ -169,11 +165,7 @@
 
 void update_addr_timestamp(AddrCheckStruct addr_list[], int index) {
   if (index != -1) {
-<<<<<<< HEAD
-    uint32_t ts = MICROSECOND_TIMER->CNT;
-=======
     uint32_t ts = microsecond_timer_get();
->>>>>>> c3db60c0
     addr_list[index].last_timestamp = ts;
   }
 }
@@ -258,7 +250,6 @@
   {SAFETY_NISSAN, &nissan_hooks},
   {SAFETY_NOOUTPUT, &nooutput_hooks},
   {SAFETY_HYUNDAI_LEGACY, &hyundai_legacy_hooks},
-  {SAFETY_TESLA, &tesla_hooks},
 #ifdef ALLOW_DEBUG
   {SAFETY_TESLA, &tesla_hooks},
   {SAFETY_MAZDA, &mazda_hooks},
