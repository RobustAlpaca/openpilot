// ********************* Includes *********************
#include "config.h"

#include "drivers/pwm.h"
#include "drivers/usb.h"
#include "drivers/uart.h"
#include "drivers/gmlan_alt.h"
#include "drivers/kline_init.h"

#include "early_init.h"
#include "provision.h"

#include "power_saving.h"
#include "safety.h"

#include "drivers/can.h"

#include "obj/gitversion.h"

extern int _app_start[0xc000]; // Only first 3 sectors of size 0x4000 are used

// When changing this struct, boardd and python/__init__.py needs to be kept up to date!
struct __attribute__((packed)) health_t {
  uint32_t uptime_pkt;
  uint32_t voltage_pkt;
  uint32_t current_pkt;
  uint32_t can_rx_errs_pkt;
  uint32_t can_send_errs_pkt;
  uint32_t can_fwd_errs_pkt;
  uint32_t gmlan_send_errs_pkt;
  uint32_t faults_pkt;
  uint8_t ignition_line_pkt;
  uint8_t ignition_can_pkt;
  uint8_t controls_allowed_pkt;
  uint8_t gas_interceptor_detected_pkt;
  uint8_t car_harness_status_pkt;
  uint8_t usb_power_mode_pkt;
  uint8_t safety_mode_pkt;
  int16_t safety_param_pkt;
  uint8_t fault_status_pkt;
  uint8_t power_save_enabled_pkt;
  uint8_t heartbeat_lost_pkt;
};


// ********************* Serial debugging *********************

bool check_started(void) {
  return current_board->check_ignition() || ignition_can;
}

void debug_ring_callback(uart_ring *ring) {
  char rcv;
  while (getc(ring, &rcv)) {
    (void)putc(ring, rcv);  // misra-c2012-17.7: cast to void is ok: debug function

    // only allow bootloader entry on debug builds
    #ifdef ALLOW_DEBUG
      // jump to DFU flash
      if (rcv == 'z') {
        enter_bootloader_mode = ENTER_BOOTLOADER_MAGIC;
        NVIC_SystemReset();
      }
    #endif

    // normal reset
    if (rcv == 'x') {
      NVIC_SystemReset();
    }

    // enable CDP mode
    if (rcv == 'C') {
      puts("switching USB to CDP mode\n");
      current_board->set_usb_power_mode(USB_POWER_CDP);
    }
    if (rcv == 'c') {
      puts("switching USB to client mode\n");
      current_board->set_usb_power_mode(USB_POWER_CLIENT);
    }
    if (rcv == 'D') {
      puts("switching USB to DCP mode\n");
      current_board->set_usb_power_mode(USB_POWER_DCP);
    }
  }
}

// ****************************** safety mode ******************************

// this is the only way to leave silent mode
void set_safety_mode(uint16_t mode, int16_t param) {
  uint16_t mode_copy = mode;
  int err = set_safety_hooks(mode_copy, param);
  if (err == -1) {
    puts("Error: safety set mode failed. Falling back to SILENT\n");
    mode_copy = SAFETY_SILENT;
    err = set_safety_hooks(mode_copy, 0);
    if (err == -1) {
      puts("Error: Failed setting SILENT mode. Hanging\n");
      while (true) {
        // TERMINAL ERROR: we can't continue if SILENT safety mode isn't succesfully set
      }
    }
  }
  switch (mode_copy) {
    case SAFETY_SILENT:
      set_intercept_relay(false);
      if (current_board->has_obd) {
        current_board->set_can_mode(CAN_MODE_NORMAL);
      }
      can_silent = ALL_CAN_SILENT;
      break;
    case SAFETY_NOOUTPUT:
      set_intercept_relay(false);
      if (current_board->has_obd) {
        current_board->set_can_mode(CAN_MODE_NORMAL);
      }
      can_silent = ALL_CAN_LIVE;
      break;
    case SAFETY_ELM327:
      set_intercept_relay(false);
      heartbeat_counter = 0U;
      heartbeat_lost = false;
      if (current_board->has_obd) {
        if (param == 0) {
          current_board->set_can_mode(CAN_MODE_OBD_CAN2);
        } else {
          current_board->set_can_mode(CAN_MODE_NORMAL);
        }
      }
      can_silent = ALL_CAN_LIVE;
      break;
    default:
      set_intercept_relay(true);
      heartbeat_counter = 0U;
      heartbeat_lost = false;
      if (current_board->has_obd) {
        current_board->set_can_mode(CAN_MODE_NORMAL);
      }
      can_silent = ALL_CAN_LIVE;
      break;
  }
  can_init_all();
}

bool is_car_safety_mode(uint16_t mode) {
  return (mode != SAFETY_SILENT) &&
         (mode != SAFETY_NOOUTPUT) &&
         (mode != SAFETY_ELM327);
}

// ***************************** USB port *****************************

int get_health_pkt(void *dat) {
  COMPILE_TIME_ASSERT(sizeof(struct health_t) <= MAX_RESP_LEN);
  struct health_t * health = (struct health_t*)dat;

  health->uptime_pkt = uptime_cnt;
  health->voltage_pkt = adc_get_voltage();
  health->current_pkt = current_board->read_current();

  //Use the GPIO pin to determine ignition or use a CAN based logic
  health->ignition_line_pkt = (uint8_t)(current_board->check_ignition());
  health->ignition_can_pkt = (uint8_t)(ignition_can);

  health->controls_allowed_pkt = controls_allowed;
  health->gas_interceptor_detected_pkt = gas_interceptor_detected;
  health->can_rx_errs_pkt = can_rx_errs;
  health->can_send_errs_pkt = can_send_errs;
  health->can_fwd_errs_pkt = can_fwd_errs;
  health->gmlan_send_errs_pkt = gmlan_send_errs;
  health->car_harness_status_pkt = car_harness_status;
  health->usb_power_mode_pkt = usb_power_mode;
  health->safety_mode_pkt = (uint8_t)(current_safety_mode);
  health->safety_param_pkt = current_safety_param;
  health->power_save_enabled_pkt = (uint8_t)(power_save_status == POWER_SAVE_STATUS_ENABLED);
  health->heartbeat_lost_pkt = (uint8_t)(heartbeat_lost);

  health->fault_status_pkt = fault_status;
  health->faults_pkt = faults;

  return sizeof(*health);
}

int get_rtc_pkt(void *dat) {
  timestamp_t t = rtc_get_time();
  (void)memcpy(dat, &t, sizeof(t));
  return sizeof(t);
}

int usb_cb_ep1_in(void *usbdata, int len, bool hardwired) {
  UNUSED(hardwired);
  CAN_FIFOMailBox_TypeDef *reply = (CAN_FIFOMailBox_TypeDef *)usbdata;
  int ilen = 0;
  while (ilen < MIN(len/0x10, 4) && can_pop(&can_rx_q, &reply[ilen])) {
    ilen++;
  }
  return ilen*0x10;
}

// send on serial, first byte to select the ring
void usb_cb_ep2_out(void *usbdata, int len, bool hardwired) {
  UNUSED(hardwired);
  uint8_t *usbdata8 = (uint8_t *)usbdata;
  uart_ring *ur = get_ring_by_number(usbdata8[0]);
  if ((len != 0) && (ur != NULL)) {
    if ((usbdata8[0] < 2U) || safety_tx_lin_hook(usbdata8[0] - 2U, &usbdata8[1], len - 1)) {
      for (int i = 1; i < len; i++) {
        while (!putc(ur, usbdata8[i])) {
          // wait
        }
      }
    }
  }
}

// send on CAN
void usb_cb_ep3_out(void *usbdata, int len, bool hardwired) {
  UNUSED(hardwired);
  int dpkt = 0;
  uint32_t *d32 = (uint32_t *)usbdata;
  for (dpkt = 0; dpkt < (len / 4); dpkt += 4) {
    CAN_FIFOMailBox_TypeDef to_push;
    to_push.RDHR = d32[dpkt + 3];
    to_push.RDLR = d32[dpkt + 2];
    to_push.RDTR = d32[dpkt + 1];
    to_push.RIR = d32[dpkt];

    uint8_t bus_number = (to_push.RDTR >> 4) & CAN_BUS_NUM_MASK;
    can_send(&to_push, bus_number, false);
  }
}

void usb_cb_ep3_out_complete(void) {
  if (can_tx_check_min_slots_free(MAX_CAN_MSGS_PER_BULK_TRANSFER)) {
    usb_outep3_resume_if_paused();
  }
}

void usb_cb_enumeration_complete(void) {
  puts("USB enumeration complete\n");
  is_enumerated = 1;
}

int usb_cb_control_msg(USB_Setup_TypeDef *setup, uint8_t *resp, bool hardwired) {
  unsigned int resp_len = 0;
  uart_ring *ur = NULL;
  timestamp_t t;
  switch (setup->b.bRequest) {
    // **** 0xa0: get rtc time
    case 0xa0:
      resp_len = get_rtc_pkt(resp);
      break;
    // **** 0xa1: set rtc year
    case 0xa1:
      t = rtc_get_time();
      t.year = setup->b.wValue.w;
      rtc_set_time(t);
      break;
    // **** 0xa2: set rtc month
    case 0xa2:
      t = rtc_get_time();
      t.month = setup->b.wValue.w;
      rtc_set_time(t);
      break;
    // **** 0xa3: set rtc day
    case 0xa3:
      t = rtc_get_time();
      t.day = setup->b.wValue.w;
      rtc_set_time(t);
      break;
    // **** 0xa4: set rtc weekday
    case 0xa4:
      t = rtc_get_time();
      t.weekday = setup->b.wValue.w;
      rtc_set_time(t);
      break;
    // **** 0xa5: set rtc hour
    case 0xa5:
      t = rtc_get_time();
      t.hour = setup->b.wValue.w;
      rtc_set_time(t);
      break;
    // **** 0xa6: set rtc minute
    case 0xa6:
      t = rtc_get_time();
      t.minute = setup->b.wValue.w;
      rtc_set_time(t);
      break;
    // **** 0xa7: set rtc second
    case 0xa7:
      t = rtc_get_time();
      t.second = setup->b.wValue.w;
      rtc_set_time(t);
      break;
    // **** 0xb0: set IR power
    case 0xb0:
      current_board->set_ir_power(setup->b.wValue.w);
      break;
    // **** 0xb1: set fan power
    case 0xb1:
      current_board->set_fan_power(setup->b.wValue.w);
      break;
    // **** 0xb2: get fan rpm
    case 0xb2:
      resp[0] = (fan_rpm & 0x00FFU);
      resp[1] = ((fan_rpm & 0xFF00U) >> 8U);
      resp_len = 2;
      break;
    // **** 0xb3: set phone power
    case 0xb3:
      current_board->set_phone_power(setup->b.wValue.w > 0U);
      break;
    // **** 0xc0: get CAN debug info
    case 0xc0:
      puts("can tx: "); puth(can_tx_cnt);
      puts(" txd: "); puth(can_txd_cnt);
      puts(" rx: "); puth(can_rx_cnt);
      puts(" err: "); puth(can_err_cnt);
      puts("\n");
      break;
    // **** 0xc1: get hardware type
    case 0xc1:
      resp[0] = hw_type;
      resp_len = 1;
      break;
    // **** 0xd0: fetch serial number
    case 0xd0:
      // addresses are OTP
      if (setup->b.wValue.w == 1U) {
<<<<<<< HEAD
        (void)memcpy(resp, (uint8_t *)SERIAL_NUMBER_ADDRESS, 0x10);
=======
        (void)memcpy(resp, (uint8_t *)DEVICE_SERIAL_NUMBER_ADDRESS, 0x10);
>>>>>>> c3db60c0
        resp_len = 0x10;
      } else {
        get_provision_chunk(resp);
        resp_len = PROVISION_CHUNK_LEN;
      }
      break;
    // **** 0xd1: enter bootloader mode
    case 0xd1:
      // this allows reflashing of the bootstub
      // so it's blocked over wifi
      switch (setup->b.wValue.w) {
        case 0:
          // only allow bootloader entry on debug builds
          #ifdef ALLOW_DEBUG
            if (hardwired) {
              puts("-> entering bootloader\n");
              enter_bootloader_mode = ENTER_BOOTLOADER_MAGIC;
              NVIC_SystemReset();
            }
          #endif
          break;
        case 1:
          puts("-> entering softloader\n");
          enter_bootloader_mode = ENTER_SOFTLOADER_MAGIC;
          NVIC_SystemReset();
          break;
        default:
          puts("Bootloader mode invalid\n");
          break;
      }
      break;
    // **** 0xd2: get health packet
    case 0xd2:
      resp_len = get_health_pkt(resp);
      break;
    // **** 0xd3: get first 64 bytes of signature
    case 0xd3:
      {
        resp_len = 64;
        char * code = (char*)_app_start;
        int code_len = _app_start[0];
        (void)memcpy(resp, &code[code_len], resp_len);
      }
      break;
    // **** 0xd4: get second 64 bytes of signature
    case 0xd4:
      {
        resp_len = 64;
        char * code = (char*)_app_start;
        int code_len = _app_start[0];
        (void)memcpy(resp, &code[code_len + 64], resp_len);
      }
      break;
    // **** 0xd6: get version
    case 0xd6:
      COMPILE_TIME_ASSERT(sizeof(gitversion) <= MAX_RESP_LEN);
      (void)memcpy(resp, gitversion, sizeof(gitversion));
      resp_len = sizeof(gitversion) - 1U;
      break;
    // **** 0xd8: reset ST
    case 0xd8:
      NVIC_SystemReset();
      break;
    // **** 0xd9: set ESP power
    case 0xd9:
      if (setup->b.wValue.w == 1U) {
        current_board->set_gps_mode(GPS_ENABLED);
      } else if (setup->b.wValue.w == 2U) {
        current_board->set_gps_mode(GPS_BOOTMODE);
      } else {
        current_board->set_gps_mode(GPS_DISABLED);
      }
      break;
    // **** 0xda: reset ESP, with optional boot mode
    case 0xda:
      current_board->set_gps_mode(GPS_DISABLED);
      delay(1000000);
      if (setup->b.wValue.w == 1U) {
        current_board->set_gps_mode(GPS_BOOTMODE);
      } else {
        current_board->set_gps_mode(GPS_ENABLED);
      }
      delay(1000000);
      current_board->set_gps_mode(GPS_ENABLED);
      break;
    // **** 0xdb: set GMLAN (white/grey) or OBD CAN (black) multiplexing mode
    case 0xdb:
      if(current_board->has_obd){
        if (setup->b.wValue.w == 1U) {
          // Enable OBD CAN
          current_board->set_can_mode(CAN_MODE_OBD_CAN2);
        } else {
          // Disable OBD CAN
          current_board->set_can_mode(CAN_MODE_NORMAL);
        }
      } else {
        if (setup->b.wValue.w == 1U) {
          // GMLAN ON
          if (setup->b.wIndex.w == 1U) {
            can_set_gmlan(1);
          } else if (setup->b.wIndex.w == 2U) {
            can_set_gmlan(2);
          } else {
            puts("Invalid bus num for GMLAN CAN set\n");
          }
        } else {
          can_set_gmlan(-1);
        }
      }
      break;

    // **** 0xdc: set safety mode
    case 0xdc:
      // Blocked over WiFi.
      // Allow SILENT, NOOUTPUT and ELM security mode to be set over wifi.
      if (hardwired || (setup->b.wValue.w == SAFETY_SILENT) ||
                       (setup->b.wValue.w == SAFETY_NOOUTPUT) ||
                       (setup->b.wValue.w == SAFETY_ELM327)) {
        set_safety_mode(setup->b.wValue.w, (uint16_t) setup->b.wIndex.w);
      }
      break;
    // **** 0xdd: enable can forwarding
    case 0xdd:
      // wValue = Can Bus Num to forward from
      // wIndex = Can Bus Num to forward to
      if ((setup->b.wValue.w < BUS_MAX) && (setup->b.wIndex.w < BUS_MAX) &&
          (setup->b.wValue.w != setup->b.wIndex.w)) { // set forwarding
        can_set_forwarding(setup->b.wValue.w, setup->b.wIndex.w & CAN_BUS_NUM_MASK);
      } else if((setup->b.wValue.w < BUS_MAX) && (setup->b.wIndex.w == 0xFFU)){ //Clear Forwarding
        can_set_forwarding(setup->b.wValue.w, -1);
      } else {
        puts("Invalid CAN bus forwarding\n");
      }
      break;
    // **** 0xde: set can bitrate
    case 0xde:
      if (setup->b.wValue.w < BUS_MAX) {
        can_speed[setup->b.wValue.w] = setup->b.wIndex.w;
        bool ret = can_init(CAN_NUM_FROM_BUS_NUM(setup->b.wValue.w));
        UNUSED(ret);
      }
      break;
    // **** 0xdf: set unsafe mode
    case 0xdf:
      // you can only set this if you are in a non car safety mode
      if (!is_car_safety_mode(current_safety_mode)) {
        unsafe_mode = setup->b.wValue.w;
      }
      break;
    // **** 0xe0: uart read
    case 0xe0:
      ur = get_ring_by_number(setup->b.wValue.w);
      if (!ur) {
        break;
      }

      // TODO: Remove this again and fix boardd code to hande the message bursts instead of single chars
      if (ur == &uart_ring_gps) {
        dma_pointer_handler(ur, DMA2_Stream5->NDTR);
      }

      // read
      while ((resp_len < MIN(setup->b.wLength.w, MAX_RESP_LEN)) &&
                         getc(ur, (char*)&resp[resp_len])) {
        ++resp_len;
      }
      break;
    // **** 0xe1: uart set baud rate
    case 0xe1:
      ur = get_ring_by_number(setup->b.wValue.w);
      if (!ur) {
        break;
      }
      uart_set_baud(ur->uart, setup->b.wIndex.w);
      break;
    // **** 0xe2: uart set parity
    case 0xe2:
      ur = get_ring_by_number(setup->b.wValue.w);
      if (!ur) {
        break;
      }
      switch (setup->b.wIndex.w) {
        case 0:
          // disable parity, 8-bit
          ur->uart->CR1 &= ~(USART_CR1_PCE | USART_CR1_M);
          break;
        case 1:
          // even parity, 9-bit
          ur->uart->CR1 &= ~USART_CR1_PS;
          ur->uart->CR1 |= USART_CR1_PCE | USART_CR1_M;
          break;
        case 2:
          // odd parity, 9-bit
          ur->uart->CR1 |= USART_CR1_PS;
          ur->uart->CR1 |= USART_CR1_PCE | USART_CR1_M;
          break;
        default:
          break;
      }
      break;
    // **** 0xe4: uart set baud rate extended
    case 0xe4:
      ur = get_ring_by_number(setup->b.wValue.w);
      if (!ur) {
        break;
      }
      uart_set_baud(ur->uart, (int)setup->b.wIndex.w*300);
      break;
    // **** 0xe5: set CAN loopback (for testing)
    case 0xe5:
      can_loopback = (setup->b.wValue.w > 0U);
      can_init_all();
      break;
    // **** 0xe6: set USB power
    case 0xe6:
      current_board->set_usb_power_mode(setup->b.wValue.w);
      break;
    // **** 0xe7: set power save state
    case 0xe7:
      set_power_save_state(setup->b.wValue.w);
      break;
    // **** 0xf0: k-line/l-line wake-up pulse for KWP2000 fast initialization
    case 0xf0:
      if(current_board->has_lin) {
        bool k = (setup->b.wValue.w == 0U) || (setup->b.wValue.w == 2U);
        bool l = (setup->b.wValue.w == 1U) || (setup->b.wValue.w == 2U);
        if (bitbang_wakeup(k, l)) {
          resp_len = -1; // do not clear NAK yet (wait for bit banging to finish)
        }
      }
      break;
    // **** 0xf1: Clear CAN ring buffer.
    case 0xf1:
      if (setup->b.wValue.w == 0xFFFFU) {
        puts("Clearing CAN Rx queue\n");
        can_clear(&can_rx_q);
      } else if (setup->b.wValue.w < BUS_MAX) {
        puts("Clearing CAN Tx queue\n");
        can_clear(can_queues[setup->b.wValue.w]);
      } else {
        puts("Clearing CAN CAN ring buffer failed: wrong bus number\n");
      }
      break;
    // **** 0xf2: Clear UART ring buffer.
    case 0xf2:
      {
        uart_ring * rb = get_ring_by_number(setup->b.wValue.w);
        if (rb != NULL) {
          puts("Clearing UART queue.\n");
          clear_uart_buff(rb);
        }
        break;
      }
    // **** 0xf3: Heartbeat. Resets heartbeat counter.
    case 0xf3:
      {
        heartbeat_counter = 0U;
        heartbeat_lost = false;
        heartbeat_disabled = false;
        break;
      }
    // **** 0xf4: k-line/l-line 5 baud initialization
    case 0xf4:
      if(current_board->has_lin) {
        bool k = (setup->b.wValue.w == 0U) || (setup->b.wValue.w == 2U);
        bool l = (setup->b.wValue.w == 1U) || (setup->b.wValue.w == 2U);
        uint8_t five_baud_addr = (setup->b.wIndex.w & 0xFFU);
        if (bitbang_five_baud_addr(k, l, five_baud_addr)) {
          resp_len = -1; // do not clear NAK yet (wait for bit banging to finish)
        }
      }
      break;
    // **** 0xf5: set clock source mode
    case 0xf5:
      current_board->set_clock_source_mode(setup->b.wValue.w);
      break;
    // **** 0xf6: set siren enabled
    case 0xf6:
      siren_enabled = (setup->b.wValue.w != 0U);
      break;
    // **** 0xf7: set green led enabled
    case 0xf7:
      green_led_enabled = (setup->b.wValue.w != 0U);
      break;
#ifdef ALLOW_DEBUG
    // **** 0xf8: disable heartbeat checks
    case 0xf8:
      heartbeat_disabled = true;
      break;
#endif
    default:
      puts("NO HANDLER ");
      puth(setup->b.bRequest);
      puts("\n");
      break;
  }
  return resp_len;
}

// ***************************** main code *****************************

// cppcheck-suppress unusedFunction ; used in headers not included in cppcheck
void __initialize_hardware_early(void) {
  early_initialization();
}

void __attribute__ ((noinline)) enable_fpu(void) {
  // enable the FPU
  SCB->CPACR |= ((3UL << (10U * 2U)) | (3UL << (11U * 2U)));
}

// go into SILENT when heartbeat isn't received for this amount of seconds.
#define HEARTBEAT_IGNITION_CNT_ON 5U
#define HEARTBEAT_IGNITION_CNT_OFF 2U

// called at 8Hz
uint8_t loop_counter = 0U;
void tick_handler(void) {
  if (TICK_TIMER->SR != 0) {
    // siren
    current_board->set_siren((loop_counter & 1U) && (siren_enabled || (siren_countdown > 0U)));

    // decimated to 1Hz
    if (loop_counter == 0U) {
      can_live = pending_can_live;

      current_board->usb_power_mode_tick(uptime_cnt);

      //puth(usart1_dma); puts(" "); puth(DMA2_Stream5->M0AR); puts(" "); puth(DMA2_Stream5->NDTR); puts("\n");

      // reset this every 16th pass
      if ((uptime_cnt & 0xFU) == 0U) {
        pending_can_live = 0;
      }
      #ifdef DEBUG
        puts("** blink ");
        puth(can_rx_q.r_ptr); puts(" "); puth(can_rx_q.w_ptr); puts("  ");
        puth(can_tx1_q.r_ptr); puts(" "); puth(can_tx1_q.w_ptr); puts("  ");
        puth(can_tx2_q.r_ptr); puts(" "); puth(can_tx2_q.w_ptr); puts("\n");
      #endif

      // Tick drivers
      fan_tick();

      // set green LED to be controls allowed
      current_board->set_led(LED_GREEN, controls_allowed | green_led_enabled);

      // turn off the blue LED, turned on by CAN
      // unless we are in power saving mode
      current_board->set_led(LED_BLUE, (uptime_cnt & 1U) && (power_save_status == POWER_SAVE_STATUS_ENABLED));

      // increase heartbeat counter and cap it at the uint32 limit
      if (heartbeat_counter < __UINT32_MAX__) {
        heartbeat_counter += 1U;
      }

      if (siren_countdown > 0U) {
        siren_countdown -= 1U;
      }

      if (!heartbeat_disabled) {
        // if the heartbeat has been gone for a while, go to SILENT safety mode and enter power save
        if (heartbeat_counter >= (check_started() ? HEARTBEAT_IGNITION_CNT_ON : HEARTBEAT_IGNITION_CNT_OFF)) {
          puts("device hasn't sent a heartbeat for 0x");
          puth(heartbeat_counter);
          puts(" seconds. Safety is set to SILENT mode.\n");

          if (controls_allowed) {
            siren_countdown = 5U;
          }

<<<<<<< HEAD
=======
          // set flag to indicate the heartbeat was lost
          if (is_car_safety_mode(current_safety_mode)) {
            heartbeat_lost = true;
          }

>>>>>>> c3db60c0
          if (current_safety_mode != SAFETY_SILENT) {
            set_safety_mode(SAFETY_SILENT, 0U);
          }
          if (power_save_status != POWER_SAVE_STATUS_ENABLED) {
            set_power_save_state(POWER_SAVE_STATUS_ENABLED);
          }

<<<<<<< HEAD
          // set flag to indicate the heartbeat was lost
          heartbeat_lost = true;

=======
>>>>>>> c3db60c0
          // Also disable IR when the heartbeat goes missing
          current_board->set_ir_power(0U);

          // If enumerated but no heartbeat (phone up, boardd not running), turn the fan on to cool the device
          if(usb_enumerated()){
            current_board->set_fan_power(50U);
          } else {
            current_board->set_fan_power(0U);
          }
        }

        // enter CDP mode when car starts to ensure we are charging a turned off EON
        if (check_started() && (usb_power_mode != USB_POWER_CDP)) {
          current_board->set_usb_power_mode(USB_POWER_CDP);
        }
      }

      // check registers
      check_registers();

      // set ignition_can to false after 2s of no CAN seen
      if (ignition_can_cnt > 2U) {
        ignition_can = false;
      }

      // on to the next one
      uptime_cnt += 1U;
      safety_mode_cnt += 1U;
      ignition_can_cnt += 1U;

      // synchronous safety check
      safety_tick(current_hooks);
    }

    loop_counter++;
    loop_counter %= 8U;
  }
  TICK_TIMER->SR = 0;
}


int main(void) {
  // Init interrupt table
  init_interrupts(true);

  // shouldn't have interrupts here, but just in case
  disable_interrupts();

  // init early devices
  clock_init();
  peripherals_init();
  detect_external_debug_serial();
  detect_board_type();
  adc_init();

  // print hello
  puts("\n\n\n************************ MAIN START ************************\n");

  // check for non-supported board types
  if(hw_type == HW_TYPE_UNKNOWN){
    puts("Unsupported board type\n");
    while (1) { /* hang */ }
  }

  puts("Config:\n");
  puts("  Board type: "); puts(current_board->board_type); puts("\n");
  puts(has_external_debug_serial ? "  Real serial\n" : "  USB serial\n");

  // init board
  current_board->init();

  // panda has an FPU, let's use it!
  enable_fpu();

  // enable main uart if it's connected
  if (has_external_debug_serial) {
    // WEIRDNESS: without this gate around the UART, it would "crash", but only if the ESP is enabled
    // assuming it's because the lines were left floating and spurious noise was on them
    uart_init(&uart_ring_debug, 115200);
  }

  if (current_board->has_gps) {
    uart_init(&uart_ring_gps, 9600);
  } else {
    // enable ESP uart
    uart_init(&uart_ring_gps, 115200);
  }

  if(current_board->has_lin){
    // enable LIN
    uart_init(&uart_ring_lin1, 10400);
    UART5->CR2 |= USART_CR2_LINEN;
    uart_init(&uart_ring_lin2, 10400);
    USART3->CR2 |= USART_CR2_LINEN;
  }

  microsecond_timer_init();

  // init to SILENT and can silent
  set_safety_mode(SAFETY_SILENT, 0);

  // enable CAN TXs
  current_board->enable_can_transceivers(true);

  // 8Hz timer
  REGISTER_INTERRUPT(TICK_TIMER_IRQ, tick_handler, 10U, FAULT_INTERRUPT_RATE_TICK)
  tick_timer_init();

#ifdef DEBUG
  puts("DEBUG ENABLED\n");
#endif
  // enable USB (right before interrupts or enum can fail!)
  usb_init();

  puts("**** INTERRUPTS ON ****\n");
  enable_interrupts();

  // LED should keep on blinking all the time
  uint64_t cnt = 0;

  for (cnt=0;;cnt++) {
    if (power_save_status == POWER_SAVE_STATUS_DISABLED) {
      #ifdef DEBUG_FAULTS
      if(fault_status == FAULT_STATUS_NONE){
      #endif
        uint32_t div_mode = ((usb_power_mode == USB_POWER_DCP) ? 4U : 1U);

        // useful for debugging, fade breaks = panda is overloaded
        for(uint32_t fade = 0U; fade < MAX_LED_FADE; fade += div_mode){
          current_board->set_led(LED_RED, true);
          delay(fade >> 4);
          current_board->set_led(LED_RED, false);
          delay((MAX_LED_FADE - fade) >> 4);
        }

        for(uint32_t fade = MAX_LED_FADE; fade > 0U; fade -= div_mode){
          current_board->set_led(LED_RED, true);
          delay(fade >> 4);
          current_board->set_led(LED_RED, false);
          delay((MAX_LED_FADE - fade) >> 4);
        }

      #ifdef DEBUG_FAULTS
      } else {
          current_board->set_led(LED_RED, 1);
          delay(512000U);
          current_board->set_led(LED_RED, 0);
          delay(512000U);
        }
      #endif
    } else {
      __WFI();
    }
  }

  return 0;
}<|MERGE_RESOLUTION|>--- conflicted
+++ resolved
@@ -3,7 +3,6 @@
 
 #include "drivers/pwm.h"
 #include "drivers/usb.h"
-#include "drivers/uart.h"
 #include "drivers/gmlan_alt.h"
 #include "drivers/kline_init.h"
 
@@ -327,11 +326,7 @@
     case 0xd0:
       // addresses are OTP
       if (setup->b.wValue.w == 1U) {
-<<<<<<< HEAD
-        (void)memcpy(resp, (uint8_t *)SERIAL_NUMBER_ADDRESS, 0x10);
-=======
         (void)memcpy(resp, (uint8_t *)DEVICE_SERIAL_NUMBER_ADDRESS, 0x10);
->>>>>>> c3db60c0
         resp_len = 0x10;
       } else {
         get_provision_chunk(resp);
@@ -703,14 +698,11 @@
             siren_countdown = 5U;
           }
 
-<<<<<<< HEAD
-=======
           // set flag to indicate the heartbeat was lost
           if (is_car_safety_mode(current_safety_mode)) {
             heartbeat_lost = true;
           }
 
->>>>>>> c3db60c0
           if (current_safety_mode != SAFETY_SILENT) {
             set_safety_mode(SAFETY_SILENT, 0U);
           }
@@ -718,12 +710,6 @@
             set_power_save_state(POWER_SAVE_STATUS_ENABLED);
           }
 
-<<<<<<< HEAD
-          // set flag to indicate the heartbeat was lost
-          heartbeat_lost = true;
-
-=======
->>>>>>> c3db60c0
           // Also disable IR when the heartbeat goes missing
           current_board->set_ir_power(0U);
 
