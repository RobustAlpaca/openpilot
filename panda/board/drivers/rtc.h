#define RCC_BDCR_OPTIONS (RCC_BDCR_RTCEN | RCC_BDCR_RTCSEL_0 | RCC_BDCR_LSEON)

#define YEAR_OFFSET 2000U

typedef struct __attribute__((packed)) timestamp_t {
  uint16_t year;
  uint8_t month;
  uint8_t day;
  uint8_t weekday;
  uint8_t hour;
  uint8_t minute;
  uint8_t second;
} timestamp_t;

uint8_t to_bcd(uint16_t value){
  return (((value / 10U) & 0x0FU) << 4U) | ((value % 10U) & 0x0FU);
}

uint16_t from_bcd(uint8_t value){
  return (((value & 0xF0U) >> 4U) * 10U) + (value & 0x0FU);
}

void rtc_init(void){
<<<<<<< HEAD
    if(current_board->has_rtc){
        // Initialize RTC module and clock if not done already.
        if((RCC->BDCR & RCC_BDCR_MASK) != RCC_BDCR_OPTIONS){
            puts("Initializing RTC\n");
            // Reset backup domain
            register_set_bits(&(RCC->BDCR), RCC_BDCR_BDRST);
=======
  if(current_board->has_rtc){
    // Initialize RTC module and clock if not done already.
    if((RCC->BDCR & RCC_BDCR_MASK) != RCC_BDCR_OPTIONS){
      puts("Initializing RTC\n");
      // Reset backup domain
      register_set_bits(&(RCC->BDCR), RCC_BDCR_BDRST);
>>>>>>> 4d987cb7

      // Disable write protection
      disable_bdomain_protection();

      // Clear backup domain reset
      register_clear_bits(&(RCC->BDCR), RCC_BDCR_BDRST);

      // Set RTC options
      register_set(&(RCC->BDCR), RCC_BDCR_OPTIONS, RCC_BDCR_MASK);

      // Enable write protection
      enable_bdomain_protection();
    }
  }
}

void rtc_set_time(timestamp_t time){
<<<<<<< HEAD
    if(current_board->has_rtc){
        puts("Setting RTC time\n");
=======
  if(current_board->has_rtc){
    puts("Setting RTC time\n");
>>>>>>> 4d987cb7

    // Disable write protection
    disable_bdomain_protection();
    RTC->WPR = 0xCA;
    RTC->WPR = 0x53;

    // Enable initialization mode
    register_set_bits(&(RTC->ISR), RTC_ISR_INIT);
    while((RTC->ISR & RTC_ISR_INITF) == 0){}

    // Set time
    RTC->TR = (to_bcd(time.hour) << RTC_TR_HU_Pos) | (to_bcd(time.minute) << RTC_TR_MNU_Pos) | (to_bcd(time.second) << RTC_TR_SU_Pos);
    RTC->DR = (to_bcd(time.year - YEAR_OFFSET) << RTC_DR_YU_Pos) | (time.weekday << RTC_DR_WDU_Pos) | (to_bcd(time.month) << RTC_DR_MU_Pos) | (to_bcd(time.day) << RTC_DR_DU_Pos);

    // Set options
    register_set(&(RTC->CR), 0U, 0xFCFFFFU);

    // Disable initalization mode
    register_clear_bits(&(RTC->ISR), RTC_ISR_INIT);

    // Wait for synchronization
    while((RTC->ISR & RTC_ISR_RSF) == 0){}

    // Re-enable write protection
    RTC->WPR = 0x00;
    enable_bdomain_protection();
  }
}

timestamp_t rtc_get_time(void){
<<<<<<< HEAD
    timestamp_t result;
    // Init with zero values in case there is no RTC running
    result.year = 0U;
    result.month = 0U;
    result.day = 0U;
    result.weekday = 0U;
    result.hour = 0U;
    result.minute = 0U;
    result.second = 0U;

    if(current_board->has_rtc){
        // Wait until the register sync flag is set
        while((RTC->ISR & RTC_ISR_RSF) == 0){}

        // Read time and date registers. Since our HSE > 7*LSE, this should be fine.
        uint32_t time = RTC->TR;
        uint32_t date = RTC->DR;

        // Parse values
        result.year = from_bcd((date & (RTC_DR_YT | RTC_DR_YU)) >> RTC_DR_YU_Pos) + YEAR_OFFSET;
        result.month = from_bcd((date & (RTC_DR_MT | RTC_DR_MU)) >> RTC_DR_MU_Pos);
        result.day = from_bcd((date & (RTC_DR_DT | RTC_DR_DU)) >> RTC_DR_DU_Pos);
        result.weekday = ((date & RTC_DR_WDU) >> RTC_DR_WDU_Pos);
        result.hour = from_bcd((time & (RTC_TR_HT | RTC_TR_HU)) >> RTC_TR_HU_Pos);
        result.minute = from_bcd((time & (RTC_TR_MNT | RTC_TR_MNU)) >> RTC_TR_MNU_Pos);
        result.second = from_bcd((time & (RTC_TR_ST | RTC_TR_SU)) >> RTC_TR_SU_Pos);
    }
    return result;
=======
  timestamp_t result;
  // Init with zero values in case there is no RTC running
  result.year = 0U;
  result.month = 0U;
  result.day = 0U;
  result.weekday = 0U;
  result.hour = 0U;
  result.minute = 0U;
  result.second = 0U;

  if(current_board->has_rtc){
    // Wait until the register sync flag is set
    while((RTC->ISR & RTC_ISR_RSF) == 0){}

    // Read time and date registers. Since our HSE > 7*LSE, this should be fine.
    uint32_t time = RTC->TR;
    uint32_t date = RTC->DR;

    // Parse values
    result.year = from_bcd((date & (RTC_DR_YT | RTC_DR_YU)) >> RTC_DR_YU_Pos) + YEAR_OFFSET;
    result.month = from_bcd((date & (RTC_DR_MT | RTC_DR_MU)) >> RTC_DR_MU_Pos);
    result.day = from_bcd((date & (RTC_DR_DT | RTC_DR_DU)) >> RTC_DR_DU_Pos);
    result.weekday = ((date & RTC_DR_WDU) >> RTC_DR_WDU_Pos);
    result.hour = from_bcd((time & (RTC_TR_HT | RTC_TR_HU)) >> RTC_TR_HU_Pos);
    result.minute = from_bcd((time & (RTC_TR_MNT | RTC_TR_MNU)) >> RTC_TR_MNU_Pos);
    result.second = from_bcd((time & (RTC_TR_ST | RTC_TR_SU)) >> RTC_TR_SU_Pos);
  }
  return result;
>>>>>>> 4d987cb7
}<|MERGE_RESOLUTION|>--- conflicted
+++ resolved
@@ -21,21 +21,12 @@
 }
 
 void rtc_init(void){
-<<<<<<< HEAD
-    if(current_board->has_rtc){
-        // Initialize RTC module and clock if not done already.
-        if((RCC->BDCR & RCC_BDCR_MASK) != RCC_BDCR_OPTIONS){
-            puts("Initializing RTC\n");
-            // Reset backup domain
-            register_set_bits(&(RCC->BDCR), RCC_BDCR_BDRST);
-=======
   if(current_board->has_rtc){
     // Initialize RTC module and clock if not done already.
     if((RCC->BDCR & RCC_BDCR_MASK) != RCC_BDCR_OPTIONS){
       puts("Initializing RTC\n");
       // Reset backup domain
       register_set_bits(&(RCC->BDCR), RCC_BDCR_BDRST);
->>>>>>> 4d987cb7
 
       // Disable write protection
       disable_bdomain_protection();
@@ -53,13 +44,8 @@
 }
 
 void rtc_set_time(timestamp_t time){
-<<<<<<< HEAD
-    if(current_board->has_rtc){
-        puts("Setting RTC time\n");
-=======
   if(current_board->has_rtc){
     puts("Setting RTC time\n");
->>>>>>> 4d987cb7
 
     // Disable write protection
     disable_bdomain_protection();
@@ -90,36 +76,6 @@
 }
 
 timestamp_t rtc_get_time(void){
-<<<<<<< HEAD
-    timestamp_t result;
-    // Init with zero values in case there is no RTC running
-    result.year = 0U;
-    result.month = 0U;
-    result.day = 0U;
-    result.weekday = 0U;
-    result.hour = 0U;
-    result.minute = 0U;
-    result.second = 0U;
-
-    if(current_board->has_rtc){
-        // Wait until the register sync flag is set
-        while((RTC->ISR & RTC_ISR_RSF) == 0){}
-
-        // Read time and date registers. Since our HSE > 7*LSE, this should be fine.
-        uint32_t time = RTC->TR;
-        uint32_t date = RTC->DR;
-
-        // Parse values
-        result.year = from_bcd((date & (RTC_DR_YT | RTC_DR_YU)) >> RTC_DR_YU_Pos) + YEAR_OFFSET;
-        result.month = from_bcd((date & (RTC_DR_MT | RTC_DR_MU)) >> RTC_DR_MU_Pos);
-        result.day = from_bcd((date & (RTC_DR_DT | RTC_DR_DU)) >> RTC_DR_DU_Pos);
-        result.weekday = ((date & RTC_DR_WDU) >> RTC_DR_WDU_Pos);
-        result.hour = from_bcd((time & (RTC_TR_HT | RTC_TR_HU)) >> RTC_TR_HU_Pos);
-        result.minute = from_bcd((time & (RTC_TR_MNT | RTC_TR_MNU)) >> RTC_TR_MNU_Pos);
-        result.second = from_bcd((time & (RTC_TR_ST | RTC_TR_SU)) >> RTC_TR_SU_Pos);
-    }
-    return result;
-=======
   timestamp_t result;
   // Init with zero values in case there is no RTC running
   result.year = 0U;
@@ -148,5 +104,4 @@
     result.second = from_bcd((time & (RTC_TR_ST | RTC_TR_SU)) >> RTC_TR_SU_Pos);
   }
   return result;
->>>>>>> 4d987cb7
 }