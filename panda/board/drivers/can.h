--- conflicted
+++ resolved
@@ -235,37 +235,6 @@
   }
 }
 
-<<<<<<< HEAD
-// TODO: remove
-void can_set_obd(uint8_t harness_orientation, bool obd){
-  if(obd){
-    puts("setting CAN2 to be OBD\n");
-  } else {
-    puts("setting CAN2 to be normal\n");
-  }
-  if(current_board->has_obd){
-    if(obd != (bool)(harness_orientation == HARNESS_STATUS_NORMAL)){
-        // B5,B6: disable normal mode
-        set_gpio_mode(GPIOB, 5, MODE_INPUT);
-        set_gpio_mode(GPIOB, 6, MODE_INPUT);
-        // B12,B13: CAN2 mode
-        set_gpio_alternate(GPIOB, 12, GPIO_AF9_CAN2);
-        set_gpio_alternate(GPIOB, 13, GPIO_AF9_CAN2);
-    } else {
-        // B5,B6: CAN2 mode
-        set_gpio_alternate(GPIOB, 5, GPIO_AF9_CAN2);
-        set_gpio_alternate(GPIOB, 6, GPIO_AF9_CAN2);
-        // B12,B13: disable normal mode
-        set_gpio_mode(GPIOB, 12, MODE_INPUT);
-        set_gpio_mode(GPIOB, 13, MODE_INPUT);
-    }
-  } else {
-    puts("OBD CAN not available on this board\n");
-  }
-}
-
-=======
->>>>>>> c3db60c0
 // CAN error
 void can_sce(CAN_TypeDef *CAN) {
   ENTER_CRITICAL();
