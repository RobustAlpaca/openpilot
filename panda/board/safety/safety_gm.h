// board enforces
//   in-state
//      accel set/resume/main on
//   out-state
//      brake rising edge
//      brake > 0mph
const int GM_MAX_STEER = 300;
const int GM_MAX_RT_DELTA = 128;          // max delta torque allowed for real time checks
const uint32_t GM_RT_INTERVAL = 250000;    // 250ms between real time checks
const int GM_MAX_RATE_UP = 8;
const int GM_MAX_RATE_DOWN = 12;
const int GM_DRIVER_TORQUE_ALLOWANCE = 50;
const int GM_DRIVER_TORQUE_FACTOR = 4;
const int GM_MAX_GAS = 3072;
const int GM_MAX_REGEN = 1404;
const int GM_MAX_BRAKE = 350;
const int GM_GAS_INTERCEPTOR_THRESHOLD = 458;  // (610 + 306.25) / 2ratio between offset and gain from dbc file
#define GM_GET_INTERCEPTOR(msg) (((GET_BYTE((msg), 0) << 8) + GET_BYTE((msg), 1) + ((GET_BYTE((msg), 2) << 8) + GET_BYTE((msg), 3)) / 2 ) / 2) // avg between 2 tracks

// Safety-relevant CAN messages for Bolt EV
#define MSG_RX_STEER      0x184   // RX from PSCM, for steering torque and status
#define MSG_RX_WHEEL      0x34A   // RX from EBCM, for wheel speed
#define MSG_RX_BUTTON     0x1E1   // RX from BCM, for Cruise Buttons
#define MSG_RX_BRAKE      0xF1    // RX from EBCM, for Brake Position
#define MSG_RX_GAS        0x1A1   // RX from EBCM, for Pedal Position
#define MSG_RX_PEDAL      0x201   // RX from Pedal Interceptor

#define MSG_TX_LKA        0x180   // TX by OP, for LKA commands
#define MSG_TX_ALIVE      0x409   // TX by OP, for ASCM Alive, To do : We need to check if this message is used for Bolt EV or not.
#define MSG_TX_ASCM       0x40A   // TX by OP, for ASCM, To do : We need to check if this message is used for Bolt EV or not.
#define MSG_TX_ACC        0x370   // TX by OP, for ACC Status, To do : We need to check if this message is used for Bolt EV or not.
#define MSG_TX_PEDAL      0x200   // TX by OP, for Pedal Interceptor


const CanMsg GM_TX_MSGS[] = {{MSG_TX_LKA, 0, 4}, {MSG_TX_ALIVE, 0, 7}, {MSG_TX_ASCM, 0, 7}, {MSG_TX_ACC, 0, 6}, {MSG_TX_PEDAL, 0, 6}, // pt bus
                             {0x104c006c, 3, 3}, {0x10400060, 3, 5}};  // gmlan

// TODO: do checksum and counter checks. Add correct timestep, 0.1s for now.
<<<<<<< HEAD

AddrCheckStruct gm_rx_checks[] = {
  {.msg = {{MSG_RX_STEER, 0, 8, .expected_timestep = 100000U}, { 0 }, { 0 }}},
  {.msg = {{MSG_RX_WHEEL, 0, 5, .expected_timestep = 100000U}, { 0 }, { 0 }}},
  {.msg = {{MSG_RX_BUTTON, 0, 7, .expected_timestep = 100000U}, { 0 }, { 0 }}},
  {.msg = {{MSG_RX_BRAKE, 0, 6, .expected_timestep = 100000U}, { 0 }, { 0 }}},
  {.msg = {{MSG_RX_GAS, 0, 7, .expected_timestep = 100000U}, { 0 }, { 0 }}},
=======
AddrCheckStruct gm_addr_checks[] = {
  {.msg = {{388, 0, 8, .expected_timestep = 100000U}, { 0 }, { 0 }}},
  {.msg = {{842, 0, 5, .expected_timestep = 100000U}, { 0 }, { 0 }}},
  {.msg = {{481, 0, 7, .expected_timestep = 100000U}, { 0 }, { 0 }}},
  {.msg = {{241, 0, 6, .expected_timestep = 100000U}, { 0 }, { 0 }}},
  {.msg = {{417, 0, 7, .expected_timestep = 100000U}, { 0 }, { 0 }}},
>>>>>>> 9377897b
};
#define GM_RX_CHECK_LEN (sizeof(gm_addr_checks) / sizeof(gm_addr_checks[0]))
addr_checks gm_rx_checks = {gm_addr_checks, GM_RX_CHECK_LEN};

int cam_can_bus = -1;
int bus_camera = -1;
int bus_vehicle = -1;

static int gm_rx_hook(CAN_FIFOMailBox_TypeDef *to_push) {

  bool valid = addr_safety_check(to_push, &gm_rx_checks, NULL, NULL, NULL);

  int addr = GET_ADDR(to_push);
  int bus = GET_BUS(to_push);

  if (bus == 1 && (addr == MSG_TX_LKA)) {
    cam_can_bus = 1;
  }
  if (bus == 2 && (addr == MSG_TX_LKA)) {
    cam_can_bus = 2;
  }

  if (valid && bus == 0) {
    if (addr == MSG_RX_STEER) {
      int torque_driver_new = ((GET_BYTE(to_push, 6) & 0x7) << 8) | GET_BYTE(to_push, 7);
      torque_driver_new = to_signed(torque_driver_new, 11);
      // update array of samples
      update_sample(&torque_driver, torque_driver_new);
    }

    // sample speed, really only care if car is moving or not
    // rear left wheel speed
    if (addr == MSG_RX_WHEEL) {
      vehicle_moving = GET_BYTE(to_push, 0) | GET_BYTE(to_push, 1);
    }

    // ACC steering wheel buttons
    if (addr == MSG_RX_BUTTON) {
      int button = (GET_BYTE(to_push, 5) & 0x70) >> 4;
      switch (button) {
        case 2:  // resume
        case 3:  // set
        case 5:  // main on
          controls_allowed = 1;
          break;
        case 6:
          controls_allowed = 1;
          break;
        default:
          break;  // any other button is irrelevant
      }
    }

    // speed > 0
    if (addr == MSG_RX_BRAKE) {
      // Brake pedal's potentiometer returns near-zero reading
      // even when pedal is not pressed
      brake_pressed = GET_BYTE(to_push, 1) >= 10;
    }

    // Gas Interceptor Check
    if (addr == MSG_RX_PEDAL) {
      gas_interceptor_detected = 1;
      //int gas_interceptor = GM_GET_INTERCEPTOR(to_push);
      //gas_pressed = gas_interceptor > HONDA_GAS_INTERCEPTOR_THRESHOLD;
      //gas_interceptor_prev = gas_interceptor;
    }

    if ((addr == MSG_RX_GAS) && (!gas_interceptor_detected)) {
      gas_pressed = GET_BYTE(to_push, 6) != 0;
    }

    // Check if LKA camera are online
    // on powertrain bus.
    // 384 = ASCMLKASteeringCmd
    generic_rx_checks(((addr == MSG_TX_LKA) || (addr == 715)));
  }
  return valid;
}

static bool gm_steering_check(int desired_torque) {
  
  uint32_t ts = MICROSECOND_TIMER->CNT;
  bool violation = 0;

  if (controls_allowed) {
    // *** global torque limit check ***
    violation |= max_limit_check(desired_torque, GM_MAX_STEER, -GM_MAX_STEER);

    // *** torque rate limit check ***
    violation |= driver_limit_check(desired_torque, desired_torque_last, &torque_driver,
      GM_MAX_STEER, GM_MAX_RATE_UP, GM_MAX_RATE_DOWN,
      GM_DRIVER_TORQUE_ALLOWANCE, GM_DRIVER_TORQUE_FACTOR);

    // used next time
    desired_torque_last = desired_torque;

    // *** torque real time rate limit check ***
    violation |= rt_rate_limit_check(desired_torque, rt_torque_last, GM_MAX_RT_DELTA);

    // every RT_INTERVAL set the new limits
    uint32_t ts_elapsed = get_ts_elapsed(ts, ts_last);
    if (ts_elapsed > GM_RT_INTERVAL) {
      rt_torque_last = desired_torque;
      ts_last = ts;
    }
  }

  // no torque if controls is not allowed
  if (!controls_allowed && (desired_torque != 0)) {
    violation = true;
  }

  // reset to 0 if either controls is not allowed or there's a violation
  if (violation || !controls_allowed) {
    desired_torque_last = 0;
    rt_torque_last = 0;
    ts_last = ts;
  }

  return violation;
}


static int gm_tx_hook(CAN_FIFOMailBox_TypeDef *to_send) {

  int tx = 1;
  int addr = GET_ADDR(to_send);

  if (!msg_allowed(to_send, GM_TX_MSGS, sizeof(GM_TX_MSGS)/sizeof(GM_TX_MSGS[0])) || relay_malfunction) {
    tx = 0;
  }

  // GAS: Interceptor safety check
  if (addr == MSG_TX_PEDAL) {
    if (!controls_allowed) {
      if (GET_BYTE(to_send, 0) || GET_BYTE(to_send, 1)) {
        tx = 0;
      }
    }
  }

  // LKA STEER: safety check
  if (addr == MSG_TX_LKA) {
    int desired_torque = ((GET_BYTE(to_send, 0) & 0x7U) << 8) + GET_BYTE(to_send, 1);
    

    desired_torque = to_signed(desired_torque, 11);

    if (gm_steering_check(desired_torque)) {
      tx = 0;
    }
  }

  // 1 allows the message through
  return tx;
}

static void gm_init(int16_t param) {
  UNUSED(param);
  controls_allowed = false;
  relay_malfunction_reset();
  gas_interceptor_detected = 0;
  cam_can_bus = -1;
  bus_camera = -1;
  //bus_radar = 1;  // Radar can bus, Bolt EV doesn't need this can bus
  bus_vehicle = 0; //vehicle PT can bus for comma ai harness
  //bus_chassis = 3; //vehicle Chassis can bus, Bolt EV doesn't need this can bus
}

static int gm_fwd_hook(int bus_num, CAN_FIFOMailBox_TypeDef *to_fwd) {
  int bus_fwd = -1;
  int addr = GET_ADDR(to_fwd);

  if (cam_can_bus == 1) {
    bus_camera = 1;   //camera PT can bus for grey panda and custom made harness
  } else {
    if (cam_can_bus != -1){
      bus_camera = 2;  //camera PT can bus for comma ai harness
    }
  }

  if (bus_num == bus_vehicle) {
    bus_fwd = bus_camera;       //Forward all messages from vehicle
  }
  if (bus_num == bus_camera) {
    if (addr == MSG_TX_LKA) {
      bus_fwd = -1;    //Block LKA message from camera
    } else {
    bus_fwd = bus_vehicle;       //Forward all messages except LAK message
    }
  }
  return bus_fwd;
}

<<<<<<< HEAD
=======
static const addr_checks* gm_init(int16_t param) {
  UNUSED(param);
  controls_allowed = false;
  relay_malfunction_reset();
  return &gm_rx_checks;
}

>>>>>>> 9377897b
const safety_hooks gm_hooks = {
  .init = gm_init,
  .rx = gm_rx_hook,
  .tx = gm_tx_hook,
  .tx_lin = nooutput_tx_lin_hook,
<<<<<<< HEAD
  .fwd = gm_fwd_hook,
  .addr_check = gm_rx_checks,
  .addr_check_len = sizeof(gm_rx_checks) / sizeof(gm_rx_checks[0]),
=======
  .fwd = default_fwd_hook,
>>>>>>> 9377897b
};<|MERGE_RESOLUTION|>--- conflicted
+++ resolved
@@ -36,22 +36,13 @@
                              {0x104c006c, 3, 3}, {0x10400060, 3, 5}};  // gmlan
 
 // TODO: do checksum and counter checks. Add correct timestep, 0.1s for now.
-<<<<<<< HEAD
-
-AddrCheckStruct gm_rx_checks[] = {
+
+AddrCheckStruct gm_addr_checks[] = {
   {.msg = {{MSG_RX_STEER, 0, 8, .expected_timestep = 100000U}, { 0 }, { 0 }}},
   {.msg = {{MSG_RX_WHEEL, 0, 5, .expected_timestep = 100000U}, { 0 }, { 0 }}},
   {.msg = {{MSG_RX_BUTTON, 0, 7, .expected_timestep = 100000U}, { 0 }, { 0 }}},
   {.msg = {{MSG_RX_BRAKE, 0, 6, .expected_timestep = 100000U}, { 0 }, { 0 }}},
   {.msg = {{MSG_RX_GAS, 0, 7, .expected_timestep = 100000U}, { 0 }, { 0 }}},
-=======
-AddrCheckStruct gm_addr_checks[] = {
-  {.msg = {{388, 0, 8, .expected_timestep = 100000U}, { 0 }, { 0 }}},
-  {.msg = {{842, 0, 5, .expected_timestep = 100000U}, { 0 }, { 0 }}},
-  {.msg = {{481, 0, 7, .expected_timestep = 100000U}, { 0 }, { 0 }}},
-  {.msg = {{241, 0, 6, .expected_timestep = 100000U}, { 0 }, { 0 }}},
-  {.msg = {{417, 0, 7, .expected_timestep = 100000U}, { 0 }, { 0 }}},
->>>>>>> 9377897b
 };
 #define GM_RX_CHECK_LEN (sizeof(gm_addr_checks) / sizeof(gm_addr_checks[0]))
 addr_checks gm_rx_checks = {gm_addr_checks, GM_RX_CHECK_LEN};
@@ -247,8 +238,7 @@
   return bus_fwd;
 }
 
-<<<<<<< HEAD
-=======
+
 static const addr_checks* gm_init(int16_t param) {
   UNUSED(param);
   controls_allowed = false;
@@ -256,17 +246,13 @@
   return &gm_rx_checks;
 }
 
->>>>>>> 9377897b
+
 const safety_hooks gm_hooks = {
   .init = gm_init,
   .rx = gm_rx_hook,
   .tx = gm_tx_hook,
   .tx_lin = nooutput_tx_lin_hook,
-<<<<<<< HEAD
   .fwd = gm_fwd_hook,
   .addr_check = gm_rx_checks,
   .addr_check_len = sizeof(gm_rx_checks) / sizeof(gm_rx_checks[0]),
-=======
-  .fwd = default_fwd_hook,
->>>>>>> 9377897b
 };