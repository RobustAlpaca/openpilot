--- conflicted
+++ resolved
@@ -201,11 +201,7 @@
       desired_torque = to_signed(desired_torque, 16);
       bool violation = 0;
 
-<<<<<<< HEAD
-      uint32_t ts = MICROSECOND_TIMER->CNT;
-=======
       uint32_t ts = microsecond_timer_get();
->>>>>>> c3db60c0
 
       if (controls_allowed) {
 
