const int CHRYSLER_MAX_STEER = 261;
const int CHRYSLER_MAX_RT_DELTA = 112;        // max delta torque allowed for real time checks
const uint32_t CHRYSLER_RT_INTERVAL = 250000;  // 250ms between real time checks
const int CHRYSLER_MAX_RATE_UP = 3;
const int CHRYSLER_MAX_RATE_DOWN = 3;
const int CHRYSLER_MAX_TORQUE_ERROR = 80;    // max torque cmd in excess of torque motor
const int CHRYSLER_GAS_THRSLD = 30;  // 7% more than 2m/s
const int CHRYSLER_STANDSTILL_THRSLD = 10;  // about 1m/s
const CanMsg CHRYSLER_TX_MSGS[] = {{571, 0, 3}, {658, 0, 6}, {678, 0, 8}};

AddrCheckStruct chrysler_rx_checks[] = {
  {.msg = {{544, 0, 8, .check_checksum = true, .max_counter = 15U, .expected_timestep = 10000U}, { 0 }, { 0 }}},
  {.msg = {{514, 0, 8, .check_checksum = false, .max_counter = 0U, .expected_timestep = 10000U}, { 0 }, { 0 }}},
  {.msg = {{500, 0, 8, .check_checksum = true, .max_counter = 15U, .expected_timestep = 20000U}, { 0 }, { 0 }}},
  {.msg = {{308, 0, 8, .check_checksum = false, .max_counter = 15U,  .expected_timestep = 20000U}, { 0 }, { 0 }}},
  {.msg = {{320, 0, 8, .check_checksum = true, .max_counter = 15U,  .expected_timestep = 20000U}, { 0 }, { 0 }}},
};
const int CHRYSLER_RX_CHECK_LEN = sizeof(chrysler_rx_checks) / sizeof(chrysler_rx_checks[0]);

static uint8_t chrysler_get_checksum(CAN_FIFOMailBox_TypeDef *to_push) {
  int checksum_byte = GET_LEN(to_push) - 1;
  return (uint8_t)(GET_BYTE(to_push, checksum_byte));
}

static uint8_t chrysler_compute_checksum(CAN_FIFOMailBox_TypeDef *to_push) {
  /* This function does not want the checksum byte in the input data.
  jeep chrysler canbus checksum from http://illmatics.com/Remote%20Car%20Hacking.pdf */
  uint8_t checksum = 0xFFU;
  int len = GET_LEN(to_push);
  for (int j = 0; j < (len - 1); j++) {
    uint8_t shift = 0x80U;
    uint8_t curr = (uint8_t)GET_BYTE(to_push, j);
    for (int i=0; i<8; i++) {
      uint8_t bit_sum = curr & shift;
      uint8_t temp_chk = checksum & 0x80U;
      if (bit_sum != 0U) {
        bit_sum = 0x1C;
        if (temp_chk != 0U) {
          bit_sum = 1;
        }
        checksum = checksum << 1;
        temp_chk = checksum | 1U;
        bit_sum ^= temp_chk;
      } else {
        if (temp_chk != 0U) {
          bit_sum = 0x1D;
        }
        checksum = checksum << 1;
        bit_sum ^= checksum;
      }
      checksum = bit_sum;
      shift = shift >> 1;
    }
  }
  return ~checksum;
}

static uint8_t chrysler_get_counter(CAN_FIFOMailBox_TypeDef *to_push) {
  // Well defined counter only for 8 bytes messages
  return (uint8_t)(GET_BYTE(to_push, 6) >> 4);
}

static int chrysler_rx_hook(CAN_FIFOMailBox_TypeDef *to_push) {

  bool valid = addr_safety_check(to_push, chrysler_rx_checks, CHRYSLER_RX_CHECK_LEN,
                                 chrysler_get_checksum, chrysler_compute_checksum,
                                 chrysler_get_counter);

  if (valid && (GET_BUS(to_push) == 0)) {
    int addr = GET_ADDR(to_push);

    // Measured eps torque
    if (addr == 544) {
      int torque_meas_new = ((GET_BYTE(to_push, 4) & 0x7U) << 8) + GET_BYTE(to_push, 5) - 1024U;

      // update array of samples
      update_sample(&torque_meas, torque_meas_new);
    }

    // enter controls on rising edge of ACC, exit controls on ACC off
    if (addr == 500) {
      int cruise_engaged = ((GET_BYTE(to_push, 2) & 0x38) >> 3) == 7;
      if (cruise_engaged && !cruise_engaged_prev) {
        controls_allowed = 1;
      }
      if (!cruise_engaged) {
        controls_allowed = 0;
      }
      cruise_engaged_prev = cruise_engaged;
    }

    // update speed
    if (addr == 514) {
      int speed_l = (GET_BYTE(to_push, 0) << 4) + (GET_BYTE(to_push, 1) >> 4);
      int speed_r = (GET_BYTE(to_push, 2) << 4) + (GET_BYTE(to_push, 3) >> 4);
      vehicle_speed = (speed_l + speed_r) / 2;
      vehicle_moving = (int)vehicle_speed > CHRYSLER_STANDSTILL_THRSLD;
    }

    // exit controls on rising edge of gas press
    if (addr == 308) {
      gas_pressed = ((GET_BYTE(to_push, 5) & 0x7F) != 0) && ((int)vehicle_speed > CHRYSLER_GAS_THRSLD);
    }

    // exit controls on rising edge of brake press
    if (addr == 320) {
      brake_pressed = (GET_BYTE(to_push, 0) & 0x7) == 5;
      if (brake_pressed && (!brake_pressed_prev || vehicle_moving)) {
        controls_allowed = 0;
      }
      brake_pressed_prev = brake_pressed;
    }

    generic_rx_checks((addr == 0x292));
  }
  return valid;
}

static int chrysler_tx_hook(CAN_FIFOMailBox_TypeDef *to_send) {

  int tx = 1;
  int addr = GET_ADDR(to_send);

  if (!msg_allowed(to_send, CHRYSLER_TX_MSGS, sizeof(CHRYSLER_TX_MSGS) / sizeof(CHRYSLER_TX_MSGS[0]))) {
    tx = 0;
  }

  if (relay_malfunction) {
    tx = 0;
  }

  // LKA STEER
  if (addr == 0x292) {
    int desired_torque = ((GET_BYTE(to_send, 0) & 0x7U) << 8) + GET_BYTE(to_send, 1) - 1024U;
<<<<<<< HEAD
    uint32_t ts = MICROSECOND_TIMER->CNT;
=======
    uint32_t ts = microsecond_timer_get();
>>>>>>> c3db60c0
    bool violation = 0;

    if (controls_allowed) {

      // *** global torque limit check ***
      violation |= max_limit_check(desired_torque, CHRYSLER_MAX_STEER, -CHRYSLER_MAX_STEER);

      // *** torque rate limit check ***
      violation |= dist_to_meas_check(desired_torque, desired_torque_last,
        &torque_meas, CHRYSLER_MAX_RATE_UP, CHRYSLER_MAX_RATE_DOWN, CHRYSLER_MAX_TORQUE_ERROR);

      // used next time
      desired_torque_last = desired_torque;

      // *** torque real time rate limit check ***
      violation |= rt_rate_limit_check(desired_torque, rt_torque_last, CHRYSLER_MAX_RT_DELTA);

      // every RT_INTERVAL set the new limits
      uint32_t ts_elapsed = get_ts_elapsed(ts, ts_last);
      if (ts_elapsed > CHRYSLER_RT_INTERVAL) {
        rt_torque_last = desired_torque;
        ts_last = ts;
      }
    }

    // no torque if controls is not allowed
    if (!controls_allowed && (desired_torque != 0)) {
      violation = 1;
    }

    // reset to 0 if either controls is not allowed or there's a violation
    if (violation || !controls_allowed) {
      desired_torque_last = 0;
      rt_torque_last = 0;
      ts_last = ts;
    }

    if (violation) {
      tx = 0;
    }
  }

  // FORCE CANCEL: only the cancel button press is allowed
  if (addr == 571) {
    if ((GET_BYTE(to_send, 0) != 1) || ((GET_BYTE(to_send, 1) & 1) == 1)) {
      tx = 0;
    }
  }

  return tx;
}

static int chrysler_fwd_hook(int bus_num, CAN_FIFOMailBox_TypeDef *to_fwd) {

  int bus_fwd = -1;
  int addr = GET_ADDR(to_fwd);

  if (!relay_malfunction) {
    // forward CAN 0 -> 2 so stock LKAS camera sees messages
    if (bus_num == 0) {
      bus_fwd = 2;
    }
    // forward all messages from camera except LKAS_COMMAND and LKAS_HUD
    if ((bus_num == 2) && (addr != 658) && (addr != 678)) {
      bus_fwd = 0;
    }
  }
  return bus_fwd;
}


const safety_hooks chrysler_hooks = {
  .init = nooutput_init,
  .rx = chrysler_rx_hook,
  .tx = chrysler_tx_hook,
  .tx_lin = nooutput_tx_lin_hook,
  .fwd = chrysler_fwd_hook,
  .addr_check = chrysler_rx_checks,
  .addr_check_len = sizeof(chrysler_rx_checks) / sizeof(chrysler_rx_checks[0]),
};<|MERGE_RESOLUTION|>--- conflicted
+++ resolved
@@ -132,11 +132,7 @@
   // LKA STEER
   if (addr == 0x292) {
     int desired_torque = ((GET_BYTE(to_send, 0) & 0x7U) << 8) + GET_BYTE(to_send, 1) - 1024U;
-<<<<<<< HEAD
-    uint32_t ts = MICROSECOND_TIMER->CNT;
-=======
     uint32_t ts = microsecond_timer_get();
->>>>>>> c3db60c0
     bool violation = 0;
 
     if (controls_allowed) {
