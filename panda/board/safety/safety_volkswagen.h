--- conflicted
+++ resolved
@@ -244,11 +244,7 @@
 
 static bool volkswagen_steering_check(int desired_torque) {
   bool violation = false;
-<<<<<<< HEAD
-  uint32_t ts = MICROSECOND_TIMER->CNT;
-=======
   uint32_t ts = microsecond_timer_get();
->>>>>>> c3db60c0
 
   if (controls_allowed) {
     // *** global torque limit check ***
