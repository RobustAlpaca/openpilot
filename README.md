--- conflicted
+++ resolved
@@ -14,15 +14,11 @@
 
 
 
-<<<<<<< HEAD
-This is a fork of comma's openpilot: https://github.com/commaai/openpilot, and contains tweaks for Hondas and GM vehicles.  It is open source and inherits MIT license.  By installing this software you accept all responsibility for anything that might occur while you use it.  All contributors to this fork are not liable, including me.  <b>Use at your own risk.</b>
-=======
 To use openpilot in a car, you need four things
 * This software. It's free and available right here.
 * One of [the 140+ supported cars](docs/CARS.md). We support Honda, Toyota, Hyundai, Nissan, Kia, Chrysler, Lexus, Acura, Audi, VW, and more. If your car is not supported, but has adaptive cruise control and lane keeping assist, it's likely able to run openpilot.
 * A supported device to run this software. This can be a [comma two](https://comma.ai/shop/products/two), [comma three](https://comma.ai/shop/products/three), or if you like to experiment, a [Ubuntu computer with webcams](https://github.com/commaai/openpilot/tree/master/tools/webcam).
 * A way to connect to your car. With a comma two or three, you need only a [car harness](https://comma.ai/shop/products/car-harness). With an EON Gold or PC, you also need a [black panda](https://comma.ai/shop/products/panda).
->>>>>>> 3936d794
 
 
 
