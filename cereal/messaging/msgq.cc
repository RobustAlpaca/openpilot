--- conflicted
+++ resolved
@@ -460,9 +460,5 @@
       return false;
     }
   }
-<<<<<<< HEAD
-  return true;
-=======
   return num_readers > 0;
->>>>>>> 2265a98e
 }