--- conflicted
+++ resolved
@@ -2,10 +2,6 @@
 #include <assert.h>
 #include <stdlib.h>
 #include <string>
-<<<<<<< HEAD
-#include <mutex>
-=======
->>>>>>> 6418d4a0
 
 #include "services.h"
 #include "messaging.h"
@@ -34,18 +30,11 @@
 
 class MessageContext {
 public:
-  MessageContext() : ctx_(nullptr) {};
+  MessageContext() { ctx_ = Context::create(); }
   ~MessageContext() { delete ctx_; }
-  inline Context *context() {
-    std::call_once(init_flag, [=]() { ctx_ = Context::create(); });
-    return ctx_;
-  }
-private:
   Context *ctx_;
-  std::once_flag init_flag;
 };
-
-MessageContext message_context;
+MessageContext ctx;
 
 struct SubMaster::SubMessage {
   std::string name;
@@ -65,7 +54,7 @@
   for (auto name : service_list) {
     const service *serv = get_service(name);
     assert(serv != nullptr);
-    SubSocket *socket = SubSocket::create(message_context.context(), name, address ? address : "127.0.0.1", true);
+    SubSocket *socket = SubSocket::create(ctx.ctx_, name, address ? address : "127.0.0.1", true);
     assert(socket != 0);
     poller_->registerSocket(socket);
     SubMessage *m = new SubMessage{
@@ -74,7 +63,6 @@
       .freq = serv->frequency,
       .ignore_alive = inList(ignore_alive, name),
       .allocated_msg_reader = malloc(sizeof(capnp::FlatArrayMessageReader))};
-    m->msg_reader = new (m->allocated_msg_reader) capnp::FlatArrayMessageReader({});
     messages_[socket] = m;
     services_[name] = m;
   }
@@ -94,13 +82,9 @@
 
     SubMessage *m = messages_.at(s);
 
-<<<<<<< HEAD
-    m->msg_reader->~FlatArrayMessageReader();
-=======
     if (m->msg_reader) {
       m->msg_reader->~FlatArrayMessageReader();
     }
->>>>>>> 6418d4a0
     m->msg_reader = new (m->allocated_msg_reader) capnp::FlatArrayMessageReader(m->aligned_buf.align(msg));
     delete msg;
     messages.push_back({m->name, m->msg_reader->getRoot<cereal::Event>()});
@@ -178,11 +162,7 @@
   return services_.at(name)->rcv_time;
 }
 
-<<<<<<< HEAD
-cereal::Event::Reader &SubMaster::operator[](const char *name) const {
-=======
 cereal::Event::Reader &SubMaster::operator[](const char *name) {
->>>>>>> 6418d4a0
   return services_.at(name)->event;
 };
 
@@ -190,7 +170,9 @@
   delete poller_;
   for (auto &kv : messages_) {
     SubMessage *m = kv.second;
-    m->msg_reader->~FlatArrayMessageReader();
+    if (m->msg_reader) {
+      m->msg_reader->~FlatArrayMessageReader();
+    }
     free(m->allocated_msg_reader);
     delete m->socket;
     delete m;
@@ -200,7 +182,7 @@
 PubMaster::PubMaster(const std::initializer_list<const char *> &service_list) {
   for (auto name : service_list) {
     assert(get_service(name) != nullptr);
-    PubSocket *socket = PubSocket::create(message_context.context(), name);
+    PubSocket *socket = PubSocket::create(ctx.ctx_, name);
     assert(socket);
     sockets_[name] = socket;
   }
