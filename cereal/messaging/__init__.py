--- conflicted
+++ resolved
@@ -191,11 +191,7 @@
       self.updated[s] = True
 
       if self.rcv_time[s] > 1e-5 and self.freq[s] > 1e-5 and (s not in self.non_polled_services) \
-<<<<<<< HEAD
-        and (s not in self.ignore_average_freq) and (not SIMULATION):
-=======
         and (s not in self.ignore_average_freq):
->>>>>>> 2265a98e
         self.recv_dts[s].append(cur_time - self.rcv_time[s])
 
       self.rcv_time[s] = cur_time
@@ -204,21 +200,7 @@
       self.logMonoTime[s] = msg.logMonoTime
       self.valid[s] = msg.valid
 
-<<<<<<< HEAD
-    for s in self.data:
-      # arbitrary small number to avoid float comparison. If freq is 0, we can skip the check
-      if self.freq[s] > 1e-5:
-        # alive if delay is within 10x the expected frequency
-        self.alive[s] = (cur_time - self.rcv_time[s]) < (10. / self.freq[s])
-
-        # alive if average frequency is higher than 90% of expected frequency
-        avg_dt = sum(self.recv_dts[s]) / AVG_FREQ_HISTORY
-        expected_dt = 1 / (self.freq[s] * 0.90)
-        self.alive[s] = self.alive[s] and (avg_dt < expected_dt)
-      else:
-=======
       if SIMULATION:
->>>>>>> 2265a98e
         self.alive[s] = True
 
     if not SIMULATION:
