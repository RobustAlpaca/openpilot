--- conflicted
+++ resolved
@@ -104,13 +104,9 @@
     dashcamMode @96;
     controlsInitializing @98;
     usbError @99;
-<<<<<<< HEAD
-    cameraError @100;
-=======
     roadCameraError @100;
     driverCameraError @101;
     wideRoadCameraError @102;
->>>>>>> db45e2bb
 
     radarCanErrorDEPRECATED @15;
     radarCommIssueDEPRECATED @67;
