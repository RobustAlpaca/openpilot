using Cxx = import "./include/c++.capnp";
$Cxx.namespace("cereal");

using Java = import "./include/java.capnp";
$Java.package("ai.comma.openpilot.cereal");
$Java.outerClassname("Car");

@0x8e2af1e708af8b8d;

# ******* events causing controls state machine transition *******

struct CarEvent @0x9b1657f34caf3ad3 {
  name @0 :EventName;

  # event types
  enable @1 :Bool;
  noEntry @2 :Bool;
  warning @3 :Bool;   # alerts presented only when  enabled or soft disabling
  userDisable @4 :Bool;
  softDisable @5 :Bool;
  immediateDisable @6 :Bool;
  preEnable @7 :Bool;
  permanent @8 :Bool; # alerts presented regardless of openpilot state

  enum EventName @0xbaa8c5d505f727de {
    canError @0;
    steerUnavailable @1;
    brakeUnavailable @2;
    wrongGear @4;
    doorOpen @5;
    seatbeltNotLatched @6;
    espDisabled @7;
    wrongCarMode @8;
    steerTempUnavailable @9;
    reverseGear @10;
    buttonCancel @11;
    buttonEnable @12;
    pedalPressed @13;
    cruiseDisabled @14;
    speedTooLow @17;
    outOfSpace @18;
    overheat @19;
    calibrationIncomplete @20;
    calibrationInvalid @21;
    controlsMismatch @22;
    pcmEnable @23;
    pcmDisable @24;
    noTarget @25;
    radarFault @26;
    brakeHold @28;
    parkBrake @29;
    manualRestart @30;
    lowSpeedLockout @31;
    plannerError @32;
    debugAlert @34;
    steerTempUnavailableUserOverride @35;
    resumeRequired @36;
    preDriverDistracted @37;
    promptDriverDistracted @38;
    driverDistracted @39;
    preDriverUnresponsive @43;
    promptDriverUnresponsive @44;
    driverUnresponsive @45;
    belowSteerSpeed @46;
    lowBattery @48;
    vehicleModelInvalid @50;
    accFaulted @51;
    sensorDataInvalid @52;
    commIssue @53;
    tooDistracted @54;
    posenetInvalid @55;
    soundsUnavailable @56;
    preLaneChangeLeft @57;
    preLaneChangeRight @58;
    laneChange @59;
    communityFeatureDisallowed @62;
    lowMemory @63;
    stockAeb @64;
    ldw @65;
    carUnrecognized @66;
    driverMonitorLowAcc @68;
    invalidLkasSetting @69;
    speedTooHigh @70;
    laneChangeBlocked @71;
    relayMalfunction @72;
    gasPressed @73;
    stockFcw @74;
    startup @75;
    startupNoCar @76;
    startupNoControl @77;
    startupMaster @78;
    startupFuzzyFingerprint @97;
    fcw @79;
    steerSaturated @80;
    belowEngageSpeed @84;
    noGps @85;
    wrongCruiseMode @87;
    modeldLagging @89;
    deviceFalling @90;
    fanMalfunction @91;
    cameraMalfunction @92;
    gpsMalfunction @94;
    processNotRunning @95;
    dashcamMode @96;
    controlsInitializing @98;
<<<<<<< HEAD
=======
    usbError @99;
>>>>>>> 0036c7a1

    radarCanErrorDEPRECATED @15;
    radarCommIssueDEPRECATED @67;
    gasUnavailableDEPRECATED @3;
    dataNeededDEPRECATED @16;
    modelCommIssueDEPRECATED @27;
    ipasOverrideDEPRECATED @33;
    geofenceDEPRECATED @40;
    driverMonitorOnDEPRECATED @41;
    driverMonitorOffDEPRECATED @42;
    calibrationProgressDEPRECATED @47;
    invalidGiraffeHondaDEPRECATED @49;
    invalidGiraffeToyotaDEPRECATED @60;
    internetConnectivityNeededDEPRECATED @61;
    whitePandaUnsupportedDEPRECATED @81;
    commIssueWarningDEPRECATED @83;
    focusRecoverActiveDEPRECATED @86;
    neosUpdateRequiredDEPRECATED @88;
    modelLagWarningDEPRECATED @93;
    startupOneplusDEPRECATED @82;
  }
}

# ******* main car state @ 100hz *******
# all speeds in m/s

struct CarState {
  events @13 :List(CarEvent);

  # car speed
  vEgo @1 :Float32;         # best estimate of speed
  aEgo @16 :Float32;        # best estimate of acceleration
  vEgoRaw @17 :Float32;     # unfiltered speed from CAN sensors
  yawRate @22 :Float32;     # best estimate of yaw rate
  standstill @18 :Bool;
  wheelSpeeds @2 :WheelSpeeds;

  # gas pedal, 0.0-1.0
  gas @3 :Float32;        # this is user + computer
  gasPressed @4 :Bool;    # this is user pedal only

  # brake pedal, 0.0-1.0
  brake @5 :Float32;      # this is user pedal only
  brakePressed @6 :Bool;  # this is user pedal only
  brakeLights @19 :Bool;

  # steering wheel
  steeringAngleDeg @7 :Float32;
  steeringRateDeg @15 :Float32;
  steeringTorque @8 :Float32;      # TODO: standardize units
  steeringTorqueEps @27 :Float32;  # TODO: standardize units
  steeringPressed @9 :Bool;        # if the user is using the steering wheel
  steeringRateLimited @29 :Bool;   # if the torque is limited by the rate limiter
  steerWarning @35 :Bool;          # temporary steer unavailble
  steerError @36 :Bool;            # permanent steer error
  stockAeb @30 :Bool;
  stockFcw @31 :Bool;
  espDisabled @32 :Bool;

  # cruise state
  cruiseState @10 :CruiseState;

  # gear
  gearShifter @14 :GearShifter;

  # button presses
  buttonEvents @11 :List(ButtonEvent);
  leftBlinker @20 :Bool;
  rightBlinker @21 :Bool;
  genericToggle @23 :Bool;

  # lock info
  doorOpen @24 :Bool;
  seatbeltUnlatched @25 :Bool;
  canValid @26 :Bool;

  # clutch (manual transmission only)
  clutchPressed @28 :Bool;

  # which packets this state came from
  canMonoTimes @12: List(UInt64);

  # blindspot sensors
  leftBlindspot @33 :Bool; # Is there something blocking the left lane change
  rightBlindspot @34 :Bool; # Is there something blocking the right lane change

  struct WheelSpeeds {
    # optional wheel speeds
    fl @0 :Float32;
    fr @1 :Float32;
    rl @2 :Float32;
    rr @3 :Float32;
  }

  struct CruiseState {
    enabled @0 :Bool;
    speed @1 :Float32;
    available @2 :Bool;
    speedOffset @3 :Float32;
    standstill @4 :Bool;
    nonAdaptive @5 :Bool;
  }

  enum GearShifter {
    unknown @0;
    park @1;
    drive @2;
    neutral @3;
    reverse @4;
    sport @5;
    low @6;
    brake @7;
    eco @8;
    manumatic @9;
  }

  # send on change
  struct ButtonEvent {
    pressed @0 :Bool;
    type @1 :Type;

    enum Type {
      unknown @0;
      leftBlinker @1;
      rightBlinker @2;
      accelCruise @3;
      decelCruise @4;
      cancel @5;
      altButton1 @6;
      altButton2 @7;
      altButton3 @8;
      setCruise @9;
      resumeCruise @10;
      gapAdjustCruise @11;
    }
  }

  errorsDEPRECATED @0 :List(CarEvent.EventName);
}

# ******* radar state @ 20hz *******

struct RadarData @0x888ad6581cf0aacb {
  errors @0 :List(Error);
  points @1 :List(RadarPoint);

  # which packets this state came from
  canMonoTimes @2 :List(UInt64);

  enum Error {
    canError @0;
    fault @1;
    wrongConfig @2;
  }

  # similar to LiveTracks
  # is one timestamp valid for all? I think so
  struct RadarPoint {
    trackId @0 :UInt64;  # no trackId reuse

    # these 3 are the minimum required
    dRel @1 :Float32; # m from the front bumper of the car
    yRel @2 :Float32; # m
    vRel @3 :Float32; # m/s

    # these are optional and valid if they are not NaN
    aRel @4 :Float32; # m/s^2
    yvRel @5 :Float32; # m/s

    # some radars flag measurements VS estimates
    measured @6 :Bool;
  }
}

# ******* car controls @ 100hz *******

struct CarControl {
  # must be true for any actuator commands to work
  enabled @0 :Bool;
  active @7 :Bool;

  actuators @6 :Actuators;

  cruiseControl @4 :CruiseControl;
  hudControl @5 :HUDControl;

  struct Actuators {
    # range from 0.0 - 1.0
    gas @0: Float32;
    brake @1: Float32;
    # range from -1.0 - 1.0
    steer @2: Float32;
    steeringAngleDeg @3: Float32;
  }

  struct CruiseControl {
    cancel @0: Bool;
    override @1: Bool;
    speedOverride @2: Float32;
    accelOverride @3: Float32;
  }

  struct HUDControl {
    speedVisible @0: Bool;
    setSpeed @1: Float32;
    lanesVisible @2: Bool;
    leadVisible @3: Bool;
    visualAlert @4: VisualAlert;
    audibleAlert @5: AudibleAlert;
    rightLaneVisible @6: Bool;
    leftLaneVisible @7: Bool;
    rightLaneDepart @8: Bool;
    leftLaneDepart @9: Bool;

    enum VisualAlert {
      # these are the choices from the Honda
      # map as good as you can for your car
      none @0;
      fcw @1;
      steerRequired @2;
      brakePressed @3;
      wrongGear @4;
      seatbeltUnbuckled @5;
      speedTooHigh @6;
      ldw @7;
    }

    enum AudibleAlert {
      none @0;
      chimeEngage @1;
      chimeDisengage @2;
      chimeError @3;
      chimeWarning1 @4;
      chimeWarning2 @5;
      chimeWarningRepeat @6;
      chimePrompt @7;
      chimeWarning2Repeat @8;
    }
  }

  gasDEPRECATED @1 :Float32;
  brakeDEPRECATED @2 :Float32;
  steeringTorqueDEPRECATED @3 :Float32;
}

# ****** car param ******

struct CarParams {
  carName @0 :Text;
  carFingerprint @1 :Text;
  fuzzyFingerprint @55 :Bool;

  enableGasInterceptor @2 :Bool;
  enableCruise @3 :Bool;
  enableCamera @4 :Bool;
  enableDsu @5 :Bool; # driving support unit
  enableApgs @6 :Bool; # advanced parking guidance system
  enableBsm @56 :Bool; # blind spot monitoring

  minEnableSpeed @7 :Float32;
  minSteerSpeed @8 :Float32;
  maxSteeringAngleDeg @54 :Float32;
  safetyModel @9 :SafetyModel;
  safetyModelPassive @42 :SafetyModel = silent;
  safetyParam @10 :Int16;

  steerMaxBP @11 :List(Float32);
  steerMaxV @12 :List(Float32);
  gasMaxBP @13 :List(Float32);
  gasMaxV @14 :List(Float32);
  brakeMaxBP @15 :List(Float32);
  brakeMaxV @16 :List(Float32);

  # things about the car in the manual
  mass @17 :Float32;            # [kg] curb weight: all fluids no cargo
  wheelbase @18 :Float32;       # [m] distance from rear axle to front axle
  centerToFront @19 :Float32;   # [m] distance from center of mass to front axle
  steerRatio @20 :Float32;      # [] ratio of steering wheel angle to front wheel angle
  steerRatioRear @21 :Float32;  # [] ratio of steering wheel angle to rear wheel angle (usually 0)

  # things we can derive
  rotationalInertia @22 :Float32;    # [kg*m2] body rotational inertia
  tireStiffnessFront @23 :Float32;   # [N/rad] front tire coeff of stiff
  tireStiffnessRear @24 :Float32;    # [N/rad] rear tire coeff of stiff

  longitudinalTuning @25 :LongitudinalPIDTuning;
  lateralParams @48 :LateralParams;
  lateralTuning :union {
    pid @26 :LateralPIDTuning;
    indi @27 :LateralINDITuning;
    lqr @40 :LateralLQRTuning;
  }

  steerLimitAlert @28 :Bool;
  steerLimitTimer @47 :Float32;  # time before steerLimitAlert is issued

  vEgoStopping @29 :Float32; # Speed at which the car goes into stopping state
  directAccelControl @30 :Bool; # Does the car have direct accel control or just gas/brake
  stoppingControl @31 :Bool; # Does the car allows full control even at lows speeds when stopping
  startAccel @32 :Float32; # Required acceleraton to overcome creep braking
  steerRateCost @33 :Float32; # Lateral MPC cost on steering rate
  steerControlType @34 :SteerControlType;
  radarOffCan @35 :Bool; # True when radar objects aren't visible on CAN
  minSpeedCan @51 :Float32; # Minimum vehicle speed from CAN (below this value drops to 0)
  stoppingBrakeRate @52 :Float32; # brake_travel/s while trying to stop
  startingBrakeRate @53 :Float32; # brake_travel/s while releasing on restart

  steerActuatorDelay @36 :Float32; # Steering wheel actuator delay in seconds
  openpilotLongitudinalControl @37 :Bool; # is openpilot doing the longitudinal control?
  carVin @38 :Text; # VIN number queried during fingerprinting
  dashcamOnly @41: Bool;
  transmissionType @43 :TransmissionType;
  carFw @44 :List(CarFw);

  radarTimeStep @45: Float32 = 0.05;  # time delta between radar updates, 20Hz is very standard
  communityFeature @46: Bool;  # true if a community maintained feature is detected
  fingerprintSource @49: FingerprintSource;
  networkLocation @50 :NetworkLocation;  # Where Panda/C2 is integrated into the car's CAN network

  struct LateralParams {
    torqueBP @0 :List(Int32);
    torqueV @1 :List(Int32);
  }

  struct LateralPIDTuning {
    kpBP @0 :List(Float32);
    kpV @1 :List(Float32);
    kiBP @2 :List(Float32);
    kiV @3 :List(Float32);
    kf @4 :Float32;
  }

  struct LongitudinalPIDTuning {
    kpBP @0 :List(Float32);
    kpV @1 :List(Float32);
    kiBP @2 :List(Float32);
    kiV @3 :List(Float32);
    deadzoneBP @4 :List(Float32);
    deadzoneV @5 :List(Float32);
  }

  struct LateralINDITuning {
    outerLoopGainBP @4 :List(Float32);
    outerLoopGainV @5 :List(Float32);
    innerLoopGainBP @6 :List(Float32);
    innerLoopGainV @7 :List(Float32);
    timeConstantBP @8 :List(Float32);
    timeConstantV @9 :List(Float32);
    actuatorEffectivenessBP @10 :List(Float32);
    actuatorEffectivenessV @11 :List(Float32);

    outerLoopGainDEPRECATED @0 :Float32;
    innerLoopGainDEPRECATED @1 :Float32;
    timeConstantDEPRECATED @2 :Float32;
    actuatorEffectivenessDEPRECATED @3 :Float32;
  }

  struct LateralLQRTuning {
    scale @0 :Float32;
    ki @1 :Float32;
    dcGain @2 :Float32;

    # State space system
    a @3 :List(Float32);
    b @4 :List(Float32);
    c @5 :List(Float32);

    k @6 :List(Float32);  # LQR gain
    l @7 :List(Float32);  # Kalman gain
  }

  enum SafetyModel {
    silent @0;
    hondaNidec @1;
    toyota @2;
    elm327 @3;
    gm @4;
    hondaBoschGiraffe @5;
    ford @6;
    cadillac @7;
    hyundai @8;
    chrysler @9;
    tesla @10;
    subaru @11;
    gmPassive @12;
    mazda @13;
    nissan @14;
    volkswagen @15;
    toyotaIpas @16;
    allOutput @17;
    gmAscm @18;
    noOutput @19;  # like silent but without silent CAN TXs
    hondaBoschHarness @20;
    volkswagenPq @21;
    subaruLegacy @22;  # pre-Global platform
    hyundaiLegacy @23;
    hyundaiCommunity @24;
  }

  enum SteerControlType {
    torque @0;
    angle @1;
  }

  enum TransmissionType {
    unknown @0;
    automatic @1;  # Traditional auto, including DSG
    manual @2;  # True "stick shift" only
    direct @3;  # Electric vehicle or other direct drive
  }

  struct CarFw {
    ecu @0 :Ecu;
    fwVersion @1 :Data;
    address @2: UInt32;
    subAddress @3: UInt8;
  }

  enum Ecu {
    eps @0;
    esp @1;
    fwdRadar @2;
    fwdCamera @3;
    engine @4;
    unknown @5;
    transmission @8; # Transmission Control Module
    srs @9; # airbag
    gateway @10; # can gateway
    hud @11; # heads up display
    combinationMeter @12; # instrument cluster

    # Toyota only
    dsu @6;
    apgs @7;

    # Honda only
    vsa @13; # Vehicle Stability Assist
    programmedFuelInjection @14;
    electricBrakeBooster @15;
    shiftByWire @16;
  }

  enum FingerprintSource {
    can @0;
    fw @1;
    fixed @2;
  }

  enum NetworkLocation {
    fwdCamera @0;  # Standard/default integration at LKAS camera
    gateway @1;    # Integration at vehicle's CAN gateway
  }

  isPandaBlackDEPRECATED @39: Bool;
}<|MERGE_RESOLUTION|>--- conflicted
+++ resolved
@@ -103,10 +103,7 @@
     processNotRunning @95;
     dashcamMode @96;
     controlsInitializing @98;
-<<<<<<< HEAD
-=======
     usbError @99;
->>>>>>> 0036c7a1
 
     radarCanErrorDEPRECATED @15;
     radarCommIssueDEPRECATED @67;
