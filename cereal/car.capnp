using Cxx = import "./include/c++.capnp";
$Cxx.namespace("cereal");

using Java = import "./include/java.capnp";
$Java.package("ai.comma.openpilot.cereal");
$Java.outerClassname("Car");

@0x8e2af1e708af8b8d;

# ******* events causing controls state machine transition *******

struct CarEvent @0x9b1657f34caf3ad3 {
  name @0 :EventName;

  # event types
  enable @1 :Bool;
  noEntry @2 :Bool;
  warning @3 :Bool;   # alerts presented only when  enabled or soft disabling
  userDisable @4 :Bool;
  softDisable @5 :Bool;
  immediateDisable @6 :Bool;
  preEnable @7 :Bool;
  permanent @8 :Bool; # alerts presented regardless of openpilot state

  enum EventName @0xbaa8c5d505f727de {
    canError @0;
    steerUnavailable @1;
    brakeUnavailable @2;
    wrongGear @4;
    doorOpen @5;
    seatbeltNotLatched @6;
    espDisabled @7;
    wrongCarMode @8;
    steerTempUnavailable @9;
    reverseGear @10;
    buttonCancel @11;
    buttonEnable @12;
    pedalPressed @13;
    cruiseDisabled @14;
    speedTooLow @17;
    outOfSpace @18;
    overheat @19;
    calibrationIncomplete @20;
    calibrationInvalid @21;
    controlsMismatch @22;
    pcmEnable @23;
    pcmDisable @24;
    noTarget @25;
    radarFault @26;
    brakeHold @28;
    parkBrake @29;
    manualRestart @30;
    lowSpeedLockout @31;
    plannerError @32;
    debugAlert @34;
    steerTempUnavailableUserOverride @35;
    resumeRequired @36;
    preDriverDistracted @37;
    promptDriverDistracted @38;
    driverDistracted @39;
    preDriverUnresponsive @43;
    promptDriverUnresponsive @44;
    driverUnresponsive @45;
    belowSteerSpeed @46;
    lowBattery @48;
    vehicleModelInvalid @50;
    accFaulted @51;
    sensorDataInvalid @52;
    commIssue @53;
    tooDistracted @54;
    posenetInvalid @55;
    soundsUnavailable @56;
    preLaneChangeLeft @57;
    preLaneChangeRight @58;
    laneChange @59;
    communityFeatureDisallowed @62;
    lowMemory @63;
    stockAeb @64;
    ldw @65;
    carUnrecognized @66;
    driverMonitorLowAcc @68;
    invalidLkasSetting @69;
    speedTooHigh @70;
    laneChangeBlocked @71;
    relayMalfunction @72;
    gasPressed @73;
    stockFcw @74;
    startup @75;
    startupNoCar @76;
    startupNoControl @77;
    startupMaster @78;
    startupFuzzyFingerprint @97;
    fcw @79;
    steerSaturated @80;
    belowEngageSpeed @84;
    noGps @85;
    wrongCruiseMode @87;
    modeldLagging @89;
    deviceFalling @90;
    fanMalfunction @91;
    cameraMalfunction @92;
    gpsMalfunction @94;
    processNotRunning @95;
    dashcamMode @96;
    controlsInitializing @98;
<<<<<<< HEAD
    usbError @99;
=======
>>>>>>> 6418d4a0

    radarCanErrorDEPRECATED @15;
    radarCommIssueDEPRECATED @67;
    gasUnavailableDEPRECATED @3;
    dataNeededDEPRECATED @16;
    modelCommIssueDEPRECATED @27;
    ipasOverrideDEPRECATED @33;
    geofenceDEPRECATED @40;
    driverMonitorOnDEPRECATED @41;
    driverMonitorOffDEPRECATED @42;
    calibrationProgressDEPRECATED @47;
    invalidGiraffeHondaDEPRECATED @49;
    invalidGiraffeToyotaDEPRECATED @60;
    internetConnectivityNeededDEPRECATED @61;
    whitePandaUnsupportedDEPRECATED @81;
    commIssueWarningDEPRECATED @83;
    focusRecoverActiveDEPRECATED @86;
    neosUpdateRequiredDEPRECATED @88;
    modelLagWarningDEPRECATED @93;
    startupOneplusDEPRECATED @82;
  }
}

# ******* main car state @ 100hz *******
# all speeds in m/s

struct CarState {
  events @13 :List(CarEvent);

  # car speed
  vEgo @1 :Float32;         # best estimate of speed
  aEgo @16 :Float32;        # best estimate of acceleration
  vEgoRaw @17 :Float32;     # unfiltered speed from CAN sensors
  yawRate @22 :Float32;     # best estimate of yaw rate
  standstill @18 :Bool;
  wheelSpeeds @2 :WheelSpeeds;

  # gas pedal, 0.0-1.0
  gas @3 :Float32;        # this is user + computer
  gasPressed @4 :Bool;    # this is user pedal only

  # brake pedal, 0.0-1.0
  brake @5 :Float32;      # this is user pedal only
  brakePressed @6 :Bool;  # this is user pedal only
  brakeLights @19 :Bool;

  # steering wheel
  steeringAngleDeg @7 :Float32;
  steeringRateDeg @15 :Float32;
  steeringTorque @8 :Float32;      # TODO: standardize units
  steeringTorqueEps @27 :Float32;  # TODO: standardize units
  steeringPressed @9 :Bool;        # if the user is using the steering wheel
  steeringRateLimited @29 :Bool;   # if the torque is limited by the rate limiter
  steerWarning @35 :Bool;          # temporary steer unavailble
  steerError @36 :Bool;            # permanent steer error
  stockAeb @30 :Bool;
  stockFcw @31 :Bool;
  espDisabled @32 :Bool;

  # cruise state
  cruiseState @10 :CruiseState;

  # gear
  gearShifter @14 :GearShifter;

  # button presses
  buttonEvents @11 :List(ButtonEvent);
  leftBlinker @20 :Bool;
  rightBlinker @21 :Bool;
  genericToggle @23 :Bool;

  # lock info
  doorOpen @24 :Bool;
  seatbeltUnlatched @25 :Bool;
  canValid @26 :Bool;

  # clutch (manual transmission only)
  clutchPressed @28 :Bool;

  # which packets this state came from
  canMonoTimes @12: List(UInt64);

  # blindspot sensors
  leftBlindspot @33 :Bool; # Is there something blocking the left lane change
  rightBlindspot @34 :Bool; # Is there something blocking the right lane change

  struct WheelSpeeds {
    # optional wheel speeds
    fl @0 :Float32;
    fr @1 :Float32;
    rl @2 :Float32;
    rr @3 :Float32;
  }

  struct CruiseState {
    enabled @0 :Bool;
    speed @1 :Float32;
    available @2 :Bool;
    speedOffset @3 :Float32;
    standstill @4 :Bool;
    nonAdaptive @5 :Bool;
  }

  enum GearShifter {
    unknown @0;
    park @1;
    drive @2;
    neutral @3;
    reverse @4;
    sport @5;
    low @6;
    brake @7;
    eco @8;
    manumatic @9;
  }

  # send on change
  struct ButtonEvent {
    pressed @0 :Bool;
    type @1 :Type;

    enum Type {
      unknown @0;
      leftBlinker @1;
      rightBlinker @2;
      accelCruise @3;
      decelCruise @4;
      cancel @5;
      altButton1 @6;
      altButton2 @7;
      altButton3 @8;
      setCruise @9;
      resumeCruise @10;
      gapAdjustCruise @11;
    }
  }

  errorsDEPRECATED @0 :List(CarEvent.EventName);
}

# ******* radar state @ 20hz *******

struct RadarData @0x888ad6581cf0aacb {
  errors @0 :List(Error);
  points @1 :List(RadarPoint);

  # which packets this state came from
  canMonoTimes @2 :List(UInt64);

  enum Error {
    canError @0;
    fault @1;
    wrongConfig @2;
  }

  # similar to LiveTracks
  # is one timestamp valid for all? I think so
  struct RadarPoint {
    trackId @0 :UInt64;  # no trackId reuse

    # these 3 are the minimum required
    dRel @1 :Float32; # m from the front bumper of the car
    yRel @2 :Float32; # m
    vRel @3 :Float32; # m/s

    # these are optional and valid if they are not NaN
    aRel @4 :Float32; # m/s^2
    yvRel @5 :Float32; # m/s

    # some radars flag measurements VS estimates
    measured @6 :Bool;
  }
}

# ******* car controls @ 100hz *******

struct CarControl {
  # must be true for any actuator commands to work
  enabled @0 :Bool;
  active @7 :Bool;

  actuators @6 :Actuators;

  cruiseControl @4 :CruiseControl;
  hudControl @5 :HUDControl;

  struct Actuators {
    # range from 0.0 - 1.0
    gas @0: Float32;
    brake @1: Float32;
    # range from -1.0 - 1.0
    steer @2: Float32;
    steeringAngleDeg @3: Float32;
  }

  struct CruiseControl {
    cancel @0: Bool;
    override @1: Bool;
    speedOverride @2: Float32;
    accelOverride @3: Float32;
  }

  struct HUDControl {
    speedVisible @0: Bool;
    setSpeed @1: Float32;
    lanesVisible @2: Bool;
    leadVisible @3: Bool;
    visualAlert @4: VisualAlert;
    audibleAlert @5: AudibleAlert;
    rightLaneVisible @6: Bool;
    leftLaneVisible @7: Bool;
    rightLaneDepart @8: Bool;
    leftLaneDepart @9: Bool;

    enum VisualAlert {
      # these are the choices from the Honda
      # map as good as you can for your car
      none @0;
      fcw @1;
      steerRequired @2;
      brakePressed @3;
      wrongGear @4;
      seatbeltUnbuckled @5;
      speedTooHigh @6;
      ldw @7;
    }

    enum AudibleAlert {
      none @0;
      chimeEngage @1;
      chimeDisengage @2;
      chimeError @3;
      chimeWarning1 @4;
      chimeWarning2 @5;
      chimeWarningRepeat @6;
      chimePrompt @7;
      chimeWarning2Repeat @8;
    }
  }

  gasDEPRECATED @1 :Float32;
  brakeDEPRECATED @2 :Float32;
  steeringTorqueDEPRECATED @3 :Float32;
}

# ****** car param ******

struct CarParams {
  carName @0 :Text;
  carFingerprint @1 :Text;
  fuzzyFingerprint @55 :Bool;

  enableGasInterceptor @2 :Bool;
  enableCruise @3 :Bool;
  enableCamera @4 :Bool;
  enableDsu @5 :Bool; # driving support unit
  enableApgs @6 :Bool; # advanced parking guidance system
  enableBsm @56 :Bool; # blind spot monitoring

  minEnableSpeed @7 :Float32;
  minSteerSpeed @8 :Float32;
  maxSteeringAngleDeg @54 :Float32;
  safetyModel @9 :SafetyModel;
  safetyModelPassive @42 :SafetyModel = silent;
  safetyParam @10 :Int16;

  steerMaxBP @11 :List(Float32);
  steerMaxV @12 :List(Float32);
  gasMaxBP @13 :List(Float32);
  gasMaxV @14 :List(Float32);
  brakeMaxBP @15 :List(Float32);
  brakeMaxV @16 :List(Float32);

  # things about the car in the manual
  mass @17 :Float32;            # [kg] curb weight: all fluids no cargo
  wheelbase @18 :Float32;       # [m] distance from rear axle to front axle
  centerToFront @19 :Float32;   # [m] distance from center of mass to front axle
  steerRatio @20 :Float32;      # [] ratio of steering wheel angle to front wheel angle
  steerRatioRear @21 :Float32;  # [] ratio of steering wheel angle to rear wheel angle (usually 0)

  # things we can derive
  rotationalInertia @22 :Float32;    # [kg*m2] body rotational inertia
  tireStiffnessFront @23 :Float32;   # [N/rad] front tire coeff of stiff
  tireStiffnessRear @24 :Float32;    # [N/rad] rear tire coeff of stiff

  longitudinalTuning @25 :LongitudinalPIDTuning;
  lateralParams @48 :LateralParams;
  lateralTuning :union {
    pid @26 :LateralPIDTuning;
    indi @27 :LateralINDITuning;
    lqr @40 :LateralLQRTuning;
  }

  steerLimitAlert @28 :Bool;
  steerLimitTimer @47 :Float32;  # time before steerLimitAlert is issued

  vEgoStopping @29 :Float32; # Speed at which the car goes into stopping state
  directAccelControl @30 :Bool; # Does the car have direct accel control or just gas/brake
  stoppingControl @31 :Bool; # Does the car allows full control even at lows speeds when stopping
  startAccel @32 :Float32; # Required acceleraton to overcome creep braking
  steerRateCost @33 :Float32; # Lateral MPC cost on steering rate
  steerControlType @34 :SteerControlType;
  radarOffCan @35 :Bool; # True when radar objects aren't visible on CAN
  minSpeedCan @51 :Float32; # Minimum vehicle speed from CAN (below this value drops to 0)
  stoppingBrakeRate @52 :Float32; # brake_travel/s while trying to stop
  startingBrakeRate @53 :Float32; # brake_travel/s while releasing on restart

  steerActuatorDelay @36 :Float32; # Steering wheel actuator delay in seconds
  openpilotLongitudinalControl @37 :Bool; # is openpilot doing the longitudinal control?
  carVin @38 :Text; # VIN number queried during fingerprinting
  dashcamOnly @41: Bool;
  transmissionType @43 :TransmissionType;
  carFw @44 :List(CarFw);

  radarTimeStep @45: Float32 = 0.05;  # time delta between radar updates, 20Hz is very standard
  communityFeature @46: Bool;  # true if a community maintained feature is detected
  fingerprintSource @49: FingerprintSource;
  networkLocation @50 :NetworkLocation;  # Where Panda/C2 is integrated into the car's CAN network

  struct LateralParams {
    torqueBP @0 :List(Int32);
    torqueV @1 :List(Int32);
  }

  struct LateralPIDTuning {
    kpBP @0 :List(Float32);
    kpV @1 :List(Float32);
    kiBP @2 :List(Float32);
    kiV @3 :List(Float32);
    kf @4 :Float32;
  }

  struct LongitudinalPIDTuning {
    kpBP @0 :List(Float32);
    kpV @1 :List(Float32);
    kiBP @2 :List(Float32);
    kiV @3 :List(Float32);
    deadzoneBP @4 :List(Float32);
    deadzoneV @5 :List(Float32);
  }

  struct LateralINDITuning {
    outerLoopGainBP @4 :List(Float32);
    outerLoopGainV @5 :List(Float32);
    innerLoopGainBP @6 :List(Float32);
    innerLoopGainV @7 :List(Float32);
    timeConstantBP @8 :List(Float32);
    timeConstantV @9 :List(Float32);
    actuatorEffectivenessBP @10 :List(Float32);
    actuatorEffectivenessV @11 :List(Float32);

    outerLoopGainDEPRECATED @0 :Float32;
    innerLoopGainDEPRECATED @1 :Float32;
    timeConstantDEPRECATED @2 :Float32;
    actuatorEffectivenessDEPRECATED @3 :Float32;
  }

  struct LateralLQRTuning {
    scale @0 :Float32;
    ki @1 :Float32;
    dcGain @2 :Float32;

    # State space system
    a @3 :List(Float32);
    b @4 :List(Float32);
    c @5 :List(Float32);

    k @6 :List(Float32);  # LQR gain
    l @7 :List(Float32);  # Kalman gain
  }

  enum SafetyModel {
    silent @0;
    hondaNidec @1;
    toyota @2;
    elm327 @3;
    gm @4;
    hondaBoschGiraffe @5;
    ford @6;
    cadillac @7;
    hyundai @8;
    chrysler @9;
    tesla @10;
    subaru @11;
    gmPassive @12;
    mazda @13;
    nissan @14;
    volkswagen @15;
    toyotaIpas @16;
    allOutput @17;
    gmAscm @18;
    noOutput @19;  # like silent but without silent CAN TXs
    hondaBoschHarness @20;
    volkswagenPq @21;
    subaruLegacy @22;  # pre-Global platform
    hyundaiLegacy @23;
    hyundaiCommunity @24;
  }

  enum SteerControlType {
    torque @0;
    angle @1;
  }

  enum TransmissionType {
    unknown @0;
    automatic @1;  # Traditional auto, including DSG
    manual @2;  # True "stick shift" only
    direct @3;  # Electric vehicle or other direct drive
  }

  struct CarFw {
    ecu @0 :Ecu;
    fwVersion @1 :Data;
    address @2: UInt32;
    subAddress @3: UInt8;
  }

  enum Ecu {
    eps @0;
    esp @1;
    fwdRadar @2;
    fwdCamera @3;
    engine @4;
    unknown @5;
    transmission @8; # Transmission Control Module
    srs @9; # airbag
    gateway @10; # can gateway
    hud @11; # heads up display
    combinationMeter @12; # instrument cluster

    # Toyota only
    dsu @6;
    apgs @7;

    # Honda only
    vsa @13; # Vehicle Stability Assist
    programmedFuelInjection @14;
    electricBrakeBooster @15;
    shiftByWire @16;
  }

  enum FingerprintSource {
    can @0;
    fw @1;
    fixed @2;
  }

  enum NetworkLocation {
    fwdCamera @0;  # Standard/default integration at LKAS camera
    gateway @1;    # Integration at vehicle's CAN gateway
  }

  isPandaBlackDEPRECATED @39: Bool;
}<|MERGE_RESOLUTION|>--- conflicted
+++ resolved
@@ -103,10 +103,6 @@
     processNotRunning @95;
     dashcamMode @96;
     controlsInitializing @98;
-<<<<<<< HEAD
-    usbError @99;
-=======
->>>>>>> 6418d4a0
 
     radarCanErrorDEPRECATED @15;
     radarCommIssueDEPRECATED @67;
