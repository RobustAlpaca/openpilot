--- conflicted
+++ resolved
@@ -791,11 +791,8 @@
   curvatureRate @23 :Float32;
   rawCurvature @24 :Float32;
   rawCurvatureRate @25 :Float32;
-<<<<<<< HEAD
   autoLaneChangeEnabled @26 :Bool;
   autoLaneChangeTimer @27 :Int8;
-=======
->>>>>>> a72dd17a
 
   enum Desire {
     none @0;
