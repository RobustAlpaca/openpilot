--- conflicted
+++ resolved
@@ -868,11 +868,8 @@
   psis @26 :List(Float32);
   curvatures @27 :List(Float32);
   curvatureRates @28 :List(Float32);
-<<<<<<< HEAD
   autoLaneChangeEnabled @29 :Bool;
   autoLaneChangeTimer @30 :Int8;
-=======
->>>>>>> 4d987cb7
 
   enum Desire {
     none @0;
