--- conflicted
+++ resolved
@@ -902,10 +902,7 @@
   sensorsOK @21 :Bool = true;
   deviceStable @22 :Bool = true;
   timeSinceReset @23 :Float64;
-<<<<<<< HEAD
-=======
   excessiveResets @24 :Bool;
->>>>>>> 93b898e8
 
   enum Status {
     uninitialized @0;
