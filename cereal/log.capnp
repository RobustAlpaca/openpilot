--- conflicted
+++ resolved
@@ -850,21 +850,11 @@
   laneChangeState @18 :LaneChangeState;
   laneChangeDirection @19 :LaneChangeDirection;
 
-<<<<<<< HEAD
-  # curvature is in rad/m
-  curvature @22 :Float32;
-  curvatureRate @23 :Float32;
-  rawCurvature @24 :Float32;
-  rawCurvatureRate @25 :Float32;
-  autoLaneChangeEnabled @26 :Bool;
-  autoLaneChangeTimer @27 :Int8;
-=======
 
   # desired curvatures over next 2.5s in rad/m
   psis @26 :List(Float32);
   curvatures @27 :List(Float32);
   curvatureRates @28 :List(Float32);
->>>>>>> 10b2d45f
 
   enum Desire {
     none @0;
