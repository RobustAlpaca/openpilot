--- conflicted
+++ resolved
@@ -866,11 +866,8 @@
   psis @26 :List(Float32);
   curvatures @27 :List(Float32);
   curvatureRates @28 :List(Float32);
-<<<<<<< HEAD
   autoLaneChangeEnabled @29 :Bool;
   autoLaneChangeTimer @30 :Int8;
-=======
->>>>>>> 7d68c064
 
   enum Desire {
     none @0;
