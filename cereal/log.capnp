--- conflicted
+++ resolved
@@ -338,10 +338,7 @@
     band @2 :Text;
     channel @3 :UInt16;
     extra @4 :Text;
-<<<<<<< HEAD
-=======
     state @5 :Text;
->>>>>>> a315fb8a
   }
 
   # deprecated
