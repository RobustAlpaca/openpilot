--- conflicted
+++ resolved
@@ -89,13 +89,10 @@
   b"AutoLaneChangeEnabled": [TxType.PERSISTENT],
   b"PrebuiltEnabled": [TxType.PERSISTENT],
 
-<<<<<<< HEAD
-=======
   #Lateral control selection
   b"INDI_Selected": [TxType.PERSISTENT],
   b"LQR_Selected": [TxType.PERSISTENT],
 
->>>>>>> fef19537
 }
 
 def ensure_bytes(v):
