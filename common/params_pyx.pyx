# distutils: language = c++
# cython: language_level = 3
from libcpp cimport bool
from libcpp.string cimport string
from common.params_pxd cimport Params as c_Params, ParamKeyType as c_ParamKeyType

import os
import threading
from common.basedir import BASEDIR

<<<<<<< HEAD
cdef enum TxType:
  PERSISTENT = 1
  CLEAR_ON_MANAGER_START = 2
  CLEAR_ON_PANDA_DISCONNECT = 3

keys = {
  b"AccessToken": [TxType.CLEAR_ON_MANAGER_START],
  b"ApiCache_DriveStats": [TxType.PERSISTENT],
  b"ApiCache_Device": [TxType.PERSISTENT],
  b"ApiCache_Owner": [TxType.PERSISTENT],
  b"AthenadPid": [TxType.PERSISTENT],
  b"CalibrationParams": [TxType.PERSISTENT],
  b"CarBatteryCapacity": [TxType.PERSISTENT],
  b"CarParams": [TxType.CLEAR_ON_MANAGER_START, TxType.CLEAR_ON_PANDA_DISCONNECT],
  b"CarParamsCache": [TxType.CLEAR_ON_MANAGER_START, TxType.CLEAR_ON_PANDA_DISCONNECT],
  b"CarVin": [TxType.CLEAR_ON_MANAGER_START, TxType.CLEAR_ON_PANDA_DISCONNECT],
  b"CommunityFeaturesToggle": [TxType.PERSISTENT],
  b"ControlsReady": [TxType.CLEAR_ON_MANAGER_START, TxType.CLEAR_ON_PANDA_DISCONNECT],
  b"EnableLteOnroad": [TxType.PERSISTENT],
  b"EndToEndToggle": [TxType.PERSISTENT],
  b"CompletedTrainingVersion": [TxType.PERSISTENT],
  b"DisablePowerDown": [TxType.PERSISTENT],
  b"DisableUpdates": [TxType.PERSISTENT],
  b"EnableWideCamera": [TxType.PERSISTENT],
  b"DoUninstall": [TxType.CLEAR_ON_MANAGER_START],
  b"DongleId": [TxType.PERSISTENT],
  b"GitDiff": [TxType.PERSISTENT],
  b"GitBranch": [TxType.PERSISTENT],
  b"GitCommit": [TxType.PERSISTENT],
  b"GitRemote": [TxType.PERSISTENT],
  b"GithubSshKeys": [TxType.PERSISTENT],
  b"GithubUsername": [TxType.PERSISTENT],
  b"HardwareSerial": [TxType.PERSISTENT],
  b"HasAcceptedTerms": [TxType.PERSISTENT],
  b"IsDriverViewEnabled": [TxType.CLEAR_ON_MANAGER_START],
  b"IMEI": [TxType.PERSISTENT],
  b"IsLdwEnabled": [TxType.PERSISTENT],
  b"IsMetric": [TxType.PERSISTENT],
  b"IsOffroad": [TxType.CLEAR_ON_MANAGER_START],
  b"IsRHD": [TxType.PERSISTENT],
  b"IsTakingSnapshot": [TxType.CLEAR_ON_MANAGER_START],
  b"IsUpdateAvailable": [TxType.CLEAR_ON_MANAGER_START],
  b"IsUploadRawEnabled": [TxType.PERSISTENT],
  b"LastAthenaPingTime": [TxType.PERSISTENT],
  b"LastGPSPosition": [TxType.PERSISTENT],
  b"LastUpdateException": [TxType.PERSISTENT],
  b"LastUpdateTime": [TxType.PERSISTENT],
  b"LiveParameters": [TxType.PERSISTENT],
  b"OpenpilotEnabledToggle": [TxType.PERSISTENT],
  b"PandaFirmware": [TxType.CLEAR_ON_MANAGER_START, TxType.CLEAR_ON_PANDA_DISCONNECT],
  b"PandaFirmwareHex": [TxType.CLEAR_ON_MANAGER_START, TxType.CLEAR_ON_PANDA_DISCONNECT],
  b"PandaDongleId": [TxType.CLEAR_ON_MANAGER_START, TxType.CLEAR_ON_PANDA_DISCONNECT],
  b"Passive": [TxType.PERSISTENT],
  b"RecordFront": [TxType.PERSISTENT],
  b"RecordFrontLock": [TxType.PERSISTENT],  # for the internal fleet
  b"ReleaseNotes": [TxType.PERSISTENT],
  b"ShouldDoUpdate": [TxType.CLEAR_ON_MANAGER_START],
  b"SubscriberInfo": [TxType.PERSISTENT],
  b"SshEnabled": [TxType.PERSISTENT],
  b"TermsVersion": [TxType.PERSISTENT],
  b"Timezone": [TxType.PERSISTENT],
  b"TrainingVersion": [TxType.PERSISTENT],
  b"UpdateAvailable": [TxType.CLEAR_ON_MANAGER_START],
  b"UpdateFailedCount": [TxType.CLEAR_ON_MANAGER_START],
  b"Version": [TxType.PERSISTENT],
  b"VisionRadarToggle": [TxType.PERSISTENT],
  b"Offroad_ChargeDisabled": [TxType.CLEAR_ON_MANAGER_START, TxType.CLEAR_ON_PANDA_DISCONNECT],
  b"Offroad_ConnectivityNeeded": [TxType.CLEAR_ON_MANAGER_START],
  b"Offroad_ConnectivityNeededPrompt": [TxType.CLEAR_ON_MANAGER_START],
  b"Offroad_TemperatureTooHigh": [TxType.CLEAR_ON_MANAGER_START],
  b"Offroad_PandaFirmwareMismatch": [TxType.CLEAR_ON_MANAGER_START, TxType.CLEAR_ON_PANDA_DISCONNECT],
  b"Offroad_InvalidTime": [TxType.CLEAR_ON_MANAGER_START],
  b"Offroad_IsTakingSnapshot": [TxType.CLEAR_ON_MANAGER_START],
  b"Offroad_NeosUpdate": [TxType.CLEAR_ON_MANAGER_START],
  b"Offroad_UpdateFailed": [TxType.CLEAR_ON_MANAGER_START],
  b"Offroad_HardwareUnsupported": [TxType.CLEAR_ON_MANAGER_START],
  b"ForcePowerDown": [TxType.CLEAR_ON_MANAGER_START],
}
=======

cdef class ParamKeyType:
  PERSISTENT = c_ParamKeyType.PERSISTENT
  CLEAR_ON_MANAGER_START = c_ParamKeyType.CLEAR_ON_MANAGER_START
  CLEAR_ON_PANDA_DISCONNECT = c_ParamKeyType.CLEAR_ON_PANDA_DISCONNECT
  CLEAR_ON_IGNITION = c_ParamKeyType.CLEAR_ON_IGNITION
  ALL = c_ParamKeyType.ALL
>>>>>>> 2265a98e

def ensure_bytes(v):
  if isinstance(v, str):
    return v.encode()
  else:
    return v


class UnknownKeyName(Exception):
  pass

cdef class Params:
  cdef c_Params* p

  def __cinit__(self, d=None, bool persistent_params=False):
    if d is None:
      self.p = new c_Params(persistent_params)
    else:
      self.p = new c_Params(<string>d.encode())

  def __dealloc__(self):
    del self.p

  def clear_all(self, tx_type=None):
    if tx_type is None:
      tx_type = ParamKeyType.ALL

    self.p.clearAll(tx_type)

  def check_key(self, key):
    key = ensure_bytes(key)

    if not self.p.checkKey(key):
      raise UnknownKeyName(key)

    return key

  def get(self, key, block=False, encoding=None):
    cdef string k = self.check_key(key)
    cdef bool b = block

    cdef string val
    with nogil:
      val = self.p.get(k, b)

    if val == b"":
      if block:
        # If we got no value while running in blocked mode
        # it means we got an interrupt while waiting
        raise KeyboardInterrupt
      else:
        return None

    if encoding is not None:
      return val.decode(encoding)
    else:
      return val

  def get_bool(self, key):
    cdef string k = self.check_key(key)
    return self.p.getBool(k)

  def put(self, key, dat):
    """
    Warning: This function blocks until the param is written to disk!
    In very rare cases this can take over a second, and your code will hang.
    Use the put_nonblocking helper function in time sensitive code, but
    in general try to avoid writing params as much as possible.
    """
<<<<<<< HEAD
=======
    cdef string k = self.check_key(key)
>>>>>>> 2265a98e
    dat = ensure_bytes(dat)
    self.p.put(k, dat)

<<<<<<< HEAD
    cdef string k = self.check_key(key)
    self.p.put(k, dat)

=======
>>>>>>> 2265a98e
  def put_bool(self, key, val):
    cdef string k = self.check_key(key)
    self.p.putBool(k, val)

  def delete(self, key):
    cdef string k = self.check_key(key)
    self.p.remove(k)


def put_nonblocking(key, val, d=None):
  def f(key, val):
    params = Params(d)
    cdef string k = ensure_bytes(key)
    params.put(k, val)

  t = threading.Thread(target=f, args=(key, val))
  t.start()
  return t<|MERGE_RESOLUTION|>--- conflicted
+++ resolved
@@ -8,86 +8,6 @@
 import threading
 from common.basedir import BASEDIR
 
-<<<<<<< HEAD
-cdef enum TxType:
-  PERSISTENT = 1
-  CLEAR_ON_MANAGER_START = 2
-  CLEAR_ON_PANDA_DISCONNECT = 3
-
-keys = {
-  b"AccessToken": [TxType.CLEAR_ON_MANAGER_START],
-  b"ApiCache_DriveStats": [TxType.PERSISTENT],
-  b"ApiCache_Device": [TxType.PERSISTENT],
-  b"ApiCache_Owner": [TxType.PERSISTENT],
-  b"AthenadPid": [TxType.PERSISTENT],
-  b"CalibrationParams": [TxType.PERSISTENT],
-  b"CarBatteryCapacity": [TxType.PERSISTENT],
-  b"CarParams": [TxType.CLEAR_ON_MANAGER_START, TxType.CLEAR_ON_PANDA_DISCONNECT],
-  b"CarParamsCache": [TxType.CLEAR_ON_MANAGER_START, TxType.CLEAR_ON_PANDA_DISCONNECT],
-  b"CarVin": [TxType.CLEAR_ON_MANAGER_START, TxType.CLEAR_ON_PANDA_DISCONNECT],
-  b"CommunityFeaturesToggle": [TxType.PERSISTENT],
-  b"ControlsReady": [TxType.CLEAR_ON_MANAGER_START, TxType.CLEAR_ON_PANDA_DISCONNECT],
-  b"EnableLteOnroad": [TxType.PERSISTENT],
-  b"EndToEndToggle": [TxType.PERSISTENT],
-  b"CompletedTrainingVersion": [TxType.PERSISTENT],
-  b"DisablePowerDown": [TxType.PERSISTENT],
-  b"DisableUpdates": [TxType.PERSISTENT],
-  b"EnableWideCamera": [TxType.PERSISTENT],
-  b"DoUninstall": [TxType.CLEAR_ON_MANAGER_START],
-  b"DongleId": [TxType.PERSISTENT],
-  b"GitDiff": [TxType.PERSISTENT],
-  b"GitBranch": [TxType.PERSISTENT],
-  b"GitCommit": [TxType.PERSISTENT],
-  b"GitRemote": [TxType.PERSISTENT],
-  b"GithubSshKeys": [TxType.PERSISTENT],
-  b"GithubUsername": [TxType.PERSISTENT],
-  b"HardwareSerial": [TxType.PERSISTENT],
-  b"HasAcceptedTerms": [TxType.PERSISTENT],
-  b"IsDriverViewEnabled": [TxType.CLEAR_ON_MANAGER_START],
-  b"IMEI": [TxType.PERSISTENT],
-  b"IsLdwEnabled": [TxType.PERSISTENT],
-  b"IsMetric": [TxType.PERSISTENT],
-  b"IsOffroad": [TxType.CLEAR_ON_MANAGER_START],
-  b"IsRHD": [TxType.PERSISTENT],
-  b"IsTakingSnapshot": [TxType.CLEAR_ON_MANAGER_START],
-  b"IsUpdateAvailable": [TxType.CLEAR_ON_MANAGER_START],
-  b"IsUploadRawEnabled": [TxType.PERSISTENT],
-  b"LastAthenaPingTime": [TxType.PERSISTENT],
-  b"LastGPSPosition": [TxType.PERSISTENT],
-  b"LastUpdateException": [TxType.PERSISTENT],
-  b"LastUpdateTime": [TxType.PERSISTENT],
-  b"LiveParameters": [TxType.PERSISTENT],
-  b"OpenpilotEnabledToggle": [TxType.PERSISTENT],
-  b"PandaFirmware": [TxType.CLEAR_ON_MANAGER_START, TxType.CLEAR_ON_PANDA_DISCONNECT],
-  b"PandaFirmwareHex": [TxType.CLEAR_ON_MANAGER_START, TxType.CLEAR_ON_PANDA_DISCONNECT],
-  b"PandaDongleId": [TxType.CLEAR_ON_MANAGER_START, TxType.CLEAR_ON_PANDA_DISCONNECT],
-  b"Passive": [TxType.PERSISTENT],
-  b"RecordFront": [TxType.PERSISTENT],
-  b"RecordFrontLock": [TxType.PERSISTENT],  # for the internal fleet
-  b"ReleaseNotes": [TxType.PERSISTENT],
-  b"ShouldDoUpdate": [TxType.CLEAR_ON_MANAGER_START],
-  b"SubscriberInfo": [TxType.PERSISTENT],
-  b"SshEnabled": [TxType.PERSISTENT],
-  b"TermsVersion": [TxType.PERSISTENT],
-  b"Timezone": [TxType.PERSISTENT],
-  b"TrainingVersion": [TxType.PERSISTENT],
-  b"UpdateAvailable": [TxType.CLEAR_ON_MANAGER_START],
-  b"UpdateFailedCount": [TxType.CLEAR_ON_MANAGER_START],
-  b"Version": [TxType.PERSISTENT],
-  b"VisionRadarToggle": [TxType.PERSISTENT],
-  b"Offroad_ChargeDisabled": [TxType.CLEAR_ON_MANAGER_START, TxType.CLEAR_ON_PANDA_DISCONNECT],
-  b"Offroad_ConnectivityNeeded": [TxType.CLEAR_ON_MANAGER_START],
-  b"Offroad_ConnectivityNeededPrompt": [TxType.CLEAR_ON_MANAGER_START],
-  b"Offroad_TemperatureTooHigh": [TxType.CLEAR_ON_MANAGER_START],
-  b"Offroad_PandaFirmwareMismatch": [TxType.CLEAR_ON_MANAGER_START, TxType.CLEAR_ON_PANDA_DISCONNECT],
-  b"Offroad_InvalidTime": [TxType.CLEAR_ON_MANAGER_START],
-  b"Offroad_IsTakingSnapshot": [TxType.CLEAR_ON_MANAGER_START],
-  b"Offroad_NeosUpdate": [TxType.CLEAR_ON_MANAGER_START],
-  b"Offroad_UpdateFailed": [TxType.CLEAR_ON_MANAGER_START],
-  b"Offroad_HardwareUnsupported": [TxType.CLEAR_ON_MANAGER_START],
-  b"ForcePowerDown": [TxType.CLEAR_ON_MANAGER_START],
-}
-=======
 
 cdef class ParamKeyType:
   PERSISTENT = c_ParamKeyType.PERSISTENT
@@ -95,7 +15,6 @@
   CLEAR_ON_PANDA_DISCONNECT = c_ParamKeyType.CLEAR_ON_PANDA_DISCONNECT
   CLEAR_ON_IGNITION = c_ParamKeyType.CLEAR_ON_IGNITION
   ALL = c_ParamKeyType.ALL
->>>>>>> 2265a98e
 
 def ensure_bytes(v):
   if isinstance(v, str):
@@ -165,19 +84,10 @@
     Use the put_nonblocking helper function in time sensitive code, but
     in general try to avoid writing params as much as possible.
     """
-<<<<<<< HEAD
-=======
     cdef string k = self.check_key(key)
->>>>>>> 2265a98e
     dat = ensure_bytes(dat)
     self.p.put(k, dat)
 
-<<<<<<< HEAD
-    cdef string k = self.check_key(key)
-    self.p.put(k, dat)
-
-=======
->>>>>>> 2265a98e
   def put_bool(self, key, val):
     cdef string k = self.check_key(key)
     self.p.putBool(k, val)
