"""Install exception handler for process crash."""
<<<<<<< HEAD
import sys
import capnp

=======
>>>>>>> 0036c7a1
from selfdrive.swaglog import cloudlog
from selfdrive.version import version

import sentry_sdk
from sentry_sdk.integrations.threading import ThreadingIntegration

def capture_exception(*args, **kwargs):
<<<<<<< HEAD
  exc_info = sys.exc_info()
  if not exc_info[0] is capnp.lib.capnp.KjException:
    sentry_sdk.capture_exception(*args, **kwargs)
    sentry_sdk.flush()  # https://github.com/getsentry/sentry-python/issues/291
  cloudlog.error("crash", exc_info=kwargs.get('exc_info', 1))
=======
  cloudlog.error("crash", exc_info=kwargs.get('exc_info', 1))

  try:
    sentry_sdk.capture_exception(*args, **kwargs)
    sentry_sdk.flush()  # https://github.com/getsentry/sentry-python/issues/291
  except Exception:
    cloudlog.exception("sentry exception")
>>>>>>> 0036c7a1

def bind_user(**kwargs):
  sentry_sdk.set_user(kwargs)

def bind_extra(**kwargs):
  for k, v in kwargs.items():
    sentry_sdk.set_tag(k, v)

def init():
  sentry_sdk.init("https://a8dc76b5bfb34908a601d67e2aa8bcf9@o33823.ingest.sentry.io/77924",
                  default_integrations=False, integrations=[ThreadingIntegration(propagate_hub=True)],
                  release=version)<|MERGE_RESOLUTION|>--- conflicted
+++ resolved
@@ -1,10 +1,4 @@
 """Install exception handler for process crash."""
-<<<<<<< HEAD
-import sys
-import capnp
-
-=======
->>>>>>> 0036c7a1
 from selfdrive.swaglog import cloudlog
 from selfdrive.version import version
 
@@ -12,13 +6,6 @@
 from sentry_sdk.integrations.threading import ThreadingIntegration
 
 def capture_exception(*args, **kwargs):
-<<<<<<< HEAD
-  exc_info = sys.exc_info()
-  if not exc_info[0] is capnp.lib.capnp.KjException:
-    sentry_sdk.capture_exception(*args, **kwargs)
-    sentry_sdk.flush()  # https://github.com/getsentry/sentry-python/issues/291
-  cloudlog.error("crash", exc_info=kwargs.get('exc_info', 1))
-=======
   cloudlog.error("crash", exc_info=kwargs.get('exc_info', 1))
 
   try:
@@ -26,7 +13,6 @@
     sentry_sdk.flush()  # https://github.com/getsentry/sentry-python/issues/291
   except Exception:
     cloudlog.exception("sentry exception")
->>>>>>> 0036c7a1
 
 def bind_user(**kwargs):
   sentry_sdk.set_user(kwargs)
