--- conflicted
+++ resolved
@@ -272,12 +272,8 @@
   // plan
   const float *best_plan = get_plan_data(net_outputs.plan);
   float plan_t_arr[TRAJECTORY_SIZE];
-<<<<<<< HEAD
-  int xidx = 0, tidx = 0;
-=======
   plan_t_arr[0] = 0.0;
   int xidx = 1, tidx = 0;
->>>>>>> de9a7fe2
   for (; xidx<TRAJECTORY_SIZE; xidx++) {
     // increment tidx until we find an element that's further away than the current xidx
     for (; tidx < TRAJECTORY_SIZE - 1 && best_plan[(tidx+1)*PLAN_MHP_COLUMNS] < X_IDXS[xidx]; tidx++) {}
