--- conflicted
+++ resolved
@@ -12,45 +12,6 @@
 #include "selfdrive/common/params.h"
 #include "selfdrive/common/timing.h"
 
-<<<<<<< HEAD
-constexpr int DESIRE_PRED_SIZE = 32;
-constexpr int OTHER_META_SIZE = 48;
-constexpr int NUM_META_INTERVALS = 5;
-constexpr int META_STRIDE = 7;
-
-constexpr int PLAN_MHP_N = 5;
-constexpr int PLAN_MHP_COLUMNS = 15;
-constexpr int PLAN_MHP_VALS = 15*33;
-constexpr int PLAN_MHP_SELECTION = 1;
-constexpr int PLAN_MHP_GROUP_SIZE =  (2*PLAN_MHP_VALS + PLAN_MHP_SELECTION);
-
-constexpr int LEAD_MHP_N = 2;
-constexpr int LEAD_TRAJ_LEN = 6;
-constexpr int LEAD_PRED_DIM = 4;
-constexpr int LEAD_MHP_VALS = LEAD_PRED_DIM*LEAD_TRAJ_LEN;
-constexpr int LEAD_MHP_SELECTION = 3;
-constexpr int LEAD_MHP_GROUP_SIZE = (2*LEAD_MHP_VALS + LEAD_MHP_SELECTION);
-
-constexpr int POSE_SIZE = 12;
-
-constexpr int PLAN_IDX = 0;
-constexpr int LL_IDX = PLAN_IDX + PLAN_MHP_N*PLAN_MHP_GROUP_SIZE;
-constexpr int LL_PROB_IDX = LL_IDX + 4*2*2*33;
-constexpr int RE_IDX = LL_PROB_IDX + 8;
-constexpr int LEAD_IDX = RE_IDX + 2*2*2*33;
-constexpr int LEAD_PROB_IDX = LEAD_IDX + LEAD_MHP_N*(LEAD_MHP_GROUP_SIZE);
-constexpr int DESIRE_STATE_IDX = LEAD_PROB_IDX + 3;
-constexpr int META_IDX = DESIRE_STATE_IDX + DESIRE_LEN;
-constexpr int POSE_IDX = META_IDX + OTHER_META_SIZE + DESIRE_PRED_SIZE;
-constexpr int OUTPUT_SIZE =  POSE_IDX + POSE_SIZE;
-#ifdef TEMPORAL
-  constexpr int TEMPORAL_SIZE = 512;
-#else
-  constexpr int TEMPORAL_SIZE = 0;
-#endif
-
-=======
->>>>>>> 93e8dbb8
 constexpr float FCW_THRESHOLD_5MS2_HIGH = 0.15;
 constexpr float FCW_THRESHOLD_5MS2_LOW = 0.05;
 constexpr float FCW_THRESHOLD_3MS2 = 0.7;
@@ -115,17 +76,6 @@
   s->m->execute(net_input_buf, s->frame->buf_size);
 
   // net outputs
-<<<<<<< HEAD
-  ModelDataRaw net_outputs;
-  net_outputs.plan = &s->output[PLAN_IDX];
-  net_outputs.lane_lines = &s->output[LL_IDX];
-  net_outputs.lane_lines_prob = &s->output[LL_PROB_IDX];
-  net_outputs.road_edges = &s->output[RE_IDX];
-  net_outputs.lead = &s->output[LEAD_IDX];
-  net_outputs.lead_prob = &s->output[LEAD_PROB_IDX];
-  net_outputs.meta = &s->output[DESIRE_STATE_IDX];
-  net_outputs.pose = (ModelDataRawPose*)&s->output[POSE_IDX];
-=======
   ModelDataRaw net_outputs {
     .plans = (ModelDataRawPlans*)&s->output[PLAN_IDX],
     .lane_lines = (ModelDataRawLaneLines*)&s->output[LL_IDX],
@@ -134,7 +84,6 @@
     .meta = &s->output[DESIRE_STATE_IDX],
     .pose = (ModelDataRawPose*)&s->output[POSE_IDX],
   };
->>>>>>> 93e8dbb8
   return net_outputs;
 }
 
@@ -142,29 +91,6 @@
   delete s->frame;
 }
 
-<<<<<<< HEAD
-static const float *get_best_data(const float *data, int size, int group_size, int weight_idx) {
-  int max_idx = 0;
-  for (int i = 1; i < size; i++) {
-    if (data[i * group_size + weight_idx] >
-        data[max_idx * group_size + weight_idx]) {
-      max_idx = i;
-    }
-  }
-  return &data[max_idx * group_size];
-}
-
-static const float *get_plan_data(float *plan) {
-  return get_best_data(plan, PLAN_MHP_N, PLAN_MHP_GROUP_SIZE, PLAN_MHP_GROUP_SIZE - 1);
-}
-
-static const float *get_lead_data(const float *lead, int t_offset) {
-  return get_best_data(lead, LEAD_MHP_N, LEAD_MHP_GROUP_SIZE, LEAD_MHP_GROUP_SIZE - LEAD_MHP_SELECTION + t_offset);
-}
-
-
-=======
->>>>>>> 93e8dbb8
 void fill_sigmoid(const float *input, float *output, int len, int stride) {
   for (int i=0; i<len; i++) {
     output[i] = sigmoid(input[i*stride]);
@@ -252,32 +178,6 @@
   meta.setHardBrakePredicted(above_fcw_threshold);
 }
 
-<<<<<<< HEAD
-void fill_xyzt(cereal::ModelDataV2::XYZTData::Builder xyzt, const float *data, int columns,
-               float *plan_t_arr = nullptr, bool fill_std = false) {
-  float x_arr[TRAJECTORY_SIZE] = {};
-  float y_arr[TRAJECTORY_SIZE] = {};
-  float z_arr[TRAJECTORY_SIZE] = {};
-  float x_std_arr[TRAJECTORY_SIZE];
-  float y_std_arr[TRAJECTORY_SIZE];
-  float z_std_arr[TRAJECTORY_SIZE];
-  float t_arr[TRAJECTORY_SIZE];
-  for (int i=0; i<TRAJECTORY_SIZE; i++) {
-    // plan_t_arr != nullptr means this data is X indexed not T indexed
-    if (plan_t_arr == nullptr) {
-      t_arr[i] = T_IDXS[i];
-      x_arr[i] = data[i*columns + 0];
-      x_std_arr[i] = exp(data[columns*(TRAJECTORY_SIZE + i) + 0]);
-    } else {
-      t_arr[i] = plan_t_arr[i];
-      x_arr[i] = X_IDXS[i];
-      x_std_arr[i] = NAN;
-    }
-    y_arr[i] = data[i*columns + 1];
-    y_std_arr[i] = exp(data[columns*(TRAJECTORY_SIZE + i) + 1]);
-    z_arr[i] = data[i*columns + 2];
-    z_std_arr[i] = exp(data[columns*(TRAJECTORY_SIZE + i) + 2]);
-=======
 template<size_t size>
 void fill_xyzt(cereal::ModelDataV2::XYZTData::Builder xyzt, const std::array<float, size> &t,
                const std::array<float, size> &x, const std::array<float, size> &y, const std::array<float, size> &z) {
@@ -320,7 +220,6 @@
     rot_rate_x[i] = plan.mean[i].rotation_rate.x;
     rot_rate_y[i] = plan.mean[i].rotation_rate.y;
     rot_rate_z[i] = plan.mean[i].rotation_rate.z;
->>>>>>> 93e8dbb8
   }
 
   fill_xyzt(framed.initPosition(), T_IDXS_FLOAT, pos_x, pos_y, pos_z, pos_x_std, pos_y_std, pos_z_std);
@@ -389,43 +288,6 @@
 }
 
 void fill_model(cereal::ModelDataV2::Builder &framed, const ModelDataRaw &net_outputs) {
-<<<<<<< HEAD
-  const float *best_plan = get_plan_data(net_outputs.plan);
-  float plan_t_arr[TRAJECTORY_SIZE];
-  std::fill_n(plan_t_arr, TRAJECTORY_SIZE, NAN);
-  plan_t_arr[0] = 0.0;
-  for (int xidx=1, tidx=0; xidx<TRAJECTORY_SIZE; xidx++) {
-    // increment tidx until we find an element that's further away than the current xidx
-    for (int next_tid = tidx + 1; next_tid < TRAJECTORY_SIZE && best_plan[next_tid*PLAN_MHP_COLUMNS] < X_IDXS[xidx]; next_tid++) {
-      tidx++;
-    }
-    if (tidx == TRAJECTORY_SIZE - 1) {
-      // if the plan doesn't extend far enough, set plan_t to the max value (10s), then break
-      plan_t_arr[xidx] = T_IDXS[TRAJECTORY_SIZE - 1];
-      break;
-    }
-
-    // interpolate to find `t` for the current xidx
-    float current_x_val = best_plan[tidx * PLAN_MHP_COLUMNS];
-    float next_x_val = best_plan[(tidx+1) * PLAN_MHP_COLUMNS];
-    float p = (X_IDXS[xidx] - current_x_val) / (next_x_val - current_x_val);
-    plan_t_arr[xidx] = p * T_IDXS[tidx+1] + (1 - p) * T_IDXS[tidx];
-  }
-
-  fill_xyzt(framed.initPosition(), &best_plan[0], PLAN_MHP_COLUMNS, nullptr, true);
-  fill_xyzt(framed.initVelocity(), &best_plan[3], PLAN_MHP_COLUMNS);
-  fill_xyzt(framed.initOrientation(), &best_plan[9], PLAN_MHP_COLUMNS);
-  fill_xyzt(framed.initOrientationRate(), &best_plan[12], PLAN_MHP_COLUMNS);
-
-  // lane lines
-  auto lane_lines = framed.initLaneLines(4);
-  float lane_line_probs_arr[4];
-  float lane_line_stds_arr[4];
-  for (int i = 0; i < 4; i++) {
-    fill_xyzt(lane_lines[i], &net_outputs.lane_lines[i*TRAJECTORY_SIZE*2-1], 2, plan_t_arr);
-    lane_line_probs_arr[i] = sigmoid(net_outputs.lane_lines_prob[i*2+1]);
-    lane_line_stds_arr[i] = exp(net_outputs.lane_lines[2*TRAJECTORY_SIZE*(4 + i)]);
-=======
   auto best_plan = net_outputs.plans->get_best_prediction();
   std::array<float, TRAJECTORY_SIZE> plan_t;
   std::fill_n(plan_t.data(), plan_t.size(), NAN);
@@ -446,23 +308,11 @@
     float next_x_val = best_plan.mean[tidx+1].position.x;
     float p = (X_IDXS[xidx] - current_x_val) / (next_x_val - current_x_val);
     plan_t[xidx] = p * T_IDXS[tidx+1] + (1 - p) * T_IDXS[tidx];
->>>>>>> 93e8dbb8
-  }
-
-<<<<<<< HEAD
-  // road edges
-  auto road_edges = framed.initRoadEdges(2);
-  float road_edge_stds_arr[2];
-  for (int i = 0; i < 2; i++) {
-    fill_xyzt(road_edges[i], &net_outputs.road_edges[i*TRAJECTORY_SIZE*2-1], 2, plan_t_arr);
-    road_edge_stds_arr[i] = exp(net_outputs.road_edges[2*TRAJECTORY_SIZE*(2 + i)]);
-  }
-  framed.setRoadEdgeStds(road_edge_stds_arr);
-=======
+  }
+
   fill_plan(framed, best_plan);
   fill_lane_lines(framed, plan_t, *net_outputs.lane_lines);
   fill_road_edges(framed, plan_t, *net_outputs.road_edges);
->>>>>>> 93e8dbb8
 
   // meta
   fill_meta(framed.initMeta(), net_outputs.meta);
@@ -495,22 +345,6 @@
 
 void posenet_publish(PubMaster &pm, uint32_t vipc_frame_id, uint32_t vipc_dropped_frames,
                      const ModelDataRaw &net_outputs, uint64_t timestamp_eof) {
-<<<<<<< HEAD
-  float trans_arr[3];
-  float trans_std_arr[3];
-  float rot_arr[3];
-  float rot_std_arr[3];
-
-  for (int i =0; i < 3; i++) {
-    trans_arr[i] = net_outputs.pose->trans_arr[i];
-    trans_std_arr[i] = exp(net_outputs.pose->trans_std_arr[i]);
-
-    rot_arr[i] = net_outputs.pose->rot_arr[i];
-    rot_std_arr[i] = exp(net_outputs.pose->rot_std_arr[i]);
-  }
-
-=======
->>>>>>> 93e8dbb8
   MessageBuilder msg;
   auto v_mean = net_outputs.pose->velocity_mean;
   auto r_mean = net_outputs.pose->rotation_mean;
