--- conflicted
+++ resolved
@@ -253,26 +253,16 @@
     if (plan_t_arr == nullptr) {
       t_arr[i] = T_IDXS[i];
       x_arr[i] = data[i*columns + 0];
-<<<<<<< HEAD
-      x_std_arr[i] = data[columns*(TRAJECTORY_SIZE + i) + 0];
-=======
       x_std_arr[i] = exp(data[columns*(TRAJECTORY_SIZE + i) + 0]);
->>>>>>> 17c9d769
     } else {
       t_arr[i] = plan_t_arr[i];
       x_arr[i] = X_IDXS[i];
       x_std_arr[i] = NAN;
     }
     y_arr[i] = data[i*columns + 1];
-<<<<<<< HEAD
-    y_std_arr[i] = data[columns*(TRAJECTORY_SIZE + i) + 1];
-    z_arr[i] = data[i*columns + 2];
-    z_std_arr[i] = data[columns*(TRAJECTORY_SIZE + i) + 2];
-=======
     y_std_arr[i] = exp(data[columns*(TRAJECTORY_SIZE + i) + 1]);
     z_arr[i] = data[i*columns + 2];
     z_std_arr[i] = exp(data[columns*(TRAJECTORY_SIZE + i) + 2]);
->>>>>>> 17c9d769
   }
   xyzt.setX(x_arr);
   xyzt.setY(y_arr);
