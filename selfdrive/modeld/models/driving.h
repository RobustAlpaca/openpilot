#pragma once

// gate this here
#define TEMPORAL
#define DESIRE
#define TRAFFIC_CONVENTION

#include <array>
#include <memory>

#include "cereal/messaging/messaging.h"
#include "selfdrive/common/mat.h"
#include "selfdrive/common/modeldata.h"
#include "selfdrive/common/util.h"
#include "selfdrive/modeld/models/commonmodel.h"
#include "selfdrive/modeld/runners/run.h"

constexpr int DESIRE_LEN = 8;
constexpr int TRAFFIC_CONVENTION_LEN = 2;
constexpr int MODEL_FREQ = 20;

<<<<<<< HEAD
struct ModelDataRawPose {
  float trans_arr[3];
  float rot_arr[3];
  float trans_std_arr[3];
  float rot_std_arr[3];
};

struct ModelDataRaw {
  float *plan;
  float *lane_lines;
  float *lane_lines_prob;
  float *road_edges;
  float *lead;
  float *lead_prob;
  float *desire_state;
  float *meta;
  float *desire_pred;
  ModelDataRawPose *pose;
};

typedef struct ModelState {
=======
constexpr int DESIRE_PRED_SIZE = 32;
constexpr int OTHER_META_SIZE = 48;
constexpr int NUM_META_INTERVALS = 5;
constexpr int META_STRIDE = 7;

constexpr int PLAN_MHP_N = 5;
constexpr int PLAN_MHP_VALS = 15*33;
constexpr int PLAN_MHP_SELECTION = 1;
constexpr int PLAN_MHP_GROUP_SIZE =  (2*PLAN_MHP_VALS + PLAN_MHP_SELECTION);

constexpr int LEAD_MHP_N = 2;
constexpr int LEAD_TRAJ_LEN = 6;
constexpr int LEAD_PRED_DIM = 4;
constexpr int LEAD_MHP_VALS = LEAD_PRED_DIM*LEAD_TRAJ_LEN;
constexpr int LEAD_MHP_SELECTION = 3;
constexpr int LEAD_MHP_GROUP_SIZE = (2*LEAD_MHP_VALS + LEAD_MHP_SELECTION);

constexpr int POSE_SIZE = 12;

constexpr int PLAN_IDX = 0;
constexpr int LL_IDX = PLAN_IDX + PLAN_MHP_N*PLAN_MHP_GROUP_SIZE;
constexpr int LL_PROB_IDX = LL_IDX + 4*2*2*33;
constexpr int RE_IDX = LL_PROB_IDX + 8;
constexpr int LEAD_IDX = RE_IDX + 2*2*2*33;
constexpr int LEAD_PROB_IDX = LEAD_IDX + LEAD_MHP_N*(LEAD_MHP_GROUP_SIZE);
constexpr int DESIRE_STATE_IDX = LEAD_PROB_IDX + 3;
constexpr int META_IDX = DESIRE_STATE_IDX + DESIRE_LEN;
constexpr int POSE_IDX = META_IDX + OTHER_META_SIZE + DESIRE_PRED_SIZE;
constexpr int OUTPUT_SIZE =  POSE_IDX + POSE_SIZE;
#ifdef TEMPORAL
  constexpr int TEMPORAL_SIZE = 512;
#else
  constexpr int TEMPORAL_SIZE = 0;
#endif
constexpr int NET_OUTPUT_SIZE =  OUTPUT_SIZE + TEMPORAL_SIZE;

struct ModelDataRawXYZ {
  float x;
  float y;
  float z;
};
static_assert(sizeof(ModelDataRawXYZ) == sizeof(float)*3);

struct ModelDataRawYZ {
  float y;
  float z;
};
static_assert(sizeof(ModelDataRawYZ) == sizeof(float)*2);

struct ModelDataRawPlanElement {
  ModelDataRawXYZ position;
  ModelDataRawXYZ velocity;
  ModelDataRawXYZ acceleration;
  ModelDataRawXYZ rotation;
  ModelDataRawXYZ rotation_rate;
};
static_assert(sizeof(ModelDataRawPlanElement) == sizeof(ModelDataRawXYZ)*5);

struct ModelDataRawPlanPrediction {
  std::array<ModelDataRawPlanElement, TRAJECTORY_SIZE> mean;
  std::array<ModelDataRawPlanElement, TRAJECTORY_SIZE> std;
  float prob;
};
static_assert(sizeof(ModelDataRawPlanPrediction) == (sizeof(ModelDataRawPlanElement)*TRAJECTORY_SIZE*2) + sizeof(float));

struct ModelDataRawPlans {
  std::array<ModelDataRawPlanPrediction, PLAN_MHP_N> prediction;

  constexpr const ModelDataRawPlanPrediction &get_best_prediction() const {
    int max_idx = 0;
    for (int i = 1; i < prediction.size(); i++) {
      if (prediction[i].prob > prediction[max_idx].prob) {
        max_idx = i;
      }
    }
    return prediction[max_idx];
  }
};
static_assert(sizeof(ModelDataRawPlans) == sizeof(ModelDataRawPlanPrediction)*PLAN_MHP_N);

struct ModelDataRawLinesXY {
  std::array<ModelDataRawYZ, TRAJECTORY_SIZE> left_far;
  std::array<ModelDataRawYZ, TRAJECTORY_SIZE> left_near;
  std::array<ModelDataRawYZ, TRAJECTORY_SIZE> right_near;
  std::array<ModelDataRawYZ, TRAJECTORY_SIZE> right_far;
};
static_assert(sizeof(ModelDataRawLinesXY) == sizeof(ModelDataRawYZ)*TRAJECTORY_SIZE*4);

struct ModelDataRawLineProbVal {
  float val_deprecated;
  float val;
};
static_assert(sizeof(ModelDataRawLineProbVal) == sizeof(float)*2);

struct ModelDataRawLinesProb {
  ModelDataRawLineProbVal left_far;
  ModelDataRawLineProbVal left_near;
  ModelDataRawLineProbVal right_near;
  ModelDataRawLineProbVal right_far;
};
static_assert(sizeof(ModelDataRawLinesProb) == sizeof(ModelDataRawLineProbVal)*4);

struct ModelDataRawLaneLines {
  ModelDataRawLinesXY mean;
  ModelDataRawLinesXY std;
  ModelDataRawLinesProb prob;
};
static_assert(sizeof(ModelDataRawLaneLines) == (sizeof(ModelDataRawLinesXY)*2) + sizeof(ModelDataRawLinesProb));

struct ModelDataRawEdgessXY {
  std::array<ModelDataRawYZ, TRAJECTORY_SIZE> left;
  std::array<ModelDataRawYZ, TRAJECTORY_SIZE> right;
};
static_assert(sizeof(ModelDataRawEdgessXY) == sizeof(ModelDataRawYZ)*TRAJECTORY_SIZE*2);

struct ModelDataRawRoadEdges {
  ModelDataRawEdgessXY mean;
  ModelDataRawEdgessXY std;
};
static_assert(sizeof(ModelDataRawRoadEdges) == (sizeof(ModelDataRawEdgessXY)*2));

struct ModelDataRawLeadElement {
  float x;
  float y;
  float velocity;
  float acceleration;
};
static_assert(sizeof(ModelDataRawLeadElement) == sizeof(float)*4);

struct ModelDataRawLeadPrediction {
  std::array<ModelDataRawLeadElement, LEAD_TRAJ_LEN> mean;
  std::array<ModelDataRawLeadElement, LEAD_TRAJ_LEN> std;
  std::array<float, LEAD_MHP_SELECTION> prob;
};
static_assert(sizeof(ModelDataRawLeadPrediction) == (sizeof(ModelDataRawLeadElement)*LEAD_TRAJ_LEN*2) + (sizeof(float)*LEAD_MHP_SELECTION));

struct ModelDataRawLeads {
  std::array<ModelDataRawLeadPrediction, LEAD_MHP_N> prediction;
  std::array<float, LEAD_MHP_SELECTION> prob;

  constexpr const ModelDataRawLeadPrediction &get_best_prediction(int t_idx) const {
    int max_idx = 0;
    for (int i = 1; i < prediction.size(); i++) {
      if (prediction[i].prob[t_idx] > prediction[max_idx].prob[t_idx]) {
        max_idx = i;
      }
    }
    return prediction[max_idx];
  }
};
static_assert(sizeof(ModelDataRawLeads) == (sizeof(ModelDataRawLeadPrediction)*LEAD_MHP_N) + (sizeof(float)*LEAD_MHP_SELECTION));

struct ModelDataRawPose {
  ModelDataRawXYZ velocity_mean;
  ModelDataRawXYZ rotation_mean;
  ModelDataRawXYZ velocity_std;
  ModelDataRawXYZ rotation_std;
};
static_assert(sizeof(ModelDataRawPose) == sizeof(ModelDataRawXYZ)*4);

struct ModelDataRaw {
  const ModelDataRawPlans *const plans;
  const ModelDataRawLaneLines *const lane_lines;
  const ModelDataRawRoadEdges *const road_edges;
  const ModelDataRawLeads *const leads;
  const float *const desire_state;
  const float *const meta;
  const float *const desire_pred;
  const ModelDataRawPose *const pose;
};

// TODO: convert remaining arrays to std::array and update model runners
struct ModelState {
>>>>>>> 93e8dbb8
  ModelFrame *frame;
  std::array<float, NET_OUTPUT_SIZE> output = {};
  std::unique_ptr<RunModel> m;
#ifdef DESIRE
  float prev_desire[DESIRE_LEN] = {};
  float pulse_desire[DESIRE_LEN] = {};
#endif
#ifdef TRAFFIC_CONVENTION
  float traffic_convention[TRAFFIC_CONVENTION_LEN] = {};
#endif
};

void model_init(ModelState* s, cl_device_id device_id, cl_context context);
ModelDataRaw model_eval_frame(ModelState* s, cl_mem yuv_cl, int width, int height,
                           const mat3 &transform, float *desire_in);
void model_free(ModelState* s);
void poly_fit(float *in_pts, float *in_stds, float *out);
void model_publish(PubMaster &pm, uint32_t vipc_frame_id, uint32_t frame_id, float frame_drop,
                   const ModelDataRaw &net_outputs, uint64_t timestamp_eof,
                   float model_execution_time, kj::ArrayPtr<const float> raw_pred);
void posenet_publish(PubMaster &pm, uint32_t vipc_frame_id, uint32_t vipc_dropped_frames,
                     const ModelDataRaw &net_outputs, uint64_t timestamp_eof);<|MERGE_RESOLUTION|>--- conflicted
+++ resolved
@@ -19,29 +19,6 @@
 constexpr int TRAFFIC_CONVENTION_LEN = 2;
 constexpr int MODEL_FREQ = 20;
 
-<<<<<<< HEAD
-struct ModelDataRawPose {
-  float trans_arr[3];
-  float rot_arr[3];
-  float trans_std_arr[3];
-  float rot_std_arr[3];
-};
-
-struct ModelDataRaw {
-  float *plan;
-  float *lane_lines;
-  float *lane_lines_prob;
-  float *road_edges;
-  float *lead;
-  float *lead_prob;
-  float *desire_state;
-  float *meta;
-  float *desire_pred;
-  ModelDataRawPose *pose;
-};
-
-typedef struct ModelState {
-=======
 constexpr int DESIRE_PRED_SIZE = 32;
 constexpr int OTHER_META_SIZE = 48;
 constexpr int NUM_META_INTERVALS = 5;
@@ -215,7 +192,6 @@
 
 // TODO: convert remaining arrays to std::array and update model runners
 struct ModelState {
->>>>>>> 93e8dbb8
   ModelFrame *frame;
   std::array<float, NET_OUTPUT_SIZE> output = {};
   std::unique_ptr<RunModel> m;
