#include <string.h>
#include <libyuv.h>
#include "selfdrive/hardware/hw.h"
#include "dmonitoring.h"
#include "common/mat.h"
#include "common/timing.h"
#include "common/params.h"


#define MODEL_WIDTH 320
#define MODEL_HEIGHT 640
#define FULL_W 852 // should get these numbers from camerad

#if defined(QCOM) || defined(QCOM2)
#define input_lambda(x) (x - 128.f) * 0.0078125f
#else
#define input_lambda(x) x // for non SNPE running platforms, assume keras model instead has lambda layer
#endif

void dmonitoring_init(DMonitoringModelState* s) {
  const char *model_path = "../../models/dmonitoring_model_q.dlc";
  int runtime = USE_DSP_RUNTIME;
  s->m = new DefaultRunModel(model_path, &s->output[0], OUTPUT_SIZE, runtime);
  s->is_rhd = Params().getBool("IsRHD");
}

template <class T>
static inline T *get_buffer(std::vector<T> &buf, const size_t size) {
  if (buf.size() < size) buf.resize(size);
  return buf.data();
}

static inline auto get_yuv_buf(std::vector<uint8_t> &buf, const int width, int height) {
  uint8_t *y = get_buffer(buf, width * height * 3 / 2);
  uint8_t *u = y + width * height;
  uint8_t *v = u + (width /2) * (height / 2);
  return std::make_tuple(y, u, v);
}

struct Rect {int x, y, w, h;};
void crop_yuv(uint8_t *raw, int width, int height, uint8_t *y, uint8_t *u, uint8_t *v, const Rect &rect) {
  uint8_t *raw_y = raw;
  uint8_t *raw_u = raw_y + (width * height);
  uint8_t *raw_v = raw_u + ((width / 2) * (height / 2));
  for (int r = 0; r < rect.h / 2; r++) {
    memcpy(y + 2 * r * rect.w, raw_y + (2 * r + rect.y) * width + rect.x, rect.w);
    memcpy(y + (2 * r + 1) * rect.w, raw_y + (2 * r + rect.y + 1) * width + rect.x, rect.w);
    memcpy(u + r * (rect.w / 2), raw_u + (r + (rect.y / 2)) * width / 2 + (rect.x / 2), rect.w / 2);
    memcpy(v + r * (rect.w / 2), raw_v + (r + (rect.y / 2)) * width / 2 + (rect.x / 2), rect.w / 2);
  }
}

DMonitoringResult dmonitoring_eval_frame(DMonitoringModelState* s, void* stream_buf, int width, int height) {
<<<<<<< HEAD
#ifndef QCOM2
  Rect crop_rect = {0, 0, height / 2, height};
  if (!s->is_rhd) {
    crop_rect.x += width - crop_rect.w;
  }
#else
  const int full_width_tici = 1928;
  const int full_height_tici = 1208;
  const int adapt_width_tici = 668;
  const int cropped_height = adapt_width_tici / 1.33;
  Rect crop_rect = {full_width_tici / 2 - adapt_width_tici / 2,
                    full_height_tici / 2 - cropped_height / 2 - 196,
                    cropped_height / 2,
                    cropped_height};
  if (!s->is_rhd) {
    crop_rect.x += adapt_width_tici - crop_rect.w + 32;
  }
#endif
=======
  Rect crop_rect;
  if (Hardware::TICI()) {
    const int full_width_tici = 1928;
    const int full_height_tici = 1208;
    const int adapt_width_tici = 668;
    const int cropped_height = adapt_width_tici / 1.33;
    crop_rect = {full_width_tici / 2 - adapt_width_tici / 2,
                 full_height_tici / 2 - cropped_height / 2 - 196,
                 cropped_height / 2,
                 cropped_height};
    if (!s->is_rhd) {
      crop_rect.x += adapt_width_tici - crop_rect.w + 32;
    }

  } else {
    crop_rect = {0, 0, height / 2, height};
    if (!s->is_rhd) {
      crop_rect.x += width - crop_rect.w;
    }
  }
>>>>>>> 175e6363

  int resized_width = MODEL_WIDTH;
  int resized_height = MODEL_HEIGHT;

  auto [cropped_y, cropped_u, cropped_v] = get_yuv_buf(s->cropped_buf, crop_rect.w, crop_rect.h);
  if (!s->is_rhd) {
    crop_yuv((uint8_t *)stream_buf, width, height, cropped_y, cropped_u, cropped_v, crop_rect);
  } else {
    auto [mirror_y, mirror_u, mirror_v] = get_yuv_buf(s->premirror_cropped_buf, crop_rect.w, crop_rect.h);
    crop_yuv((uint8_t *)stream_buf, width, height, mirror_y, mirror_u, mirror_v, crop_rect);
    libyuv::I420Mirror(mirror_y, crop_rect.w,
                       mirror_u, crop_rect.w / 2,
                       mirror_v, crop_rect.w / 2,
                       cropped_y, crop_rect.w,
                       cropped_u, crop_rect.w / 2,
                       cropped_v, crop_rect.w / 2,
                       crop_rect.w, crop_rect.h);
  }

  auto [resized_buf, resized_u, resized_v] = get_yuv_buf(s->resized_buf, resized_width, resized_height);
  uint8_t *resized_y = resized_buf;
  libyuv::FilterMode mode = libyuv::FilterModeEnum::kFilterBilinear;
  libyuv::I420Scale(cropped_y, crop_rect.w,
                    cropped_u, crop_rect.w / 2,
                    cropped_v, crop_rect.w / 2,
                    crop_rect.w, crop_rect.h,
                    resized_y, resized_width,
                    resized_u, resized_width / 2,
                    resized_v, resized_width / 2,
                    resized_width, resized_height,
                    mode);

  int yuv_buf_len = (MODEL_WIDTH/2) * (MODEL_HEIGHT/2) * 6; // Y|u|v -> y|y|y|y|u|v
  float *net_input_buf = get_buffer(s->net_input_buf, yuv_buf_len);
  // one shot conversion, O(n) anyway
  // yuvframe2tensor, normalize
  for (int r = 0; r < MODEL_HEIGHT/2; r++) {
    for (int c = 0; c < MODEL_WIDTH/2; c++) {
      // Y_ul
      net_input_buf[(r*MODEL_WIDTH/2) + c + (0*(MODEL_WIDTH/2)*(MODEL_HEIGHT/2))] = input_lambda(resized_buf[(2*r)*resized_width + (2*c)]);
      // Y_dl
      net_input_buf[(r*MODEL_WIDTH/2) + c + (1*(MODEL_WIDTH/2)*(MODEL_HEIGHT/2))] = input_lambda(resized_buf[(2*r+1)*resized_width + (2*c)]);
      // Y_ur
      net_input_buf[(r*MODEL_WIDTH/2) + c + (2*(MODEL_WIDTH/2)*(MODEL_HEIGHT/2))] = input_lambda(resized_buf[(2*r)*resized_width + (2*c+1)]);
      // Y_dr
      net_input_buf[(r*MODEL_WIDTH/2) + c + (3*(MODEL_WIDTH/2)*(MODEL_HEIGHT/2))] = input_lambda(resized_buf[(2*r+1)*resized_width + (2*c+1)]);
      // U
      net_input_buf[(r*MODEL_WIDTH/2) + c + (4*(MODEL_WIDTH/2)*(MODEL_HEIGHT/2))] = input_lambda(resized_buf[(resized_width*resized_height) + r*resized_width/2 + c]);
      // V
      net_input_buf[(r*MODEL_WIDTH/2) + c + (5*(MODEL_WIDTH/2)*(MODEL_HEIGHT/2))] = input_lambda(resized_buf[(resized_width*resized_height) + ((resized_width/2)*(resized_height/2)) + c + (r*resized_width/2)]);
    }
  }

  //printf("preprocess completed. %d \n", yuv_buf_len);
  //FILE *dump_yuv_file = fopen("/tmp/rawdump.yuv", "wb");
  //fwrite(raw_buf, height*width*3/2, sizeof(uint8_t), dump_yuv_file);
  //fclose(dump_yuv_file);

  // *** testing ***
  // idat = np.frombuffer(open("/tmp/inputdump.yuv", "rb").read(), np.float32).reshape(6, 160, 320)
  // imshow(cv2.cvtColor(tensor_to_frames(idat[None]/0.0078125+128)[0], cv2.COLOR_YUV2RGB_I420))

  //FILE *dump_yuv_file2 = fopen("/tmp/inputdump.yuv", "wb");
  //fwrite(net_input_buf, MODEL_HEIGHT*MODEL_WIDTH*3/2, sizeof(float), dump_yuv_file2);
  //fclose(dump_yuv_file2);

  double t1 = millis_since_boot();
  s->m->execute(net_input_buf, yuv_buf_len);
  double t2 = millis_since_boot();

  DMonitoringResult ret = {0};
  for (int i = 0; i < 3; ++i) {
    ret.face_orientation[i] = s->output[i];
    ret.face_orientation_meta[i] = softplus(s->output[6 + i]);
  }
  for (int i = 0; i < 2; ++i) {
    ret.face_position[i] = s->output[3 + i];
    ret.face_position_meta[i] = softplus(s->output[9 + i]);
  }
  ret.face_prob = s->output[12];
  ret.left_eye_prob = s->output[21];
  ret.right_eye_prob = s->output[30];
  ret.left_blink_prob = s->output[31];
  ret.right_blink_prob = s->output[32];
  ret.sg_prob = s->output[33];
  ret.poor_vision = s->output[34];
  ret.partial_face = s->output[35];
  ret.distracted_pose = s->output[36];
  ret.distracted_eyes = s->output[37];
  ret.dsp_execution_time = (t2 - t1) / 1000.;
  return ret;
}

void dmonitoring_publish(PubMaster &pm, uint32_t frame_id, const DMonitoringResult &res, float execution_time, kj::ArrayPtr<const float> raw_pred){
  // make msg
  MessageBuilder msg;
  auto framed = msg.initEvent().initDriverState();
  framed.setFrameId(frame_id);
  framed.setModelExecutionTime(execution_time);
  framed.setDspExecutionTime(res.dsp_execution_time);

  framed.setFaceOrientation(res.face_orientation);
  framed.setFaceOrientationStd(res.face_orientation_meta);
  framed.setFacePosition(res.face_position);
  framed.setFacePositionStd(res.face_position_meta);
  framed.setFaceProb(res.face_prob);
  framed.setLeftEyeProb(res.left_eye_prob);
  framed.setRightEyeProb(res.right_eye_prob);
  framed.setLeftBlinkProb(res.left_blink_prob);
  framed.setRightBlinkProb(res.right_blink_prob);
  framed.setSunglassesProb(res.sg_prob);
  framed.setPoorVision(res.poor_vision);
  framed.setPartialFace(res.partial_face);
  framed.setDistractedPose(res.distracted_pose);
  framed.setDistractedEyes(res.distracted_eyes);
  if (send_raw_pred) {
    framed.setRawPredictions(raw_pred.asBytes());
  }

  pm.send("driverState", msg);
}

void dmonitoring_free(DMonitoringModelState* s) {
  delete s->m;
}<|MERGE_RESOLUTION|>--- conflicted
+++ resolved
@@ -51,26 +51,6 @@
 }
 
 DMonitoringResult dmonitoring_eval_frame(DMonitoringModelState* s, void* stream_buf, int width, int height) {
-<<<<<<< HEAD
-#ifndef QCOM2
-  Rect crop_rect = {0, 0, height / 2, height};
-  if (!s->is_rhd) {
-    crop_rect.x += width - crop_rect.w;
-  }
-#else
-  const int full_width_tici = 1928;
-  const int full_height_tici = 1208;
-  const int adapt_width_tici = 668;
-  const int cropped_height = adapt_width_tici / 1.33;
-  Rect crop_rect = {full_width_tici / 2 - adapt_width_tici / 2,
-                    full_height_tici / 2 - cropped_height / 2 - 196,
-                    cropped_height / 2,
-                    cropped_height};
-  if (!s->is_rhd) {
-    crop_rect.x += adapt_width_tici - crop_rect.w + 32;
-  }
-#endif
-=======
   Rect crop_rect;
   if (Hardware::TICI()) {
     const int full_width_tici = 1928;
@@ -91,7 +71,6 @@
       crop_rect.x += width - crop_rect.w;
     }
   }
->>>>>>> 175e6363
 
   int resized_width = MODEL_WIDTH;
   int resized_height = MODEL_HEIGHT;
