--- conflicted
+++ resolved
@@ -15,14 +15,6 @@
 
 void dmonitoring_init(DMonitoringModelState* s) {
   s->is_rhd = Params().getBool("IsRHD");
-<<<<<<< HEAD
-
-  const char *model_path = Hardware::PC() ? "../../models/dmonitoring_model.dlc" : "../../models/dmonitoring_model_q.dlc";
-  s->m = new DefaultRunModel(model_path, &s->output[0], OUTPUT_SIZE, USE_DSP_RUNTIME);
-  for (int x = 0; x < std::size(s->tensor); ++x) {
-    s->tensor[x] = (x - 128.f) * 0.0078125f;
-  }
-=======
   for (int x = 0; x < std::size(s->tensor); ++x) {
     s->tensor[x] = (x - 128.f) * 0.0078125f;
   }
@@ -32,7 +24,6 @@
 #else
   s->m = new SNPEModel("../../models/dmonitoring_model_q.dlc", &s->output[0], OUTPUT_SIZE, USE_DSP_RUNTIME);
 #endif
->>>>>>> c6aa534a
 }
 
 template <class T>
