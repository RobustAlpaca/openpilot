--- conflicted
+++ resolved
@@ -2,11 +2,8 @@
 
 #include <cfloat>
 #include <cstdlib>
-<<<<<<< HEAD
-=======
 
 #include <memory>
->>>>>>> fc71a7c2
 
 #define CL_USE_DEPRECATED_OPENCL_1_2_APIS
 #ifdef __APPLE__
