--- conflicted
+++ resolved
@@ -146,13 +146,6 @@
   wide_camera = Params().getBool("EnableWideCamera");
 #endif
 
-<<<<<<< HEAD
-  bool wide_camera = false;
-
-#ifdef QCOM2
-  wide_camera = Params().getBool("EnableWideCamera");
-#endif
-
   // start calibration thread
   std::thread thread = std::thread(calibration_thread, wide_camera);
 
@@ -178,33 +171,6 @@
     run_model(model, vipc_client);
   }
 
-=======
-  // start calibration thread
-  std::thread thread = std::thread(calibration_thread, wide_camera);
-
-  // cl init
-  cl_device_id device_id = cl_get_device_id(CL_DEVICE_TYPE_DEFAULT);
-  cl_context context = CL_CHECK_ERR(clCreateContext(NULL, 1, &device_id, NULL, NULL, &err));
-
-  // init the models
-  ModelState model;
-  model_init(&model, device_id, context);
-  LOGW("models loaded, modeld starting");
-
-  VisionIpcClient vipc_client = VisionIpcClient("camerad", wide_camera ? VISION_STREAM_YUV_WIDE : VISION_STREAM_YUV_BACK, true, device_id, context);
-  while (!do_exit && !vipc_client.connect(false)) {
-    util::sleep_for(100);
-  }
-
-  // run the models
-  // vipc_client.connected is false only when do_exit is true
-  if (vipc_client.connected) {
-    const VisionBuf *b = &vipc_client.buffers[0];
-    LOGW("connected with buffer size: %d (%d x %d)", b->len, b->width, b->height);
-    run_model(model, vipc_client);
-  }
-
->>>>>>> 03010c3b
   model_free(&model);
   LOG("joining calibration thread");
   thread.join();
