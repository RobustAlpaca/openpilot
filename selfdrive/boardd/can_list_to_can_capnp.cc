<<<<<<< HEAD
#include "messaging.h"
=======
#include "cereal/messaging/messaging.h"
>>>>>>> 3c01f686

typedef struct {
	long address;
	std::string dat;
	long busTime;
	long src;
} can_frame;

extern "C" {

void can_list_to_can_capnp_cpp(const std::vector<can_frame> &can_list, std::string &out, bool sendCan, bool valid) {
  MessageBuilder msg;
  auto event = msg.initEvent(valid);

  auto canData = sendCan ? event.initSendcan(can_list.size()) : event.initCan(can_list.size());
  int j = 0;
  for (auto it = can_list.begin(); it != can_list.end(); it++, j++) {
    auto c = canData[j];
    c.setAddress(it->address);
    c.setBusTime(it->busTime);
    c.setDat(kj::arrayPtr((uint8_t*)it->dat.data(), it->dat.size()));
    c.setSrc(it->src);
  }
  const uint64_t msg_size = capnp::computeSerializedSizeInWords(msg) * sizeof(capnp::word);
  out.resize(msg_size);
  kj::ArrayOutputStream output_stream(kj::ArrayPtr<capnp::byte>((unsigned char *)out.data(), msg_size));
  capnp::writeMessage(output_stream, msg);
}

}<|MERGE_RESOLUTION|>--- conflicted
+++ resolved
@@ -1,8 +1,4 @@
-<<<<<<< HEAD
-#include "messaging.h"
-=======
 #include "cereal/messaging/messaging.h"
->>>>>>> 3c01f686
 
 typedef struct {
 	long address;
