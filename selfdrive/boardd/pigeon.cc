--- conflicted
+++ resolved
@@ -41,11 +41,7 @@
   return pigeon;
 }
 
-<<<<<<< HEAD
-bool Pigeon::wait_for_ack(const std::string &ack, const std::string &nack){
-=======
 bool Pigeon::wait_for_ack(const std::string &ack, const std::string &nack) {
->>>>>>> 85aacf45
   std::string s;
   while (!do_exit) {
     s += receive();
@@ -70,11 +66,7 @@
   return wait_for_ack(ack, nack);
 }
 
-<<<<<<< HEAD
-bool Pigeon::send_with_ack(const std::string &cmd){
-=======
 bool Pigeon::send_with_ack(const std::string &cmd) {
->>>>>>> 85aacf45
   send(cmd);
   return wait_for_ack();
 }
