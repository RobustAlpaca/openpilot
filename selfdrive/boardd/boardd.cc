--- conflicted
+++ resolved
@@ -72,11 +72,7 @@
       return;
     };
 
-<<<<<<< HEAD
-    std::string value_vin = Params().get("CarVin");
-=======
     std::string value_vin = p.get("CarVin");
->>>>>>> 6dd478b9
     if (value_vin.size() > 0) {
       // sanity check VIN format
       assert(value_vin.size() == 17);
@@ -97,15 +93,10 @@
       return;
     };
 
-<<<<<<< HEAD
-    params = Params().get("CarParams");
-    if (params.size() > 0) break;
-=======
     if (p.getBool("ControlsReady")) {
       params = p.get("CarParams");
       if (params.size() > 0) break;
     }
->>>>>>> 6dd478b9
     util::sleep_for(100);
   }
   LOGW("got %d bytes CarParams", params.size());
