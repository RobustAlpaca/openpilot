--- conflicted
+++ resolved
@@ -48,11 +48,7 @@
   return s;
 }
 
-<<<<<<< HEAD
-void safety_setter_thread(Panda *panda) {
-=======
 bool safety_setter_thread(Panda *panda) {
->>>>>>> 5e0b79e6
   LOGD("Starting safety setter thread");
   // diagnostic only is the default, needed for VIN query
   panda->set_safety_model(cereal::CarParams::SafetyModel::ELM327);
@@ -237,7 +233,13 @@
   }
 }
 
-<<<<<<< HEAD
+void send_empty_peripheral_state(PubMaster *pm) {
+  MessageBuilder msg;
+  auto peripheralState  = msg.initEvent().initPeripheralState();
+  peripheralState.setPandaType(cereal::PandaState::PandaType::UNKNOWN);
+  pm->send("peripheralState", msg);
+}
+
 void send_empty_panda_state(PubMaster *pm) {
   MessageBuilder msg;
   auto pandaState  = msg.initEvent().initPandaState();
@@ -245,30 +247,6 @@
   pm->send("pandaState", msg);
 }
 
-void panda_state_thread(PubMaster *pm, Panda *panda, bool spoofing_started) {
-  LOGD("start panda state thread");
-  uint32_t no_ignition_cnt = 0;
-  bool ignition_last = false;
-  Params params = Params();
-
-  // run at 2hz
-  while (!do_exit && panda->connected) {
-    health_t pandaState = panda->get_state();
-=======
-void send_empty_peripheral_state(PubMaster *pm) {
-  MessageBuilder msg;
-  auto peripheralState  = msg.initEvent().initPeripheralState();
-  peripheralState.setPandaType(cereal::PandaState::PandaType::UNKNOWN);
-  pm->send("peripheralState", msg);
-}
-
-void send_empty_panda_state(PubMaster *pm) {
-  MessageBuilder msg;
-  auto pandaState  = msg.initEvent().initPandaState();
-  pandaState.setPandaType(cereal::PandaState::PandaType::UNKNOWN);
-  pm->send("pandaState", msg);
-}
-
 bool send_panda_state(PubMaster *pm, Panda *panda, bool spoofing_started) {
   health_t pandaState = panda->get_state();
 
@@ -280,7 +258,6 @@
   if (pandaState.safety_model == (uint8_t)(cereal::CarParams::SafetyModel::SILENT)) {
     panda->set_safety_model(cereal::CarParams::SafetyModel::NO_OUTPUT);
   }
->>>>>>> 5e0b79e6
 
   bool ignition = ((pandaState.ignition_line != 0) || (pandaState.ignition_can != 0));
 
@@ -391,64 +368,8 @@
       params.clearAll(CLEAR_ON_IGNITION_OFF);
     }
 
-<<<<<<< HEAD
-    // Write to rtc once per minute when no ignition present
-    if ((panda->has_rtc) && !ignition && (no_ignition_cnt % 120 == 1)) {
-      // Write time to RTC if it looks reasonable
-      setenv("TZ","UTC",1);
-      struct tm sys_time = util::get_time();
-
-      if (util::time_valid(sys_time)) {
-        struct tm rtc_time = panda->get_rtc();
-        double seconds = difftime(mktime(&rtc_time), mktime(&sys_time));
-
-        if (std::abs(seconds) > 1.1) {
-          panda->set_rtc(sys_time);
-          LOGW("Updating panda RTC. dt = %.2f System: %s RTC: %s",
-               seconds, get_time_str(sys_time).c_str(), get_time_str(rtc_time).c_str());
-        }
-      }
-    }
-
-=======
->>>>>>> 5e0b79e6
     ignition_last = ignition;
 
-<<<<<<< HEAD
-    ps.setIgnitionLine(pandaState.ignition_line);
-    ps.setIgnitionCan(pandaState.ignition_can);
-    ps.setControlsAllowed(pandaState.controls_allowed);
-    ps.setGasInterceptorDetected(pandaState.gas_interceptor_detected);
-    ps.setHasGps(true);
-    ps.setCanRxErrs(pandaState.can_rx_errs);
-    ps.setCanSendErrs(pandaState.can_send_errs);
-    ps.setCanFwdErrs(pandaState.can_fwd_errs);
-    ps.setGmlanSendErrs(pandaState.gmlan_send_errs);
-    ps.setPandaType(panda->hw_type);
-    ps.setUsbPowerMode(cereal::PandaState::UsbPowerMode(pandaState.usb_power_mode));
-    ps.setSafetyModel(cereal::CarParams::SafetyModel(pandaState.safety_model));
-    ps.setSafetyParam(pandaState.safety_param);
-    ps.setFanSpeedRpm(fan_speed_rpm);
-    ps.setFaultStatus(cereal::PandaState::FaultStatus(pandaState.fault_status));
-    ps.setPowerSaveEnabled((bool)(pandaState.power_save_enabled));
-    ps.setHeartbeatLost((bool)(pandaState.heartbeat_lost));
-    ps.setHarnessStatus(cereal::PandaState::HarnessStatus(pandaState.car_harness_status));
-
-    // Convert faults bitset to capnp list
-    std::bitset<sizeof(pandaState.faults) * 8> fault_bits(pandaState.faults);
-    auto faults = ps.initFaults(fault_bits.count());
-
-    size_t i = 0;
-    for (size_t f = size_t(cereal::PandaState::FaultType::RELAY_MALFUNCTION);
-        f <= size_t(cereal::PandaState::FaultType::INTERRUPT_RATE_TICK); f++) {
-      if (fault_bits.test(f)) {
-        faults.set(i, cereal::PandaState::FaultType(f));
-        i++;
-      }
-    }
-    pm->send("pandaState", msg);
-=======
->>>>>>> 5e0b79e6
     panda->send_heartbeat();
     util::sleep_for(500);
   }
@@ -637,16 +558,6 @@
   LOG("set affinity returns %d", err);
 
   LOGW("attempting to connect");
-<<<<<<< HEAD
-  PubMaster pm({"pandaState"});
-
-  while (!do_exit) {
-    Panda *panda = usb_connect();
-
-    // Send empty pandaState and try again
-    if (panda == nullptr) {
-      send_empty_panda_state(&pm);
-=======
   PubMaster pm({"pandaState", "peripheralState"});
 
   while (!do_exit) {
@@ -657,7 +568,6 @@
     if (panda == nullptr || peripheral_panda == nullptr) {
       send_empty_panda_state(&pm);
       send_empty_peripheral_state(&pm);
->>>>>>> 5e0b79e6
       util::sleep_for(500);
       continue;
     }
@@ -665,20 +575,12 @@
     LOGW("connected to board");
 
     std::vector<std::thread> threads;
-<<<<<<< HEAD
-    threads.emplace_back(panda_state_thread, &pm, panda, getenv("STARTED") != nullptr);
-    threads.emplace_back(can_send_thread, panda, getenv("FAKESEND") != nullptr);
-    threads.emplace_back(can_recv_thread, panda);
-    threads.emplace_back(hardware_control_thread, panda);
-    threads.emplace_back(pigeon_thread, panda);
-=======
     threads.emplace_back(panda_state_thread, &pm, peripheral_panda, panda, getenv("STARTED") != nullptr);
     threads.emplace_back(peripheral_control_thread, peripheral_panda);
     threads.emplace_back(pigeon_thread, peripheral_panda);
 
     threads.emplace_back(can_send_thread, panda, getenv("FAKESEND") != nullptr);
     threads.emplace_back(can_recv_thread, panda);
->>>>>>> 5e0b79e6
 
     for (auto &t : threads) t.join();
 
