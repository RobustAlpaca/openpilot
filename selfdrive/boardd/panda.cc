--- conflicted
+++ resolved
@@ -131,10 +131,6 @@
       libusb_open(device, &handle);
       unsigned char desc_serial[26] = { 0 };
       int ret = libusb_get_string_descriptor_ascii(handle, desc.iSerialNumber, desc_serial, std::size(desc_serial));
-<<<<<<< HEAD
-      libusb_release_interface(handle, 0);
-=======
->>>>>>> 37192c1a
       libusb_close(handle);
 
       if (ret < 0) { goto finish; }
@@ -143,21 +139,12 @@
   }
 
 finish:
-<<<<<<< HEAD
+  if (dev_list != NULL) {
+    libusb_free_device_list(dev_list, 1);
+  }
   if (context) {
     libusb_exit(context);
   }
-  if (dev_list != NULL) {
-    libusb_free_device_list(dev_list, 1);
-  }
-=======
-  if (dev_list != NULL) {
-    libusb_free_device_list(dev_list, 1);
-  }
-  if (context) {
-    libusb_exit(context);
-  }
->>>>>>> 37192c1a
   return serials;
 }
 
