#pragma clang diagnostic ignored "-Wdeprecated-declarations"

#include "selfdrive/loggerd/raw_logger.h"

#include <fcntl.h>
#include <unistd.h>

#include <cassert>
#include <cstdio>
#include <cstdlib>

#define __STDC_CONSTANT_MACROS

extern "C" {
#include <libavcodec/avcodec.h>
#include <libavformat/avformat.h>
#include <libavutil/imgutils.h>
}

#include "selfdrive/common/swaglog.h"
#include "selfdrive/common/util.h"

RawLogger::RawLogger(const char* filename, int width, int height, int fps,
                     int bitrate, bool h265, bool downscale)
  : filename(filename),
    fps(fps) {

  av_register_all();
  codec = avcodec_find_encoder(AV_CODEC_ID_FFVHUFF);
  // codec = avcodec_find_encoder(AV_CODEC_ID_FFV1);
  assert(codec);

  codec_ctx = avcodec_alloc_context3(codec);
  assert(codec_ctx);
  codec_ctx->width = width;
  codec_ctx->height = height;
  codec_ctx->pix_fmt = AV_PIX_FMT_YUV420P;

  // codec_ctx->thread_count = 2;

  // ffv1enc doesn't respect AV_PICTURE_TYPE_I. make every frame a key frame for now.
  // codec_ctx->gop_size = 0;

  codec_ctx->time_base = (AVRational){ 1, fps };

  int err = avcodec_open2(codec_ctx, codec, NULL);
  assert(err >= 0);

  frame = av_frame_alloc();
  assert(frame);
  frame->format = codec_ctx->pix_fmt;
  frame->width = width;
  frame->height = height;
  frame->linesize[0] = width;
  frame->linesize[1] = width/2;
  frame->linesize[2] = width/2;
}

RawLogger::~RawLogger() {
  av_frame_free(&frame);
  avcodec_close(codec_ctx);
  av_free(codec_ctx);
}

void RawLogger::encoder_open(const char* path) {
  vid_path = util::string_format("%s/%s.mkv", path, filename);

  // create camera lock file
  lock_path = util::string_format("%s/%s.lock", path, filename);

  LOG("open %s\n", lock_path.c_str());

<<<<<<< HEAD
  int lock_fd = open(lock_path.c_str(), O_RDWR | O_CREAT, 0664);
=======
  int lock_fd = HANDLE_EINTR(open(lock_path.c_str(), O_RDWR | O_CREAT, 0664));
>>>>>>> 0bad9001
  assert(lock_fd >= 0);
  close(lock_fd);

  format_ctx = NULL;
  avformat_alloc_output_context2(&format_ctx, NULL, NULL, vid_path.c_str());
  assert(format_ctx);

  stream = avformat_new_stream(format_ctx, codec);
  // AVStream *stream = avformat_new_stream(format_ctx, NULL);
  assert(stream);
  stream->id = 0;
  stream->time_base = (AVRational){ 1, fps };
  // codec_ctx->time_base = stream->time_base;

  int err = avcodec_parameters_from_context(stream->codecpar, codec_ctx);
  assert(err >= 0);

  err = avio_open(&format_ctx->pb, vid_path.c_str(), AVIO_FLAG_WRITE);
  assert(err >= 0);

  err = avformat_write_header(format_ctx, NULL);
  assert(err >= 0);

  is_open = true;
  counter = 0;
}

void RawLogger::encoder_close() {
  if (!is_open) return;

  int err = av_write_trailer(format_ctx);
  assert(err == 0);

  avcodec_close(stream->codec);

  err = avio_closep(&format_ctx->pb);
  assert(err == 0);

  avformat_free_context(format_ctx);
  format_ctx = NULL;

  unlink(lock_path.c_str());
  is_open = false;
}

int RawLogger::encode_frame(const uint8_t *y_ptr, const uint8_t *u_ptr, const uint8_t *v_ptr,
                            int in_width, int in_height, uint64_t ts) {
  AVPacket pkt;
  av_init_packet(&pkt);
  pkt.data = NULL;
  pkt.size = 0;

  frame->data[0] = (uint8_t*)y_ptr;
  frame->data[1] = (uint8_t*)u_ptr;
  frame->data[2] = (uint8_t*)v_ptr;
  frame->pts = ts;

  int ret = counter;

  int got_output = 0;
  int err = avcodec_encode_video2(codec_ctx, &pkt, frame, &got_output);
  if (err) {
    LOGE("encoding error\n");
    ret = -1;
  } else if (got_output) {
    av_packet_rescale_ts(&pkt, codec_ctx->time_base, stream->time_base);
    pkt.stream_index = 0;

    err = av_interleaved_write_frame(format_ctx, &pkt);
    if (err < 0) {
      LOGE("encoder writer error\n");
      ret = -1;
    } else {
      counter++;
    }
  }

  return ret;
}<|MERGE_RESOLUTION|>--- conflicted
+++ resolved
@@ -70,11 +70,7 @@
 
   LOG("open %s\n", lock_path.c_str());
 
-<<<<<<< HEAD
-  int lock_fd = open(lock_path.c_str(), O_RDWR | O_CREAT, 0664);
-=======
   int lock_fd = HANDLE_EINTR(open(lock_path.c_str(), O_RDWR | O_CREAT, 0664));
->>>>>>> 0bad9001
   assert(lock_fd >= 0);
   close(lock_fd);
 
