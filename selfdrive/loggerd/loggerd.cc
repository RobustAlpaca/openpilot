--- conflicted
+++ resolved
@@ -115,17 +115,6 @@
   const LogCameraInfo &cam_info = cameras_logged[cam_idx];
   set_thread_name(cam_info.filename);
 
-<<<<<<< HEAD
-  if (Hardware::TICI()) {
-    int err;
-    err = set_realtime_priority(1);
-    assert(err == 0);
-    err = set_core_affinity(3);
-    assert(err == 0);
-  }
-
-=======
->>>>>>> eb6b46e3
   int cnt = 0, cur_seg = -1;
   int encode_idx = 0;
   LoggerHandle *lh = NULL;
