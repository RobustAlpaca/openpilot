--- conflicted
+++ resolved
@@ -358,13 +358,7 @@
   encoder_threads.push_back(std::thread(encoder_thread, LOG_CAMERA_ID_FCAMERA));
   s.rotate_state[LOG_CAMERA_ID_FCAMERA].enabled = true;
 
-<<<<<<< HEAD
-#if defined(QCOM) || defined(QCOM2)
-  bool record_front = Params().getBool("RecordFront");
-  if (record_front) {
-=======
   if (!Hardware::PC() && Params().getBool("RecordFront")) {
->>>>>>> 175e6363
     encoder_threads.push_back(std::thread(encoder_thread, LOG_CAMERA_ID_DCAMERA));
     s.rotate_state[LOG_CAMERA_ID_DCAMERA].enabled = true;
   }
