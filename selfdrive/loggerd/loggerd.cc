#include <ftw.h>
#include <pthread.h>
#include <sys/resource.h>
#include <unistd.h>

#include <atomic>
#include <cassert>
#include <cerrno>
#include <condition_variable>
#include <cstdint>
#include <cstdio>
#include <cstdlib>
#include <cstring>
#include <mutex>
#include <random>
#include <string>
#include <thread>
#include <unordered_map>

#include "cereal/messaging/messaging.h"
#include "cereal/services.h"
#include "cereal/visionipc/visionipc.h"
#include "cereal/visionipc/visionipc_client.h"
#include "selfdrive/camerad/cameras/camera_common.h"
#include "selfdrive/common/params.h"
#include "selfdrive/common/swaglog.h"
#include "selfdrive/common/timing.h"
#include "selfdrive/common/util.h"
#include "selfdrive/hardware/hw.h"

#include "selfdrive/loggerd/encoder.h"
#include "selfdrive/loggerd/logger.h"
#if defined(QCOM) || defined(QCOM2)
#include "selfdrive/loggerd/omx_encoder.h"
#define Encoder OmxEncoder
#else
#include "selfdrive/loggerd/raw_logger.h"
#define Encoder RawLogger
#endif

namespace {

constexpr int MAIN_FPS = 20;
const int MAIN_BITRATE = Hardware::TICI() ? 10000000 : 5000000;
const int MAX_CAM_IDX = Hardware::TICI() ? LOG_CAMERA_ID_ECAMERA : LOG_CAMERA_ID_DCAMERA;
const int DCAM_BITRATE = Hardware::TICI() ? MAIN_BITRATE : 2500000;

#define NO_CAMERA_PATIENCE 500 // fall back to time-based rotation if all cameras are dead

const int SEGMENT_LENGTH = getenv("LOGGERD_TEST") ? atoi(getenv("LOGGERD_SEGMENT_LENGTH")) : 60;

ExitHandler do_exit;

LogCameraInfo cameras_logged[LOG_CAMERA_ID_MAX] = {
  [LOG_CAMERA_ID_FCAMERA] = {
    .stream_type = VISION_STREAM_YUV_BACK,
    .filename = "fcamera.hevc",
    .frame_packet_name = "roadCameraState",
    .fps = MAIN_FPS,
    .bitrate = MAIN_BITRATE,
    .is_h265 = true,
    .downscale = false,
    .has_qcamera = true,
    .trigger_rotate = true
  },
  [LOG_CAMERA_ID_DCAMERA] = {
    .stream_type = VISION_STREAM_YUV_FRONT,
    .filename = "dcamera.hevc",
    .frame_packet_name = "driverCameraState",
    .fps = MAIN_FPS, // on EONs, more compressed this way
    .bitrate = DCAM_BITRATE,
    .is_h265 = true,
    .downscale = false,
    .has_qcamera = false,
    .trigger_rotate = Hardware::TICI(),
  },
  [LOG_CAMERA_ID_ECAMERA] = {
    .stream_type = VISION_STREAM_YUV_WIDE,
    .filename = "ecamera.hevc",
    .frame_packet_name = "wideRoadCameraState",
    .fps = MAIN_FPS,
    .bitrate = MAIN_BITRATE,
    .is_h265 = true,
    .downscale = false,
    .has_qcamera = false,
    .trigger_rotate = true
  },
  [LOG_CAMERA_ID_QCAMERA] = {
    .filename = "qcamera.ts",
    .fps = MAIN_FPS,
    .bitrate = 256000,
    .is_h265 = false,
    .downscale = true,
    .frame_width = Hardware::TICI() ? 526 : 480,
    .frame_height = Hardware::TICI() ? 330 : 360 // keep pixel count the same?
  },
};

struct LoggerdState {
  Context *ctx;
  LoggerState logger = {};
  char segment_path[4096];
  std::mutex rotate_lock;
  std::condition_variable rotate_cv;
  std::atomic<int> rotate_segment;
  std::atomic<double> last_camera_seen_tms;
  std::atomic<int> waiting_rotate;
  int max_waiting = 0;
  double last_rotate_tms = 0.;
};
LoggerdState s;

void encoder_thread(int cam_idx) {
  assert(cam_idx < LOG_CAMERA_ID_MAX-1);
  const LogCameraInfo &cam_info = cameras_logged[cam_idx];
  set_thread_name(cam_info.filename);

<<<<<<< HEAD
=======
  if (Hardware::TICI()) {
    int err;
    err = set_realtime_priority(1);
    assert(err == 0);
    err = set_core_affinity(3);
    assert(err == 0);
  }

>>>>>>> f902e64b
  int cnt = 0, cur_seg = -1;
  int encode_idx = 0;
  LoggerHandle *lh = NULL;
  std::vector<Encoder *> encoders;
  VisionIpcClient vipc_client = VisionIpcClient("camerad", cam_info.stream_type, false);

  while (!do_exit) {
    if (!vipc_client.connect(false)) {
      util::sleep_for(100);
      continue;
    }

    // init encoders
    if (encoders.empty()) {
      VisionBuf buf_info = vipc_client.buffers[0];
      LOGD("encoder init %dx%d", buf_info.width, buf_info.height);

      // main encoder
      encoders.push_back(new Encoder(cam_info.filename, buf_info.width, buf_info.height,
                                     cam_info.fps, cam_info.bitrate, cam_info.is_h265, cam_info.downscale));

      // qcamera encoder
      if (cam_info.has_qcamera) {
        LogCameraInfo &qcam_info = cameras_logged[LOG_CAMERA_ID_QCAMERA];
        encoders.push_back(new Encoder(qcam_info.filename,
                                       qcam_info.frame_width, qcam_info.frame_height,
                                       qcam_info.fps, qcam_info.bitrate, qcam_info.is_h265, qcam_info.downscale));
      }
    }

    while (!do_exit) {
      VisionIpcBufExtra extra;
      VisionBuf* buf = vipc_client.recv(&extra);
      if (buf == nullptr) continue;

      if (cam_info.trigger_rotate) {
        s.last_camera_seen_tms = millis_since_boot();
      }

      if (cam_info.trigger_rotate && (cnt >= SEGMENT_LENGTH * MAIN_FPS)) {
        // trigger rotate and wait logger rotated to new segment
        ++s.waiting_rotate;
        std::unique_lock lk(s.rotate_lock);
        s.rotate_cv.wait(lk, [&] { return s.rotate_segment > cur_seg || do_exit; });
      }
      if (do_exit) break;

      // rotate the encoder if the logger is on a newer segment
      if (s.rotate_segment > cur_seg) {
        cur_seg = s.rotate_segment;
        cnt = 0;

        LOGW("camera %d rotate encoder to %s", cam_idx, s.segment_path);
        for (auto &e : encoders) {
          e->encoder_close();
          e->encoder_open(s.segment_path);
        }
        if (lh) {
          lh_close(lh);
        }
        lh = logger_get_handle(&s.logger);
      }

      // encode a frame
      for (int i = 0; i < encoders.size(); ++i) {
        int out_id = encoders[i]->encode_frame(buf->y, buf->u, buf->v,
                                               buf->width, buf->height, extra.timestamp_eof);
        
        if (out_id == -1) {
          LOGE("Failed to encode frame. frame_id: %d encode_id: %d", extra.frame_id, encode_idx);
        }

        // publish encode index
        if (i == 0 && out_id != -1) {
          MessageBuilder msg;
          // this is really ugly
          auto eidx = cam_idx == LOG_CAMERA_ID_DCAMERA ? msg.initEvent().initDriverEncodeIdx() :
                     (cam_idx == LOG_CAMERA_ID_ECAMERA ? msg.initEvent().initWideRoadEncodeIdx() : msg.initEvent().initRoadEncodeIdx());
          eidx.setFrameId(extra.frame_id);
          eidx.setTimestampSof(extra.timestamp_sof);
          eidx.setTimestampEof(extra.timestamp_eof);
          if (Hardware::TICI()) {
            eidx.setType(cereal::EncodeIndex::Type::FULL_H_E_V_C);
          } else {
            eidx.setType(cam_idx == LOG_CAMERA_ID_DCAMERA ? cereal::EncodeIndex::Type::FRONT : cereal::EncodeIndex::Type::FULL_H_E_V_C);
          }
          eidx.setEncodeId(encode_idx);
          eidx.setSegmentNum(cur_seg);
          eidx.setSegmentId(out_id);
          if (lh) {
            // TODO: this should read cereal/services.h for qlog decimation
            auto bytes = msg.toBytes();
            lh_log(lh, bytes.begin(), bytes.size(), true);
          }
        }
      }

      cnt++;
      encode_idx++;
    }

    if (lh) {
      lh_close(lh);
      lh = NULL;
    }
  }

  LOG("encoder destroy");
  for(auto &e : encoders) {
    e->encoder_close();
    delete e;
  }
}

int clear_locks_fn(const char* fpath, const struct stat *sb, int tyupeflag) {
  const char* dot = strrchr(fpath, '.');
  if (dot && strcmp(dot, ".lock") == 0) {
    unlink(fpath);
  }
  return 0;
}

void clear_locks() {
  ftw(LOG_ROOT.c_str(), clear_locks_fn, 16);
}

void logger_rotate() {
  {
    std::unique_lock lk(s.rotate_lock);
    int segment = -1;
    int err = logger_next(&s.logger, LOG_ROOT.c_str(), s.segment_path, sizeof(s.segment_path), &segment);
    assert(err == 0);
    s.rotate_segment = segment;
    s.waiting_rotate = 0;
    s.last_rotate_tms = millis_since_boot();
  }
  s.rotate_cv.notify_all();
  LOGW((s.logger.part == 0) ? "logging to %s" : "rotated to %s", s.segment_path);
}

void rotate_if_needed() {
  if (s.waiting_rotate == s.max_waiting) {
    logger_rotate();
  }

  double tms = millis_since_boot();
  if ((tms - s.last_rotate_tms) > SEGMENT_LENGTH * 1000 &&
      (tms - s.last_camera_seen_tms) > NO_CAMERA_PATIENCE) {
    LOGW("no camera packet seen. auto rotating");
    logger_rotate();
  }
}

} // namespace

int main(int argc, char** argv) {
  setpriority(PRIO_PROCESS, 0, -20);

  clear_locks();

  // setup messaging
  typedef struct QlogState {
    int counter, freq;
  } QlogState;
  std::unordered_map<SubSocket*, QlogState> qlog_states;

  s.ctx = Context::create();
  Poller * poller = Poller::create();

  // subscribe to all socks
  for (const auto& it : services) {
    if (!it.should_log) continue;

    SubSocket * sock = SubSocket::create(s.ctx, it.name);
    assert(sock != NULL);
    poller->registerSocket(sock);
    qlog_states[sock] = {.counter = 0, .freq = it.decimation};
  }

  Params params;

  // init logger
  logger_init(&s.logger, "rlog", true);
  logger_rotate();
  params.put("CurrentRoute", s.logger.route_name);

  // init encoders
  s.last_camera_seen_tms = millis_since_boot();
  // TODO: create these threads dynamically on frame packet presence
  std::vector<std::thread> encoder_threads;
  encoder_threads.push_back(std::thread(encoder_thread, LOG_CAMERA_ID_FCAMERA));
  if (cameras_logged[LOG_CAMERA_ID_FCAMERA].trigger_rotate) {
    s.max_waiting += 1;
  }

  if (!Hardware::PC() && params.getBool("RecordFront")) {
    encoder_threads.push_back(std::thread(encoder_thread, LOG_CAMERA_ID_DCAMERA));
    if (cameras_logged[LOG_CAMERA_ID_DCAMERA].trigger_rotate) {
      s.max_waiting += 1;
    }
  }
  if (Hardware::TICI()) {
    encoder_threads.push_back(std::thread(encoder_thread, LOG_CAMERA_ID_ECAMERA));
    if (cameras_logged[LOG_CAMERA_ID_ECAMERA].trigger_rotate) {
      s.max_waiting += 1;
    }
  }

  uint64_t msg_count = 0, bytes_count = 0;
  double start_ts = millis_since_boot();
  while (!do_exit) {
    // poll for new messages on all sockets
    for (auto sock : poller->poll(1000)) {
      // drain socket
      QlogState &qs = qlog_states[sock];
      Message *msg = nullptr;
      while (!do_exit && (msg = sock->receive(true))) {
        const bool in_qlog = qs.freq != -1 && (qs.counter++ % qs.freq == 0);
        logger_log(&s.logger, (uint8_t *)msg->getData(), msg->getSize(), in_qlog);
        bytes_count += msg->getSize();
        delete msg;

        rotate_if_needed();

        if ((++msg_count % 1000) == 0) {
          double seconds = (millis_since_boot() - start_ts) / 1000.0;
          LOGD("%lu messages, %.2f msg/sec, %.2f KB/sec", msg_count, msg_count / seconds, bytes_count * 0.001 / seconds);
        }
      }
    }
  }

  LOGW("closing encoders");
  s.rotate_cv.notify_all();
  for (auto &t : encoder_threads) t.join();

  LOGW("closing logger");
  logger_close(&s.logger, &do_exit);

  if (do_exit.power_failure) {
    LOGE("power failure");
    sync();
    LOGE("sync done");
  }

  // messaging cleanup
  for (auto &[sock, qs] : qlog_states) delete sock;
  delete poller;
  delete s.ctx;

  return 0;
}<|MERGE_RESOLUTION|>--- conflicted
+++ resolved
@@ -115,8 +115,6 @@
   const LogCameraInfo &cam_info = cameras_logged[cam_idx];
   set_thread_name(cam_info.filename);
 
-<<<<<<< HEAD
-=======
   if (Hardware::TICI()) {
     int err;
     err = set_realtime_priority(1);
@@ -125,7 +123,6 @@
     assert(err == 0);
   }
 
->>>>>>> f902e64b
   int cnt = 0, cur_seg = -1;
   int encode_idx = 0;
   LoggerHandle *lh = NULL;
