#pragma once

#include <pthread.h>
#include <stdint.h>
#include <stdio.h>

#include <memory>

#include <bzlib.h>
#include <capnp/serialize.h>
<<<<<<< HEAD
#include "common/util.h"
#include "selfdrive/hardware/hw.h"

=======
#include <kj/array.h>

#include "selfdrive/common/util.h"
#include "selfdrive/common/swaglog.h"
#include "selfdrive/hardware/hw.h"

>>>>>>> 3c01f686
const std::string LOG_ROOT =
    Hardware::PC() ? util::getenv_default("HOME", "/.comma/media/0/realdata", "/data/media/0/realdata")
                   : "/data/media/0/realdata";
#define LOGGER_MAX_HANDLES 16

class BZFile {
 public:
  BZFile(const char* path) {
    file = fopen(path, "wb");
    assert(file != nullptr);
    int bzerror;
    bz_file = BZ2_bzWriteOpen(&bzerror, file, 9, 0, 30);
    assert(bzerror == BZ_OK);
  }
  ~BZFile() {
    int bzerror;
    BZ2_bzWriteClose(&bzerror, bz_file, 0, nullptr, nullptr);
    if (bzerror != BZ_OK) {
      LOGE("BZ2_bzWriteClose error, bzerror=%d", bzerror);
    }
    int err = fclose(file);
    assert(err == 0);
  }
  inline void write(void* data, size_t size) {
    int bzerror;
    BZ2_bzWrite(&bzerror, bz_file, data, size);
    if (bzerror != BZ_OK && !error_logged) {
      LOGE("BZ2_bzWrite error, bzerror=%d", bzerror);
      error_logged = true;
    }
  }
  inline void write(kj::ArrayPtr<capnp::byte> array) { write(array.begin(), array.size()); }

 private:
  bool error_logged = false;
  FILE* file = nullptr;
  BZFILE* bz_file = nullptr;
};

typedef struct LoggerHandle {
  pthread_mutex_t lock;
  int refcnt;
  char segment_path[4096];
  char log_path[4096];
  char qlog_path[4096];
  char lock_path[4096];
  std::unique_ptr<BZFile> log, q_log;
} LoggerHandle;

typedef struct LoggerState {
  pthread_mutex_t lock;
  int part;
  kj::Array<capnp::word> init_data;
  std::string route_name;
  char log_name[64];
  bool has_qlog;

  LoggerHandle handles[LOGGER_MAX_HANDLES];
  LoggerHandle* cur_handle;
} LoggerState;

int logger_mkpath(char* file_path);
kj::Array<capnp::word> logger_build_init_data();
std::string logger_get_route_name();
void logger_init(LoggerState *s, const char* log_name, bool has_qlog);
int logger_next(LoggerState *s, const char* root_path,
                            char* out_segment_path, size_t out_segment_path_len,
                            int* out_part);
LoggerHandle* logger_get_handle(LoggerState *s);
void logger_close(LoggerState *s);
void logger_log(LoggerState *s, uint8_t* data, size_t data_size, bool in_qlog);

void lh_log(LoggerHandle* h, uint8_t* data, size_t data_size, bool in_qlog);
void lh_close(LoggerHandle* h);<|MERGE_RESOLUTION|>--- conflicted
+++ resolved
@@ -8,18 +8,12 @@
 
 #include <bzlib.h>
 #include <capnp/serialize.h>
-<<<<<<< HEAD
-#include "common/util.h"
-#include "selfdrive/hardware/hw.h"
-
-=======
 #include <kj/array.h>
 
 #include "selfdrive/common/util.h"
 #include "selfdrive/common/swaglog.h"
 #include "selfdrive/hardware/hw.h"
 
->>>>>>> 3c01f686
 const std::string LOG_ROOT =
     Hardware::PC() ? util::getenv_default("HOME", "/.comma/media/0/realdata", "/data/media/0/realdata")
                    : "/data/media/0/realdata";
