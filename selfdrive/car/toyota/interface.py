--- conflicted
+++ resolved
@@ -25,11 +25,7 @@
     ret.steerLimitTimer = 0.4
 
     # Improved longitudinal tune
-<<<<<<< HEAD
-    if candidate in [CAR.COROLLA_TSS2, CAR.COROLLAH_TSS2, CAR.RAV4_TSS2, CAR.RAV4H_TSS2, CAR.LEXUS_NX_TSS2, CAR.LEXUS_UXH_TSS2]:
-=======
     if candidate in [CAR.COROLLA_TSS2, CAR.COROLLAH_TSS2, CAR.RAV4_TSS2, CAR.RAV4H_TSS2, CAR.LEXUS_NX_TSS2, CAR.LEXUS_ESH_TSS2]:
->>>>>>> 825fa79e
       ret.longitudinalTuning.deadzoneBP = [0., 8.05]
       ret.longitudinalTuning.deadzoneV = [.0, .14]
       ret.longitudinalTuning.kpBP = [0., 5., 20.]
@@ -312,16 +308,6 @@
       ret.lateralTuning.pid.kpV, ret.lateralTuning.pid.kiV = [[0.6], [0.1]]
       ret.lateralTuning.pid.kf = 0.00006
 
-    elif candidate == CAR.LEXUS_UXH_TSS2:
-      stop_and_go = True
-      ret.safetyParam = 73
-      ret.wheelbase = 2.640
-      ret.steerRatio = 16.0
-      tire_stiffness_factor = 0.555
-      ret.mass = 3500. * CV.LB_TO_KG + STD_CARGO_KG
-      ret.lateralTuning.pid.kpV, ret.lateralTuning.pid.kiV = [[0.5], [0.15]]
-      ret.lateralTuning.pid.kf = 0.00007
-
     ret.steerRateCost = 1.
     ret.centerToFront = ret.wheelbase * 0.44
 
