--- conflicted
+++ resolved
@@ -24,29 +24,6 @@
     ret.steerActuatorDelay = 0.12  # Default delay, Prius has larger delay
     ret.steerLimitTimer = 0.4
 
-<<<<<<< HEAD
-    # Improved longitudinal tune
-    if candidate in [CAR.COROLLA_TSS2, CAR.COROLLAH_TSS2, CAR.RAV4_TSS2, CAR.RAV4H_TSS2, CAR.LEXUS_NX_TSS2, CAR.LEXUS_ESH_TSS2]:
-      ret.longitudinalTuning.deadzoneBP = [0., 8.05]
-      ret.longitudinalTuning.deadzoneV = [.0, .14]
-      ret.longitudinalTuning.kpBP = [0., 5., 20.]
-      ret.longitudinalTuning.kpV = [1.3, 1.0, 0.7]
-      ret.longitudinalTuning.kiBP = [0., 5., 12., 20., 27.]
-      ret.longitudinalTuning.kiV = [.35, .23, .20, .17, .1]
-      ret.stoppingBrakeRate = 0.1 # reach stopping target smoothly
-      ret.startingBrakeRate = 2.0 # release brakes fast
-      ret.startAccel = 1.2 # Accelerate from 0 faster
-    else:
-      # Default longitudinal tune
-      ret.longitudinalTuning.deadzoneBP = [0., 9.]
-      ret.longitudinalTuning.deadzoneV = [0., .15]
-      ret.longitudinalTuning.kpBP = [0., 5., 35.]
-      ret.longitudinalTuning.kiBP = [0., 35.]
-      ret.longitudinalTuning.kpV = [3.6, 2.4, 1.5]
-      ret.longitudinalTuning.kiV = [0.54, 0.36]
-
-=======
->>>>>>> 93b898e8
     if candidate not in [CAR.PRIUS, CAR.RAV4, CAR.RAV4H]:  # These cars use LQR/INDI
       ret.lateralTuning.init('pid')
       ret.lateralTuning.pid.kiBP, ret.lateralTuning.pid.kpBP = [[0.], [0.]]
