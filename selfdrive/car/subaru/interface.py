--- conflicted
+++ resolved
@@ -7,17 +7,8 @@
 class CarInterface(CarInterfaceBase):
 
   @staticmethod
-<<<<<<< HEAD
-  def compute_gb(accel, speed):
-    return float(accel) / 4.0
-
-  @staticmethod
-  def get_params(candidate, fingerprint=gen_empty_fingerprint(), has_relay=False, car_fw=None):
-    ret = CarInterfaceBase.get_std_params(candidate, fingerprint, has_relay)
-=======
   def get_params(candidate, fingerprint=gen_empty_fingerprint(), car_fw=None):
     ret = CarInterfaceBase.get_std_params(candidate, fingerprint)
->>>>>>> c7f8faca
 
     ret.carName = "subaru"
     ret.radarOffCan = True
