import copy
from cereal import car
from opendbc.can.can_define import CANDefine
from selfdrive.config import Conversions as CV
from selfdrive.car.interfaces import CarStateBase
from opendbc.can.parser import CANParser
from selfdrive.car.subaru.values import DBC, STEER_THRESHOLD, CAR, PREGLOBAL_CARS


class CarState(CarStateBase):
  def __init__(self, CP):
    super().__init__(CP)
    can_define = CANDefine(DBC[CP.carFingerprint]["pt"])
    self.shifter_values = can_define.dv["Transmission"]["Gear"]

  def update(self, cp, cp_cam):
    ret = car.CarState.new_message()

    ret.gas = cp.vl["Throttle"]["Throttle_Pedal"] / 255.
    ret.gasPressed = ret.gas > 1e-5
    if self.car_fingerprint in PREGLOBAL_CARS:
      ret.brakePressed = cp.vl["Brake_Pedal"]["Brake_Pedal"] > 2
    else:
<<<<<<< HEAD
      ret.brakePressed = cp.vl["Brake_Pedal"]['Brake_Pedal'] > 1e-5
=======
      ret.brakePressed = cp.vl["Brake_Pedal"]["Brake_Pedal"] > 1e-5
>>>>>>> 825fa79e

    ret.wheelSpeeds.fl = cp.vl["Wheel_Speeds"]["FL"] * CV.KPH_TO_MS
    ret.wheelSpeeds.fr = cp.vl["Wheel_Speeds"]["FR"] * CV.KPH_TO_MS
    ret.wheelSpeeds.rl = cp.vl["Wheel_Speeds"]["RL"] * CV.KPH_TO_MS
    ret.wheelSpeeds.rr = cp.vl["Wheel_Speeds"]["RR"] * CV.KPH_TO_MS
    ret.vEgoRaw = (ret.wheelSpeeds.fl + ret.wheelSpeeds.fr + ret.wheelSpeeds.rl + ret.wheelSpeeds.rr) / 4.
    # Kalman filter, even though Subaru raw wheel speed is heaviliy filtered by default
    ret.vEgo, ret.aEgo = self.update_speed_kf(ret.vEgoRaw)
    ret.standstill = ret.vEgoRaw < 0.01

    # continuous blinker signals for assisted lane change
    ret.leftBlinker, ret.rightBlinker = self.update_blinker(50, cp.vl["Dashlights"]["LEFT_BLINKER"],
                                                            cp.vl["Dashlights"]["RIGHT_BLINKER"])

    if self.CP.enableBsm:
      ret.leftBlindspot = (cp.vl["BSD_RCTA"]["L_ADJACENT"] == 1) or (cp.vl["BSD_RCTA"]["L_APPROACHING"] == 1)
      ret.rightBlindspot = (cp.vl["BSD_RCTA"]["R_ADJACENT"] == 1) or (cp.vl["BSD_RCTA"]["R_APPROACHING"] == 1)

    can_gear = int(cp.vl["Transmission"]["Gear"])
    ret.gearShifter = self.parse_gear_shifter(self.shifter_values.get(can_gear, None))

    ret.steeringAngleDeg = cp.vl["Steering_Torque"]["Steering_Angle"]
    ret.steeringTorque = cp.vl["Steering_Torque"]["Steer_Torque_Sensor"]
    ret.steeringPressed = abs(ret.steeringTorque) > STEER_THRESHOLD[self.car_fingerprint]

    ret.cruiseState.enabled = cp.vl["CruiseControl"]["Cruise_Activated"] != 0
    ret.cruiseState.available = cp.vl["CruiseControl"]["Cruise_On"] != 0
    ret.cruiseState.speed = cp_cam.vl["ES_DashStatus"]["Cruise_Set_Speed"] * CV.KPH_TO_MS

    # UDM Forester, Legacy: mph = 0
    if self.car_fingerprint in [CAR.FORESTER_PREGLOBAL, CAR.LEGACY_PREGLOBAL] and cp.vl["Dash_State"]["Units"] == 0:
      ret.cruiseState.speed *= CV.MPH_TO_KPH
    # EDM Global: mph = 1, 2; All Outback: mph = 1, UDM Forester: mph = 7
    elif self.car_fingerprint not in [CAR.FORESTER_PREGLOBAL, CAR.LEGACY_PREGLOBAL] and cp.vl["Dash_State"]["Units"] in [1, 2, 7]:
      ret.cruiseState.speed *= CV.MPH_TO_KPH

<<<<<<< HEAD
    ret.seatbeltUnlatched = cp.vl["Dashlights"]['SEATBELT_FL'] == 1
    ret.doorOpen = any([cp.vl["BodyInfo"]['DOOR_OPEN_RR'],
                        cp.vl["BodyInfo"]['DOOR_OPEN_RL'],
                        cp.vl["BodyInfo"]['DOOR_OPEN_FR'],
                        cp.vl["BodyInfo"]['DOOR_OPEN_FL']])
    ret.steerError = cp.vl["Steering_Torque"]['Steer_Error_1'] == 1
=======
    ret.seatbeltUnlatched = cp.vl["Dashlights"]["SEATBELT_FL"] == 1
    ret.doorOpen = any([cp.vl["BodyInfo"]["DOOR_OPEN_RR"],
                        cp.vl["BodyInfo"]["DOOR_OPEN_RL"],
                        cp.vl["BodyInfo"]["DOOR_OPEN_FR"],
                        cp.vl["BodyInfo"]["DOOR_OPEN_FL"]])
    ret.steerError = cp.vl["Steering_Torque"]["Steer_Error_1"] == 1
>>>>>>> 825fa79e

    if self.car_fingerprint in PREGLOBAL_CARS:
      self.cruise_button = cp_cam.vl["ES_CruiseThrottle"]["Cruise_Button"]
      self.ready = not cp_cam.vl["ES_DashStatus"]["Not_Ready_Startup"]
      self.es_accel_msg = copy.copy(cp_cam.vl["ES_CruiseThrottle"])
    else:
<<<<<<< HEAD
      ret.steerWarning = cp.vl["Steering_Torque"]['Steer_Warning'] == 1
      ret.cruiseState.nonAdaptive = cp_cam.vl["ES_DashStatus"]['Conventional_Cruise'] == 1
=======
      ret.steerWarning = cp.vl["Steering_Torque"]["Steer_Warning"] == 1
      ret.cruiseState.nonAdaptive = cp_cam.vl["ES_DashStatus"]["Conventional_Cruise"] == 1
>>>>>>> 825fa79e
      self.es_distance_msg = copy.copy(cp_cam.vl["ES_Distance"])
      self.es_lkas_msg = copy.copy(cp_cam.vl["ES_LKAS_State"])

    return ret

  @staticmethod
  def get_can_parser(CP):
    # this function generates lists for signal, messages and initial values
    signals = [
      # sig_name, sig_address, default
      ("Steer_Torque_Sensor", "Steering_Torque", 0),
      ("Steering_Angle", "Steering_Torque", 0),
      ("Steer_Error_1", "Steering_Torque", 0),
      ("Cruise_On", "CruiseControl", 0),
      ("Cruise_Activated", "CruiseControl", 0),
      ("Brake_Pedal", "Brake_Pedal", 0),
      ("Throttle_Pedal", "Throttle", 0),
      ("LEFT_BLINKER", "Dashlights", 0),
      ("RIGHT_BLINKER", "Dashlights", 0),
      ("SEATBELT_FL", "Dashlights", 0),
      ("FL", "Wheel_Speeds", 0),
      ("FR", "Wheel_Speeds", 0),
      ("RL", "Wheel_Speeds", 0),
      ("RR", "Wheel_Speeds", 0),
      ("DOOR_OPEN_FR", "BodyInfo", 1),
      ("DOOR_OPEN_FL", "BodyInfo", 1),
      ("DOOR_OPEN_RR", "BodyInfo", 1),
      ("DOOR_OPEN_RL", "BodyInfo", 1),
      ("Units", "Dash_State", 1),
      ("Gear", "Transmission", 0),
    ]

    checks = [
      # sig_address, frequency
      ("Throttle", 100),
      ("Dashlights", 10),
      ("Brake_Pedal", 50),
      ("Wheel_Speeds", 50),
      ("Transmission", 100),
      ("Steering_Torque", 50),
      ("Dash_State", 1),
      ("BodyInfo", 1),
    ]

    if CP.enableBsm:
      signals += [
        ("L_ADJACENT", "BSD_RCTA", 0),
        ("R_ADJACENT", "BSD_RCTA", 0),
        ("L_APPROACHING", "BSD_RCTA", 0),
        ("R_APPROACHING", "BSD_RCTA", 0),
      ]
      checks += [
        ("BSD_RCTA", 17),
      ]

    if CP.carFingerprint not in PREGLOBAL_CARS:
      signals += [
        ("Steer_Warning", "Steering_Torque", 0),
      ]

      checks += [
        ("Dashlights", 10),
        ("BodyInfo", 10),
        ("CruiseControl", 20),
      ]

    if CP.carFingerprint == CAR.FORESTER_PREGLOBAL:
      checks += [
        ("Dashlights", 20),
        ("BodyInfo", 1),
        ("CruiseControl", 50),
      ]

    if CP.carFingerprint in [CAR.LEGACY_PREGLOBAL, CAR.OUTBACK_PREGLOBAL, CAR.OUTBACK_PREGLOBAL_2018]:
      checks += [
        ("Dashlights", 10),
        ("CruiseControl", 50),
      ]

    return CANParser(DBC[CP.carFingerprint]["pt"], signals, checks, 0)

  @staticmethod
  def get_cam_can_parser(CP):
    if CP.carFingerprint in PREGLOBAL_CARS:
      signals = [
        ("Cruise_Set_Speed", "ES_DashStatus", 0),
        ("Not_Ready_Startup", "ES_DashStatus", 0),

        ("Throttle_Cruise", "ES_CruiseThrottle", 0),
        ("Signal1", "ES_CruiseThrottle", 0),
        ("Cruise_Activated", "ES_CruiseThrottle", 0),
        ("Signal2", "ES_CruiseThrottle", 0),
        ("Brake_On", "ES_CruiseThrottle", 0),
        ("Distance_Swap", "ES_CruiseThrottle", 0),
        ("Standstill", "ES_CruiseThrottle", 0),
        ("Signal3", "ES_CruiseThrottle", 0),
        ("Close_Distance", "ES_CruiseThrottle", 0),
        ("Signal4", "ES_CruiseThrottle", 0),
        ("Standstill_2", "ES_CruiseThrottle", 0),
        ("Cruise_Fault", "ES_CruiseThrottle", 0),
        ("Signal5", "ES_CruiseThrottle", 0),
        ("Counter", "ES_CruiseThrottle", 0),
        ("Signal6", "ES_CruiseThrottle", 0),
        ("Cruise_Button", "ES_CruiseThrottle", 0),
        ("Signal7", "ES_CruiseThrottle", 0),
      ]

      checks = [
        ("ES_DashStatus", 20),
        ("ES_CruiseThrottle", 20),
      ]
    else:
      signals = [
        ("Cruise_Set_Speed", "ES_DashStatus", 0),
        ("Conventional_Cruise", "ES_DashStatus", 0),

        ("Counter", "ES_Distance", 0),
        ("Signal1", "ES_Distance", 0),
        ("Cruise_Fault", "ES_Distance", 0),
        ("Cruise_Throttle", "ES_Distance", 0),
        ("Signal2", "ES_Distance", 0),
        ("Car_Follow", "ES_Distance", 0),
        ("Signal3", "ES_Distance", 0),
        ("Cruise_Brake_Active", "ES_Distance", 0),
        ("Distance_Swap", "ES_Distance", 0),
        ("Cruise_EPB", "ES_Distance", 0),
        ("Signal4", "ES_Distance", 0),
        ("Close_Distance", "ES_Distance", 0),
        ("Signal5", "ES_Distance", 0),
        ("Cruise_Cancel", "ES_Distance", 0),
        ("Cruise_Set", "ES_Distance", 0),
        ("Cruise_Resume", "ES_Distance", 0),
        ("Signal6", "ES_Distance", 0),

        ("Counter", "ES_LKAS_State", 0),
        ("Keep_Hands_On_Wheel", "ES_LKAS_State", 0),
        ("Empty_Box", "ES_LKAS_State", 0),
        ("Signal1", "ES_LKAS_State", 0),
        ("LKAS_ACTIVE", "ES_LKAS_State", 0),
        ("Signal2", "ES_LKAS_State", 0),
        ("Backward_Speed_Limit_Menu", "ES_LKAS_State", 0),
        ("LKAS_ENABLE_3", "ES_LKAS_State", 0),
        ("LKAS_Left_Line_Light_Blink", "ES_LKAS_State", 0),
        ("LKAS_ENABLE_2", "ES_LKAS_State", 0),
        ("LKAS_Right_Line_Light_Blink", "ES_LKAS_State", 0),
        ("LKAS_Left_Line_Visible", "ES_LKAS_State", 0),
        ("LKAS_Left_Line_Green", "ES_LKAS_State", 0),
        ("LKAS_Right_Line_Visible", "ES_LKAS_State", 0),
        ("LKAS_Right_Line_Green", "ES_LKAS_State", 0),
        ("LKAS_Alert", "ES_LKAS_State", 0),
        ("Signal3", "ES_LKAS_State", 0),
      ]

      checks = [
        ("ES_DashStatus", 10),
        ("ES_Distance", 20),
        ("ES_LKAS_State", 10),
      ]

    return CANParser(DBC[CP.carFingerprint]["pt"], signals, checks, 2)<|MERGE_RESOLUTION|>--- conflicted
+++ resolved
@@ -21,11 +21,7 @@
     if self.car_fingerprint in PREGLOBAL_CARS:
       ret.brakePressed = cp.vl["Brake_Pedal"]["Brake_Pedal"] > 2
     else:
-<<<<<<< HEAD
-      ret.brakePressed = cp.vl["Brake_Pedal"]['Brake_Pedal'] > 1e-5
-=======
       ret.brakePressed = cp.vl["Brake_Pedal"]["Brake_Pedal"] > 1e-5
->>>>>>> 825fa79e
 
     ret.wheelSpeeds.fl = cp.vl["Wheel_Speeds"]["FL"] * CV.KPH_TO_MS
     ret.wheelSpeeds.fr = cp.vl["Wheel_Speeds"]["FR"] * CV.KPH_TO_MS
@@ -62,34 +58,20 @@
     elif self.car_fingerprint not in [CAR.FORESTER_PREGLOBAL, CAR.LEGACY_PREGLOBAL] and cp.vl["Dash_State"]["Units"] in [1, 2, 7]:
       ret.cruiseState.speed *= CV.MPH_TO_KPH
 
-<<<<<<< HEAD
-    ret.seatbeltUnlatched = cp.vl["Dashlights"]['SEATBELT_FL'] == 1
-    ret.doorOpen = any([cp.vl["BodyInfo"]['DOOR_OPEN_RR'],
-                        cp.vl["BodyInfo"]['DOOR_OPEN_RL'],
-                        cp.vl["BodyInfo"]['DOOR_OPEN_FR'],
-                        cp.vl["BodyInfo"]['DOOR_OPEN_FL']])
-    ret.steerError = cp.vl["Steering_Torque"]['Steer_Error_1'] == 1
-=======
     ret.seatbeltUnlatched = cp.vl["Dashlights"]["SEATBELT_FL"] == 1
     ret.doorOpen = any([cp.vl["BodyInfo"]["DOOR_OPEN_RR"],
                         cp.vl["BodyInfo"]["DOOR_OPEN_RL"],
                         cp.vl["BodyInfo"]["DOOR_OPEN_FR"],
                         cp.vl["BodyInfo"]["DOOR_OPEN_FL"]])
     ret.steerError = cp.vl["Steering_Torque"]["Steer_Error_1"] == 1
->>>>>>> 825fa79e
 
     if self.car_fingerprint in PREGLOBAL_CARS:
       self.cruise_button = cp_cam.vl["ES_CruiseThrottle"]["Cruise_Button"]
       self.ready = not cp_cam.vl["ES_DashStatus"]["Not_Ready_Startup"]
       self.es_accel_msg = copy.copy(cp_cam.vl["ES_CruiseThrottle"])
     else:
-<<<<<<< HEAD
-      ret.steerWarning = cp.vl["Steering_Torque"]['Steer_Warning'] == 1
-      ret.cruiseState.nonAdaptive = cp_cam.vl["ES_DashStatus"]['Conventional_Cruise'] == 1
-=======
       ret.steerWarning = cp.vl["Steering_Torque"]["Steer_Warning"] == 1
       ret.cruiseState.nonAdaptive = cp_cam.vl["ES_DashStatus"]["Conventional_Cruise"] == 1
->>>>>>> 825fa79e
       self.es_distance_msg = copy.copy(cp_cam.vl["ES_Distance"])
       self.es_lkas_msg = copy.copy(cp_cam.vl["ES_LKAS_State"])
 
