#!/usr/bin/env python3
from cereal import car
from panda import Panda
from common.numpy_fast import interp
from common.params import Params
from selfdrive.config import Conversions as CV
from selfdrive.car.honda.values import CarControllerParams, CruiseButtons, CAR, HONDA_BOSCH, HONDA_BOSCH_ALT_BRAKE_SIGNAL
from selfdrive.car.honda.hondacan import disable_radar
from selfdrive.car import STD_CARGO_KG, CivicParams, scale_rot_inertia, scale_tire_stiffness, gen_empty_fingerprint
from selfdrive.car.interfaces import CarInterfaceBase


ButtonType = car.CarState.ButtonEvent.Type
EventName = car.CarEvent.EventName
TransmissionType = car.CarParams.TransmissionType


def compute_gb_honda_bosch(accel, speed):
  return float(accel) / 3.5


def compute_gb_honda_nidec(accel, speed):
  creep_brake = 0.0
  creep_speed = 2.3
  creep_brake_value = 0.15
  if speed < creep_speed:
    creep_brake = (creep_speed - speed) / creep_speed * creep_brake_value
  return float(accel) / 4.8 - creep_brake


def compute_gb_acura(accel, speed):
  GB_VALUES = [-2., 0.0, 0.8]
  GB_BP = [-5., 0.0, 4.0]
  return interp(accel, GB_BP, GB_VALUES)


class CarInterface(CarInterfaceBase):
  def __init__(self, CP, CarController, CarState):
    super().__init__(CP, CarController, CarState)

<<<<<<< HEAD
    if self.CS.CP.carFingerprint == CAR.ACURA_ILX:
      self.compute_gb = compute_gb_acura
    elif self.CS.CP.carFingerprint in HONDA_BOSCH:
=======
    if self.CS.CP.carFingerprint in HONDA_BOSCH:
>>>>>>> 82c79d10
      self.compute_gb = compute_gb_honda_bosch
    else:
      self.compute_gb = compute_gb_honda_nidec

  @staticmethod
  def compute_gb(accel, speed): # pylint: disable=method-hidden
    raise NotImplementedError

  @staticmethod
  def calc_accel_override(a_ego, a_target, v_ego, v_target):

    # normalized max accel. Allowing max accel at low speed causes speed overshoots
    max_accel_bp = [10, 20]    # m/s
    max_accel_v = [0.714, 1.0]  # unit of max accel
    max_accel = interp(v_ego, max_accel_bp, max_accel_v)

    # limit the pcm accel cmd if:
    # - v_ego exceeds v_target, or
    # - a_ego exceeds a_target and v_ego is close to v_target

    eA = a_ego - a_target
    valuesA = [1.0, 0.1]
    bpA = [0.3, 1.1]

    eV = v_ego - v_target
    valuesV = [1.0, 0.1]
    bpV = [0.0, 0.5]

    valuesRangeV = [1., 0.]
    bpRangeV = [-1., 0.]

    # only limit if v_ego is close to v_target
    speedLimiter = interp(eV, bpV, valuesV)
    accelLimiter = max(interp(eA, bpA, valuesA), interp(eV, bpRangeV, valuesRangeV))

    # accelOverride is more or less the max throttle allowed to pcm: usually set to a constant
    # unless aTargetMax is very high and then we scale with it; this help in quicker restart

    return float(max(max_accel, a_target / CarControllerParams.ACCEL_MAX)) * min(speedLimiter, accelLimiter)

  @staticmethod
  def get_params(candidate, fingerprint=gen_empty_fingerprint(), car_fw=[]):  # pylint: disable=dangerous-default-value
    ret = CarInterfaceBase.get_std_params(candidate, fingerprint)
    ret.carName = "honda"

    if candidate in HONDA_BOSCH:
      ret.safetyModel = car.CarParams.SafetyModel.hondaBoschHarness
      ret.radarOffCan = True

      # Disable the radar and let openpilot control longitudinal
      # WARNING: THIS DISABLES AEB!
      ret.openpilotLongitudinalControl = Params().get_bool("DisableRadar")

      ret.pcmCruise = not ret.openpilotLongitudinalControl
      ret.communityFeature = ret.openpilotLongitudinalControl
    else:
      ret.safetyModel = car.CarParams.SafetyModel.hondaNidec
      ret.enableGasInterceptor = 0x201 in fingerprint[0]
      ret.openpilotLongitudinalControl = True

      ret.pcmCruise = not ret.enableGasInterceptor
      ret.communityFeature = ret.enableGasInterceptor

    if candidate == CAR.CRV_5G:
      ret.enableBsm = 0x12f8bfa7 in fingerprint[0]

    # Accord 1.5T CVT has different gearbox message
    if candidate == CAR.ACCORD and 0x191 in fingerprint[1]:
      ret.transmissionType = TransmissionType.cvt

    # Certain Hondas have an extra steering sensor at the bottom of the steering rack,
    # which improves controls quality as it removes the steering column torsion from feedback.
    # Tire stiffness factor fictitiously lower if it includes the steering column torsion effect.
    # For modeling details, see p.198-200 in "The Science of Vehicle Dynamics (2014), M. Guiggiani"
    ret.lateralParams.torqueBP, ret.lateralParams.torqueV = [[0], [0]]
    ret.lateralTuning.pid.kiBP, ret.lateralTuning.pid.kpBP = [[0.], [0.]]
    ret.lateralTuning.pid.kf = 0.00006  # conservative feed-forward

    eps_modified = False
    for fw in car_fw:
      if fw.ecu == "eps" and b"," in fw.fwVersion:
        eps_modified = True

    if candidate == CAR.CIVIC:
      stop_and_go = True
      ret.mass = CivicParams.MASS
      ret.wheelbase = CivicParams.WHEELBASE
      ret.centerToFront = CivicParams.CENTER_TO_FRONT
      ret.steerRatio = 15.38  # 10.93 is end-to-end spec
      if eps_modified:
        # stock request input values:     0x0000, 0x00DE, 0x014D, 0x01EF, 0x0290, 0x0377, 0x0454, 0x0610, 0x06EE
        # stock request output values:    0x0000, 0x0917, 0x0DC5, 0x1017, 0x119F, 0x140B, 0x1680, 0x1680, 0x1680
        # modified request output values: 0x0000, 0x0917, 0x0DC5, 0x1017, 0x119F, 0x140B, 0x1680, 0x2880, 0x3180
        # stock filter output values:     0x009F, 0x0108, 0x0108, 0x0108, 0x0108, 0x0108, 0x0108, 0x0108, 0x0108
        # modified filter output values:  0x009F, 0x0108, 0x0108, 0x0108, 0x0108, 0x0108, 0x0108, 0x0400, 0x0480
        # note: max request allowed is 4096, but request is capped at 3840 in firmware, so modifications result in 2x max
        ret.lateralParams.torqueBP, ret.lateralParams.torqueV = [[0, 2560, 8000], [0, 2560, 3840]]
        ret.lateralTuning.pid.kpV, ret.lateralTuning.pid.kiV = [[0.3], [0.1]]
      else:
        ret.lateralParams.torqueBP, ret.lateralParams.torqueV = [[0, 2560], [0, 2560]]
        ret.lateralTuning.pid.kpV, ret.lateralTuning.pid.kiV = [[1.1], [0.33]]
      tire_stiffness_factor = 1.
      ret.longitudinalTuning.kpBP = [0., 5., 35.]
      ret.longitudinalTuning.kpV = [1.2, 0.8, 0.5]
      ret.longitudinalTuning.kiBP = [0., 35.]
      ret.longitudinalTuning.kiV = [0.18, 0.12]

    elif candidate in (CAR.CIVIC_BOSCH, CAR.CIVIC_BOSCH_DIESEL):
      stop_and_go = True
      ret.mass = CivicParams.MASS
      ret.wheelbase = CivicParams.WHEELBASE
      ret.centerToFront = CivicParams.CENTER_TO_FRONT
      ret.steerRatio = 15.38  # 10.93 is end-to-end spec
      ret.lateralParams.torqueBP, ret.lateralParams.torqueV = [[0, 4096], [0, 4096]]  # TODO: determine if there is a dead zone at the top end
      tire_stiffness_factor = 1.
      ret.lateralTuning.pid.kpV, ret.lateralTuning.pid.kiV = [[0.8], [0.24]]
      ret.longitudinalTuning.kpBP = [0., 5., 35.]
      ret.longitudinalTuning.kpV = [1.2, 0.8, 0.5]
      ret.longitudinalTuning.kiBP = [0., 35.]
      ret.longitudinalTuning.kiV = [0.18, 0.12]

    elif candidate in (CAR.ACCORD, CAR.ACCORDH):
      stop_and_go = True
      ret.mass = 3279. * CV.LB_TO_KG + STD_CARGO_KG
      ret.wheelbase = 2.83
      ret.centerToFront = ret.wheelbase * 0.39
      ret.steerRatio = 16.33  # 11.82 is spec end-to-end
      ret.lateralParams.torqueBP, ret.lateralParams.torqueV = [[0, 4096], [0, 4096]]  # TODO: determine if there is a dead zone at the top end
      tire_stiffness_factor = 0.8467
      ret.longitudinalTuning.kpBP = [0., 5., 35.]
      ret.longitudinalTuning.kpV = [1.2, 0.8, 0.5]
      ret.longitudinalTuning.kiBP = [0., 35.]
      ret.longitudinalTuning.kiV = [0.18, 0.12]

      if eps_modified:
        ret.lateralTuning.pid.kpV, ret.lateralTuning.pid.kiV = [[0.3], [0.09]]
      else:
        ret.lateralTuning.pid.kpV, ret.lateralTuning.pid.kiV = [[0.6], [0.18]]

    elif candidate == CAR.ACURA_ILX:
      stop_and_go = False
      ret.mass = 3095. * CV.LB_TO_KG + STD_CARGO_KG
      ret.wheelbase = 2.67
      ret.centerToFront = ret.wheelbase * 0.37
      ret.steerRatio = 18.61  # 15.3 is spec end-to-end
      ret.lateralParams.torqueBP, ret.lateralParams.torqueV = [[0, 3840], [0, 3840]]  # TODO: determine if there is a dead zone at the top end
      tire_stiffness_factor = 0.72
      ret.lateralTuning.pid.kpV, ret.lateralTuning.pid.kiV = [[0.8], [0.24]]
      ret.longitudinalTuning.kpBP = [0., 5., 35.]
      ret.longitudinalTuning.kpV = [1.2, 0.8, 0.5]
      ret.longitudinalTuning.kiBP = [0., 35.]
      ret.longitudinalTuning.kiV = [0.18, 0.12]

    elif candidate in (CAR.CRV, CAR.CRV_EU):
      stop_and_go = False
      ret.mass = 3572. * CV.LB_TO_KG + STD_CARGO_KG
      ret.wheelbase = 2.62
      ret.centerToFront = ret.wheelbase * 0.41
      ret.steerRatio = 16.89  # as spec
      ret.lateralParams.torqueBP, ret.lateralParams.torqueV = [[0, 1000], [0, 1000]]  # TODO: determine if there is a dead zone at the top end
      tire_stiffness_factor = 0.444
      ret.lateralTuning.pid.kpV, ret.lateralTuning.pid.kiV = [[0.8], [0.24]]
      ret.longitudinalTuning.kpBP = [0., 5., 35.]
      ret.longitudinalTuning.kpV = [1.2, 0.8, 0.5]
      ret.longitudinalTuning.kiBP = [0., 35.]
      ret.longitudinalTuning.kiV = [0.18, 0.12]

    elif candidate == CAR.CRV_5G:
      stop_and_go = True
      ret.mass = 3410. * CV.LB_TO_KG + STD_CARGO_KG
      ret.wheelbase = 2.66
      ret.centerToFront = ret.wheelbase * 0.41
      ret.steerRatio = 16.0  # 12.3 is spec end-to-end
      if eps_modified:
        # stock request input values:     0x0000, 0x00DB, 0x01BB, 0x0296, 0x0377, 0x0454, 0x0532, 0x0610, 0x067F
        # stock request output values:    0x0000, 0x0500, 0x0A15, 0x0E6D, 0x1100, 0x1200, 0x129A, 0x134D, 0x1400
        # modified request output values: 0x0000, 0x0500, 0x0A15, 0x0E6D, 0x1100, 0x1200, 0x1ACD, 0x239A, 0x2800
        ret.lateralParams.torqueBP, ret.lateralParams.torqueV = [[0, 2560, 10000], [0, 2560, 3840]]
        ret.lateralTuning.pid.kpV, ret.lateralTuning.pid.kiV = [[0.21], [0.07]]
      else:
        ret.lateralParams.torqueBP, ret.lateralParams.torqueV = [[0, 3840], [0, 3840]]
        ret.lateralTuning.pid.kpV, ret.lateralTuning.pid.kiV = [[0.64], [0.192]]
      tire_stiffness_factor = 0.677
      ret.longitudinalTuning.kpBP = [0., 5., 35.]
      ret.longitudinalTuning.kpV = [1.2, 0.8, 0.5]
      ret.longitudinalTuning.kiBP = [0., 35.]
      ret.longitudinalTuning.kiV = [0.18, 0.12]

    elif candidate == CAR.CRV_HYBRID:
      stop_and_go = True
      ret.mass = 1667. + STD_CARGO_KG  # mean of 4 models in kg
      ret.wheelbase = 2.66
      ret.centerToFront = ret.wheelbase * 0.41
      ret.steerRatio = 16.0  # 12.3 is spec end-to-end
      ret.lateralParams.torqueBP, ret.lateralParams.torqueV = [[0, 4096], [0, 4096]]  # TODO: determine if there is a dead zone at the top end
      tire_stiffness_factor = 0.677
      ret.lateralTuning.pid.kpV, ret.lateralTuning.pid.kiV = [[0.6], [0.18]]
      ret.longitudinalTuning.kpBP = [0., 5., 35.]
      ret.longitudinalTuning.kpV = [1.2, 0.8, 0.5]
      ret.longitudinalTuning.kiBP = [0., 35.]
      ret.longitudinalTuning.kiV = [0.18, 0.12]

    elif candidate == CAR.FIT:
      stop_and_go = False
      ret.mass = 2644. * CV.LB_TO_KG + STD_CARGO_KG
      ret.wheelbase = 2.53
      ret.centerToFront = ret.wheelbase * 0.39
      ret.steerRatio = 13.06
      ret.lateralParams.torqueBP, ret.lateralParams.torqueV = [[0, 4096], [0, 4096]]  # TODO: determine if there is a dead zone at the top end
      tire_stiffness_factor = 0.75
      ret.lateralTuning.pid.kpV, ret.lateralTuning.pid.kiV = [[0.2], [0.05]]
      ret.longitudinalTuning.kpBP = [0., 5., 35.]
      ret.longitudinalTuning.kpV = [1.2, 0.8, 0.5]
      ret.longitudinalTuning.kiBP = [0., 35.]
      ret.longitudinalTuning.kiV = [0.18, 0.12]

    elif candidate == CAR.HRV:
      stop_and_go = False
      ret.mass = 3125 * CV.LB_TO_KG + STD_CARGO_KG
      ret.wheelbase = 2.61
      ret.centerToFront = ret.wheelbase * 0.41
      ret.steerRatio = 15.2
      ret.lateralParams.torqueBP, ret.lateralParams.torqueV = [[0, 4096], [0, 4096]]
      tire_stiffness_factor = 0.5
      ret.lateralTuning.pid.kpV, ret.lateralTuning.pid.kiV = [[0.16], [0.025]]
      ret.longitudinalTuning.kpBP = [0., 5., 35.]
      ret.longitudinalTuning.kpV = [1.2, 0.8, 0.5]
      ret.longitudinalTuning.kiBP = [0., 35.]
      ret.longitudinalTuning.kiV = [0.18, 0.12]

    elif candidate == CAR.ACURA_RDX:
      stop_and_go = False
      ret.mass = 3935. * CV.LB_TO_KG + STD_CARGO_KG
      ret.wheelbase = 2.68
      ret.centerToFront = ret.wheelbase * 0.38
      ret.steerRatio = 15.0  # as spec
      ret.lateralParams.torqueBP, ret.lateralParams.torqueV = [[0, 1000], [0, 1000]]  # TODO: determine if there is a dead zone at the top end
      tire_stiffness_factor = 0.444
      ret.lateralTuning.pid.kpV, ret.lateralTuning.pid.kiV = [[0.8], [0.24]]
      ret.longitudinalTuning.kpBP = [0., 5., 35.]
      ret.longitudinalTuning.kpV = [1.2, 0.8, 0.5]
      ret.longitudinalTuning.kiBP = [0., 35.]
      ret.longitudinalTuning.kiV = [0.18, 0.12]

    elif candidate == CAR.ACURA_RDX_3G:
      stop_and_go = True
      ret.mass = 4068. * CV.LB_TO_KG + STD_CARGO_KG
      ret.wheelbase = 2.75
      ret.centerToFront = ret.wheelbase * 0.41
      ret.steerRatio = 11.95  # as spec
      ret.lateralParams.torqueBP, ret.lateralParams.torqueV = [[0, 3840], [0, 3840]]
      ret.lateralTuning.pid.kpV, ret.lateralTuning.pid.kiV = [[0.6], [0.18]]
      tire_stiffness_factor = 0.677
      ret.longitudinalTuning.kpBP = [0., 5., 35.]
      ret.longitudinalTuning.kpV = [1.2, 0.8, 0.5]
      ret.longitudinalTuning.kiBP = [0., 35.]
      ret.longitudinalTuning.kiV = [0.18, 0.12]

    elif candidate == CAR.ODYSSEY:
      stop_and_go = False
      ret.mass = 4471. * CV.LB_TO_KG + STD_CARGO_KG
      ret.wheelbase = 3.00
      ret.centerToFront = ret.wheelbase * 0.41
      ret.steerRatio = 14.35  # as spec
      ret.lateralParams.torqueBP, ret.lateralParams.torqueV = [[0, 4096], [0, 4096]]  # TODO: determine if there is a dead zone at the top end
      tire_stiffness_factor = 0.82
      ret.lateralTuning.pid.kpV, ret.lateralTuning.pid.kiV = [[0.28], [0.08]]
      ret.longitudinalTuning.kpBP = [0., 5., 35.]
      ret.longitudinalTuning.kpV = [1.2, 0.8, 0.5]
      ret.longitudinalTuning.kiBP = [0., 35.]
      ret.longitudinalTuning.kiV = [0.18, 0.12]

    elif candidate == CAR.ODYSSEY_CHN:
      stop_and_go = False
      ret.mass = 1849.2 + STD_CARGO_KG  # mean of 4 models in kg
      ret.wheelbase = 2.90
      ret.centerToFront = ret.wheelbase * 0.41  # from CAR.ODYSSEY
      ret.steerRatio = 14.35
      ret.lateralParams.torqueBP, ret.lateralParams.torqueV = [[0, 32767], [0, 32767]]  # TODO: determine if there is a dead zone at the top end
      tire_stiffness_factor = 0.82
      ret.lateralTuning.pid.kpV, ret.lateralTuning.pid.kiV = [[0.28], [0.08]]
      ret.longitudinalTuning.kpBP = [0., 5., 35.]
      ret.longitudinalTuning.kpV = [1.2, 0.8, 0.5]
      ret.longitudinalTuning.kiBP = [0., 35.]
      ret.longitudinalTuning.kiV = [0.18, 0.12]

    elif candidate in (CAR.PILOT, CAR.PILOT_2019):
      stop_and_go = False
      ret.mass = 4204. * CV.LB_TO_KG + STD_CARGO_KG  # average weight
      ret.wheelbase = 2.82
      ret.centerToFront = ret.wheelbase * 0.428
      ret.steerRatio = 17.25  # as spec
      ret.lateralParams.torqueBP, ret.lateralParams.torqueV = [[0, 4096], [0, 4096]]  # TODO: determine if there is a dead zone at the top end
      tire_stiffness_factor = 0.444
      ret.lateralTuning.pid.kpV, ret.lateralTuning.pid.kiV = [[0.38], [0.11]]
      ret.longitudinalTuning.kpBP = [0., 5., 35.]
      ret.longitudinalTuning.kpV = [1.2, 0.8, 0.5]
      ret.longitudinalTuning.kiBP = [0., 35.]
      ret.longitudinalTuning.kiV = [0.18, 0.12]

    elif candidate == CAR.RIDGELINE:
      stop_and_go = False
      ret.mass = 4515. * CV.LB_TO_KG + STD_CARGO_KG
      ret.wheelbase = 3.18
      ret.centerToFront = ret.wheelbase * 0.41
      ret.steerRatio = 15.59  # as spec
      ret.lateralParams.torqueBP, ret.lateralParams.torqueV = [[0, 4096], [0, 4096]]  # TODO: determine if there is a dead zone at the top end
      tire_stiffness_factor = 0.444
      ret.lateralTuning.pid.kpV, ret.lateralTuning.pid.kiV = [[0.38], [0.11]]
      ret.longitudinalTuning.kpBP = [0., 5., 35.]
      ret.longitudinalTuning.kpV = [1.2, 0.8, 0.5]
      ret.longitudinalTuning.kiBP = [0., 35.]
      ret.longitudinalTuning.kiV = [0.18, 0.12]

    elif candidate == CAR.INSIGHT:
      stop_and_go = True
      ret.mass = 2987. * CV.LB_TO_KG + STD_CARGO_KG
      ret.wheelbase = 2.7
      ret.centerToFront = ret.wheelbase * 0.39
      ret.steerRatio = 15.0  # 12.58 is spec end-to-end
      ret.lateralParams.torqueBP, ret.lateralParams.torqueV = [[0, 4096], [0, 4096]]  # TODO: determine if there is a dead zone at the top end
      tire_stiffness_factor = 0.82
      ret.lateralTuning.pid.kpV, ret.lateralTuning.pid.kiV = [[0.6], [0.18]]
      ret.longitudinalTuning.kpBP = [0., 5., 35.]
      ret.longitudinalTuning.kpV = [1.2, 0.8, 0.5]
      ret.longitudinalTuning.kiBP = [0., 35.]
      ret.longitudinalTuning.kiV = [0.18, 0.12]

    else:
      raise ValueError("unsupported car %s" % candidate)

    # These cars use alternate user brake msg (0x1BE)
    if candidate in HONDA_BOSCH_ALT_BRAKE_SIGNAL:
      ret.safetyParam |= Panda.FLAG_HONDA_ALT_BRAKE

    if ret.openpilotLongitudinalControl and candidate in HONDA_BOSCH:
      ret.safetyParam |= Panda.FLAG_HONDA_BOSCH_LONG

    # min speed to enable ACC. if car can do stop and go, then set enabling speed
    # to a negative value, so it won't matter. Otherwise, add 0.5 mph margin to not
    # conflict with PCM acc
    ret.minEnableSpeed = -1. if (stop_and_go or ret.enableGasInterceptor) else 25.5 * CV.MPH_TO_MS

    # TODO: get actual value, for now starting with reasonable value for
    # civic and scaling by mass and wheelbase
    ret.rotationalInertia = scale_rot_inertia(ret.mass, ret.wheelbase)

    # TODO: start from empirically derived lateral slip stiffness for the civic and scale by
    # mass and CG position, so all cars will have approximately similar dyn behaviors
    ret.tireStiffnessFront, ret.tireStiffnessRear = scale_tire_stiffness(ret.mass, ret.wheelbase, ret.centerToFront,
                                                                         tire_stiffness_factor=tire_stiffness_factor)

    if candidate in HONDA_BOSCH:
      ret.gasMaxBP = [0.]  # m/s
      ret.gasMaxV = [0.6]
      ret.brakeMaxBP = [0.]  # m/s
      ret.brakeMaxV = [1.]   # max brake allowed, 3.5m/s^2
    else:
      ret.gasMaxBP = [0.]  # m/s
      ret.gasMaxV = [0.6]  # max gas allowed
      ret.brakeMaxBP = [5., 20.]  # m/s
      ret.brakeMaxV = [1., 0.8]   # max brake allowed

    ret.startAccel = 0.5

    ret.steerActuatorDelay = 0.1
    ret.steerRateCost = 0.5
    ret.steerLimitTimer = 0.8

    return ret

  @staticmethod
  def init(CP, logcan, sendcan):
    if CP.carFingerprint in HONDA_BOSCH and CP.openpilotLongitudinalControl:
      disable_radar(logcan, sendcan)

  # returns a car.CarState
  def update(self, c, can_strings):
    # ******************* do can recv *******************
    self.cp.update_strings(can_strings)
    self.cp_cam.update_strings(can_strings)
    if self.cp_body:
      self.cp_body.update_strings(can_strings)

    ret = self.CS.update(self.cp, self.cp_cam, self.cp_body)

    ret.canValid = self.cp.can_valid and self.cp_cam.can_valid and (self.cp_body is None or self.cp_body.can_valid)
    ret.yawRate = self.VM.yaw_rate(ret.steeringAngleDeg * CV.DEG_TO_RAD, ret.vEgo)

    buttonEvents = []

    if self.CS.cruise_buttons != self.CS.prev_cruise_buttons:
      be = car.CarState.ButtonEvent.new_message()
      be.type = ButtonType.unknown
      if self.CS.cruise_buttons != 0:
        be.pressed = True
        but = self.CS.cruise_buttons
      else:
        be.pressed = False
        but = self.CS.prev_cruise_buttons
      if but == CruiseButtons.RES_ACCEL:
        be.type = ButtonType.accelCruise
      elif but == CruiseButtons.DECEL_SET:
        be.type = ButtonType.decelCruise
      elif but == CruiseButtons.CANCEL:
        be.type = ButtonType.cancel
      elif but == CruiseButtons.MAIN:
        be.type = ButtonType.altButton3
      buttonEvents.append(be)

    if self.CS.cruise_setting != self.CS.prev_cruise_setting:
      be = car.CarState.ButtonEvent.new_message()
      be.type = ButtonType.unknown
      if self.CS.cruise_setting != 0:
        be.pressed = True
        but = self.CS.cruise_setting
      else:
        be.pressed = False
        but = self.CS.prev_cruise_setting
      if but == 1:
        be.type = ButtonType.altButton1
      # TODO: more buttons?
      buttonEvents.append(be)
    ret.buttonEvents = buttonEvents

    # events
    events = self.create_common_events(ret, pcm_enable=False)
    if self.CS.brake_error:
      events.add(EventName.brakeUnavailable)
    if self.CS.brake_hold and self.CS.CP.openpilotLongitudinalControl:
      events.add(EventName.brakeHold)
    if self.CS.park_brake:
      events.add(EventName.parkBrake)

    if self.CP.pcmCruise and ret.vEgo < self.CP.minEnableSpeed:
      events.add(EventName.belowEngageSpeed)

    if self.CP.pcmCruise:
      # we engage when pcm is active (rising edge)
      if ret.cruiseState.enabled and not self.CS.out.cruiseState.enabled:
        events.add(EventName.pcmEnable)
      elif not ret.cruiseState.enabled and (c.actuators.brake <= 0. or not self.CP.openpilotLongitudinalControl):
        # it can happen that car cruise disables while comma system is enabled: need to
        # keep braking if needed or if the speed is very low
        if ret.vEgo < self.CP.minEnableSpeed + 2.:
          # non loud alert if cruise disables below 25mph as expected (+ a little margin)
          events.add(EventName.speedTooLow)
        else:
          events.add(EventName.cruiseDisabled)
    if self.CS.CP.minEnableSpeed > 0 and ret.vEgo < 0.001:
      events.add(EventName.manualRestart)

    # handle button presses
    for b in ret.buttonEvents:

      # do enable on both accel and decel buttons
      if b.type in [ButtonType.accelCruise, ButtonType.decelCruise] and not b.pressed:
        if not self.CP.pcmCruise:
          events.add(EventName.buttonEnable)

      # do disable on button down
      if b.type == ButtonType.cancel and b.pressed:
        events.add(EventName.buttonCancel)

    ret.events = events.to_msg()

    self.CS.out = ret.as_reader()
    return self.CS.out

  # pass in a car.CarControl
  # to be called @ 100hz
  def apply(self, c):
    if c.hudControl.speedVisible:
      hud_v_cruise = c.hudControl.setSpeed * CV.MS_TO_KPH
    else:
      hud_v_cruise = 255

    can_sends = self.CC.update(c.enabled, self.CS, self.frame,
                               c.actuators,
                               c.cruiseControl.speedOverride,
                               c.cruiseControl.override,
                               c.cruiseControl.cancel,
                               c.cruiseControl.accelOverride,
                               hud_v_cruise,
                               c.hudControl.lanesVisible,
                               hud_show_car=c.hudControl.leadVisible,
                               hud_alert=c.hudControl.visualAlert)

    self.frame += 1
    return can_sends<|MERGE_RESOLUTION|>--- conflicted
+++ resolved
@@ -38,13 +38,7 @@
   def __init__(self, CP, CarController, CarState):
     super().__init__(CP, CarController, CarState)
 
-<<<<<<< HEAD
-    if self.CS.CP.carFingerprint == CAR.ACURA_ILX:
-      self.compute_gb = compute_gb_acura
-    elif self.CS.CP.carFingerprint in HONDA_BOSCH:
-=======
     if self.CS.CP.carFingerprint in HONDA_BOSCH:
->>>>>>> 82c79d10
       self.compute_gb = compute_gb_honda_bosch
     else:
       self.compute_gb = compute_gb_honda_nidec
