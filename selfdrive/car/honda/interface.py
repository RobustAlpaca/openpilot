--- conflicted
+++ resolved
@@ -135,22 +135,14 @@
       # WARNING: THIS DISABLES AEB!
       ret.openpilotLongitudinalControl = Params().get_bool("DisableRadar")
 
-<<<<<<< HEAD
-      ret.enableCruise = not ret.openpilotLongitudinalControl
-=======
       ret.pcmCruise = not ret.openpilotLongitudinalControl
->>>>>>> 626778cd
       ret.communityFeature = ret.openpilotLongitudinalControl
     else:
       ret.safetyModel = car.CarParams.SafetyModel.hondaNidec
       ret.enableGasInterceptor = 0x201 in fingerprint[0]
       ret.openpilotLongitudinalControl = True
 
-<<<<<<< HEAD
-      ret.enableCruise = not ret.enableGasInterceptor
-=======
       ret.pcmCruise = not ret.enableGasInterceptor
->>>>>>> 626778cd
       ret.communityFeature = ret.enableGasInterceptor
 
     if candidate == CAR.CRV_5G:
