#!/usr/bin/env python3
from cereal import car
from panda import Panda
from common.numpy_fast import interp
from common.params import Params
from selfdrive.car.honda.values import CarControllerParams, CruiseButtons, CAR, HONDA_BOSCH, HONDA_BOSCH_ALT_BRAKE_SIGNAL
from selfdrive.car.honda.hondacan import disable_radar
from selfdrive.car import STD_CARGO_KG, CivicParams, scale_rot_inertia, scale_tire_stiffness, gen_empty_fingerprint
from selfdrive.car.interfaces import CarInterfaceBase, ACCEL_MAX, ACCEL_MIN
from selfdrive.config import Conversions as CV


ButtonType = car.CarState.ButtonEvent.Type
EventName = car.CarEvent.EventName
TransmissionType = car.CarParams.TransmissionType


class CarInterface(CarInterfaceBase):
<<<<<<< HEAD
=======
  @staticmethod
  def get_pid_accel_limits(current_speed, cruise_speed):
    # NIDECs don't allow acceleration near cruise_speed,
    # so limit limits of pid to prevent windup
    ACCEL_MAX_VALS = [ACCEL_MAX, 0.2]
    ACCEL_MAX_BP = [cruise_speed - 2., cruise_speed - .2]
    return ACCEL_MIN, interp(current_speed, ACCEL_MAX_BP, ACCEL_MAX_VALS)

>>>>>>> 9377897b
  @staticmethod
  def calc_accel_override(a_ego, a_target, v_ego, v_target):

    # normalized max accel. Allowing max accel at low speed causes speed overshoots
    max_accel_bp = [10, 20]    # m/s
    max_accel_v = [0.714, 1.0]  # unit of max accel
    max_accel = interp(v_ego, max_accel_bp, max_accel_v)

    # limit the pcm accel cmd if:
    # - v_ego exceeds v_target, or
    # - a_ego exceeds a_target and v_ego is close to v_target

    eA = a_ego - a_target
    valuesA = [1.0, 0.1]
    bpA = [0.3, 1.1]

    eV = v_ego - v_target
    valuesV = [1.0, 0.1]
    bpV = [0.0, 0.5]

    valuesRangeV = [1., 0.]
    bpRangeV = [-1., 0.]

    # only limit if v_ego is close to v_target
    speedLimiter = interp(eV, bpV, valuesV)
    accelLimiter = max(interp(eA, bpA, valuesA), interp(eV, bpRangeV, valuesRangeV))

    # accelOverride is more or less the max throttle allowed to pcm: usually set to a constant
    # unless aTargetMax is very high and then we scale with it; this help in quicker restart

    return float(max(max_accel, a_target / CarControllerParams.ACCEL_MAX)) * min(speedLimiter, accelLimiter)

  @staticmethod
  def get_params(candidate, fingerprint=gen_empty_fingerprint(), car_fw=[]):  # pylint: disable=dangerous-default-value
    ret = CarInterfaceBase.get_std_params(candidate, fingerprint)
    ret.carName = "honda"

    if candidate in HONDA_BOSCH:
      ret.safetyModel = car.CarParams.SafetyModel.hondaBoschHarness
      ret.radarOffCan = True

      # Disable the radar and let openpilot control longitudinal
      # WARNING: THIS DISABLES AEB!
      ret.openpilotLongitudinalControl = Params().get_bool("DisableRadar")

      ret.pcmCruise = not ret.openpilotLongitudinalControl
      ret.communityFeature = ret.openpilotLongitudinalControl
    else:
      ret.safetyModel = car.CarParams.SafetyModel.hondaNidec
      ret.enableGasInterceptor = 0x201 in fingerprint[0]
      ret.openpilotLongitudinalControl = True

      ret.pcmCruise = not ret.enableGasInterceptor
      ret.communityFeature = ret.enableGasInterceptor

    if candidate == CAR.CRV_5G:
      ret.enableBsm = 0x12f8bfa7 in fingerprint[0]

    # Accord 1.5T CVT has different gearbox message
    if candidate == CAR.ACCORD and 0x191 in fingerprint[1]:
      ret.transmissionType = TransmissionType.cvt

    # Certain Hondas have an extra steering sensor at the bottom of the steering rack,
    # which improves controls quality as it removes the steering column torsion from feedback.
    # Tire stiffness factor fictitiously lower if it includes the steering column torsion effect.
    # For modeling details, see p.198-200 in "The Science of Vehicle Dynamics (2014), M. Guiggiani"
    ret.lateralParams.torqueBP, ret.lateralParams.torqueV = [[0], [0]]
    ret.lateralTuning.pid.kiBP, ret.lateralTuning.pid.kpBP = [[0.], [0.]]
    ret.lateralTuning.pid.kf = 0.00006  # conservative feed-forward

    # default longitudinal tuning for all hondas
    ret.longitudinalTuning.kpBP = [0., 5., 35.]
    ret.longitudinalTuning.kpV = [1.2, 0.8, 0.5]
    ret.longitudinalTuning.kiBP = [0., 35.]
    ret.longitudinalTuning.kiV = [0.18, 0.12]

    eps_modified = False
    for fw in car_fw:
      if fw.ecu == "eps" and b"," in fw.fwVersion:
        eps_modified = True

    if candidate == CAR.CIVIC:
      stop_and_go = True
      ret.mass = CivicParams.MASS
      ret.wheelbase = CivicParams.WHEELBASE
      ret.centerToFront = CivicParams.CENTER_TO_FRONT
      ret.steerRatio = 15.38  # 10.93 is end-to-end spec
      if eps_modified:
        # stock request input values:     0x0000, 0x00DE, 0x014D, 0x01EF, 0x0290, 0x0377, 0x0454, 0x0610, 0x06EE
        # stock request output values:    0x0000, 0x0917, 0x0DC5, 0x1017, 0x119F, 0x140B, 0x1680, 0x1680, 0x1680
        # modified request output values: 0x0000, 0x0917, 0x0DC5, 0x1017, 0x119F, 0x140B, 0x1680, 0x2880, 0x3180
        # stock filter output values:     0x009F, 0x0108, 0x0108, 0x0108, 0x0108, 0x0108, 0x0108, 0x0108, 0x0108
        # modified filter output values:  0x009F, 0x0108, 0x0108, 0x0108, 0x0108, 0x0108, 0x0108, 0x0400, 0x0480
        # note: max request allowed is 4096, but request is capped at 3840 in firmware, so modifications result in 2x max
        ret.lateralParams.torqueBP, ret.lateralParams.torqueV = [[0, 2560, 8000], [0, 2560, 3840]]
        ret.lateralTuning.pid.kpV, ret.lateralTuning.pid.kiV = [[0.3], [0.1]]
      else:
        ret.lateralParams.torqueBP, ret.lateralParams.torqueV = [[0, 2560], [0, 2560]]
        ret.lateralTuning.pid.kpV, ret.lateralTuning.pid.kiV = [[1.1], [0.33]]
      tire_stiffness_factor = 1.

    elif candidate in (CAR.CIVIC_BOSCH, CAR.CIVIC_BOSCH_DIESEL):
      stop_and_go = True
      ret.mass = CivicParams.MASS
      ret.wheelbase = CivicParams.WHEELBASE
      ret.centerToFront = CivicParams.CENTER_TO_FRONT
      ret.steerRatio = 15.38  # 10.93 is end-to-end spec
      ret.lateralParams.torqueBP, ret.lateralParams.torqueV = [[0, 4096], [0, 4096]]  # TODO: determine if there is a dead zone at the top end
      tire_stiffness_factor = 1.
      ret.lateralTuning.pid.kpV, ret.lateralTuning.pid.kiV = [[0.8], [0.24]]

    elif candidate in (CAR.ACCORD, CAR.ACCORDH):
      stop_and_go = True
      ret.mass = 3279. * CV.LB_TO_KG + STD_CARGO_KG
      ret.wheelbase = 2.83
      ret.centerToFront = ret.wheelbase * 0.39
      ret.steerRatio = 16.33  # 11.82 is spec end-to-end
      ret.lateralParams.torqueBP, ret.lateralParams.torqueV = [[0, 4096], [0, 4096]]  # TODO: determine if there is a dead zone at the top end
      tire_stiffness_factor = 0.8467

      if eps_modified:
        ret.lateralTuning.pid.kpV, ret.lateralTuning.pid.kiV = [[0.3], [0.09]]
      else:
        ret.lateralTuning.pid.kpV, ret.lateralTuning.pid.kiV = [[0.6], [0.18]]

    elif candidate == CAR.ACURA_ILX:
      stop_and_go = False
      ret.mass = 3095. * CV.LB_TO_KG + STD_CARGO_KG
      ret.wheelbase = 2.67
      ret.centerToFront = ret.wheelbase * 0.37
      ret.steerRatio = 18.61  # 15.3 is spec end-to-end
      ret.lateralParams.torqueBP, ret.lateralParams.torqueV = [[0, 3840], [0, 3840]]  # TODO: determine if there is a dead zone at the top end
      tire_stiffness_factor = 0.72
      ret.lateralTuning.pid.kpV, ret.lateralTuning.pid.kiV = [[0.8], [0.24]]

    elif candidate in (CAR.CRV, CAR.CRV_EU):
      stop_and_go = False
      ret.mass = 3572. * CV.LB_TO_KG + STD_CARGO_KG
      ret.wheelbase = 2.62
      ret.centerToFront = ret.wheelbase * 0.41
      ret.steerRatio = 16.89  # as spec
      ret.lateralParams.torqueBP, ret.lateralParams.torqueV = [[0, 1000], [0, 1000]]  # TODO: determine if there is a dead zone at the top end
      tire_stiffness_factor = 0.444
      ret.lateralTuning.pid.kpV, ret.lateralTuning.pid.kiV = [[0.8], [0.24]]

    elif candidate == CAR.CRV_5G:
      stop_and_go = True
      ret.mass = 3410. * CV.LB_TO_KG + STD_CARGO_KG
      ret.wheelbase = 2.66
      ret.centerToFront = ret.wheelbase * 0.41
      ret.steerRatio = 16.0  # 12.3 is spec end-to-end
      if eps_modified:
        # stock request input values:     0x0000, 0x00DB, 0x01BB, 0x0296, 0x0377, 0x0454, 0x0532, 0x0610, 0x067F
        # stock request output values:    0x0000, 0x0500, 0x0A15, 0x0E6D, 0x1100, 0x1200, 0x129A, 0x134D, 0x1400
        # modified request output values: 0x0000, 0x0500, 0x0A15, 0x0E6D, 0x1100, 0x1200, 0x1ACD, 0x239A, 0x2800
        ret.lateralParams.torqueBP, ret.lateralParams.torqueV = [[0, 2560, 10000], [0, 2560, 3840]]
        ret.lateralTuning.pid.kpV, ret.lateralTuning.pid.kiV = [[0.21], [0.07]]
      else:
        ret.lateralParams.torqueBP, ret.lateralParams.torqueV = [[0, 3840], [0, 3840]]
        ret.lateralTuning.pid.kpV, ret.lateralTuning.pid.kiV = [[0.64], [0.192]]
      tire_stiffness_factor = 0.677

    elif candidate == CAR.CRV_HYBRID:
      stop_and_go = True
      ret.mass = 1667. + STD_CARGO_KG  # mean of 4 models in kg
      ret.wheelbase = 2.66
      ret.centerToFront = ret.wheelbase * 0.41
      ret.steerRatio = 16.0  # 12.3 is spec end-to-end
      ret.lateralParams.torqueBP, ret.lateralParams.torqueV = [[0, 4096], [0, 4096]]  # TODO: determine if there is a dead zone at the top end
      tire_stiffness_factor = 0.677
      ret.lateralTuning.pid.kpV, ret.lateralTuning.pid.kiV = [[0.6], [0.18]]

    elif candidate == CAR.FIT:
      stop_and_go = False
      ret.mass = 2644. * CV.LB_TO_KG + STD_CARGO_KG
      ret.wheelbase = 2.53
      ret.centerToFront = ret.wheelbase * 0.39
      ret.steerRatio = 13.06
      ret.lateralParams.torqueBP, ret.lateralParams.torqueV = [[0, 4096], [0, 4096]]  # TODO: determine if there is a dead zone at the top end
      tire_stiffness_factor = 0.75
      ret.lateralTuning.pid.kpV, ret.lateralTuning.pid.kiV = [[0.2], [0.05]]

    elif candidate == CAR.HRV:
      stop_and_go = False
      ret.mass = 3125 * CV.LB_TO_KG + STD_CARGO_KG
      ret.wheelbase = 2.61
      ret.centerToFront = ret.wheelbase * 0.41
      ret.steerRatio = 15.2
      ret.lateralParams.torqueBP, ret.lateralParams.torqueV = [[0, 4096], [0, 4096]]
      tire_stiffness_factor = 0.5
      ret.lateralTuning.pid.kpV, ret.lateralTuning.pid.kiV = [[0.16], [0.025]]

    elif candidate == CAR.ACURA_RDX:
      stop_and_go = False
      ret.mass = 3935. * CV.LB_TO_KG + STD_CARGO_KG
      ret.wheelbase = 2.68
      ret.centerToFront = ret.wheelbase * 0.38
      ret.steerRatio = 15.0  # as spec
      ret.lateralParams.torqueBP, ret.lateralParams.torqueV = [[0, 1000], [0, 1000]]  # TODO: determine if there is a dead zone at the top end
      tire_stiffness_factor = 0.444
      ret.lateralTuning.pid.kpV, ret.lateralTuning.pid.kiV = [[0.8], [0.24]]

    elif candidate == CAR.ACURA_RDX_3G:
      stop_and_go = True
      ret.mass = 4068. * CV.LB_TO_KG + STD_CARGO_KG
      ret.wheelbase = 2.75
      ret.centerToFront = ret.wheelbase * 0.41
      ret.steerRatio = 11.95  # as spec
      ret.lateralParams.torqueBP, ret.lateralParams.torqueV = [[0, 3840], [0, 3840]]
      ret.lateralTuning.pid.kpV, ret.lateralTuning.pid.kiV = [[0.6], [0.18]]
      tire_stiffness_factor = 0.677

    elif candidate == CAR.ODYSSEY:
      stop_and_go = False
      ret.mass = 4471. * CV.LB_TO_KG + STD_CARGO_KG
      ret.wheelbase = 3.00
      ret.centerToFront = ret.wheelbase * 0.41
      ret.steerRatio = 14.35  # as spec
      ret.lateralParams.torqueBP, ret.lateralParams.torqueV = [[0, 4096], [0, 4096]]  # TODO: determine if there is a dead zone at the top end
      tire_stiffness_factor = 0.82
      ret.lateralTuning.pid.kpV, ret.lateralTuning.pid.kiV = [[0.28], [0.08]]

    elif candidate == CAR.ODYSSEY_CHN:
      stop_and_go = False
      ret.mass = 1849.2 + STD_CARGO_KG  # mean of 4 models in kg
      ret.wheelbase = 2.90
      ret.centerToFront = ret.wheelbase * 0.41  # from CAR.ODYSSEY
      ret.steerRatio = 14.35
      ret.lateralParams.torqueBP, ret.lateralParams.torqueV = [[0, 32767], [0, 32767]]  # TODO: determine if there is a dead zone at the top end
      tire_stiffness_factor = 0.82
      ret.lateralTuning.pid.kpV, ret.lateralTuning.pid.kiV = [[0.28], [0.08]]

    elif candidate in (CAR.PILOT, CAR.PILOT_2019):
      stop_and_go = False
      ret.mass = 4204. * CV.LB_TO_KG + STD_CARGO_KG  # average weight
      ret.wheelbase = 2.82
      ret.centerToFront = ret.wheelbase * 0.428
      ret.steerRatio = 17.25  # as spec
      ret.lateralParams.torqueBP, ret.lateralParams.torqueV = [[0, 4096], [0, 4096]]  # TODO: determine if there is a dead zone at the top end
      tire_stiffness_factor = 0.444
      ret.lateralTuning.pid.kpV, ret.lateralTuning.pid.kiV = [[0.38], [0.11]]

    elif candidate == CAR.RIDGELINE:
      stop_and_go = False
      ret.mass = 4515. * CV.LB_TO_KG + STD_CARGO_KG
      ret.wheelbase = 3.18
      ret.centerToFront = ret.wheelbase * 0.41
      ret.steerRatio = 15.59  # as spec
      ret.lateralParams.torqueBP, ret.lateralParams.torqueV = [[0, 4096], [0, 4096]]  # TODO: determine if there is a dead zone at the top end
      tire_stiffness_factor = 0.444
      ret.lateralTuning.pid.kpV, ret.lateralTuning.pid.kiV = [[0.38], [0.11]]

    elif candidate == CAR.INSIGHT:
      stop_and_go = True
      ret.mass = 2987. * CV.LB_TO_KG + STD_CARGO_KG
      ret.wheelbase = 2.7
      ret.centerToFront = ret.wheelbase * 0.39
      ret.steerRatio = 15.0  # 12.58 is spec end-to-end
      ret.lateralParams.torqueBP, ret.lateralParams.torqueV = [[0, 4096], [0, 4096]]  # TODO: determine if there is a dead zone at the top end
      tire_stiffness_factor = 0.82
      ret.lateralTuning.pid.kpV, ret.lateralTuning.pid.kiV = [[0.6], [0.18]]

    else:
      raise ValueError("unsupported car %s" % candidate)

    # These cars use alternate user brake msg (0x1BE)
    if candidate in HONDA_BOSCH_ALT_BRAKE_SIGNAL:
      ret.safetyParam |= Panda.FLAG_HONDA_ALT_BRAKE

    if ret.openpilotLongitudinalControl and candidate in HONDA_BOSCH:
      ret.safetyParam |= Panda.FLAG_HONDA_BOSCH_LONG

    # min speed to enable ACC. if car can do stop and go, then set enabling speed
    # to a negative value, so it won't matter. Otherwise, add 0.5 mph margin to not
    # conflict with PCM acc
    ret.minEnableSpeed = -1. if (stop_and_go or ret.enableGasInterceptor) else 25.5 * CV.MPH_TO_MS

    # TODO: get actual value, for now starting with reasonable value for
    # civic and scaling by mass and wheelbase
    ret.rotationalInertia = scale_rot_inertia(ret.mass, ret.wheelbase)

    # TODO: start from empirically derived lateral slip stiffness for the civic and scale by
    # mass and CG position, so all cars will have approximately similar dyn behaviors
    ret.tireStiffnessFront, ret.tireStiffnessRear = scale_tire_stiffness(ret.mass, ret.wheelbase, ret.centerToFront,
                                                                         tire_stiffness_factor=tire_stiffness_factor)

    ret.startAccel = 0.5

    ret.steerActuatorDelay = 0.1
    ret.steerRateCost = 0.5
    ret.steerLimitTimer = 0.8

    return ret

  @staticmethod
  def init(CP, logcan, sendcan):
    if CP.carFingerprint in HONDA_BOSCH and CP.openpilotLongitudinalControl:
      disable_radar(logcan, sendcan)

  # returns a car.CarState
  def update(self, c, can_strings):
    # ******************* do can recv *******************
    self.cp.update_strings(can_strings)
    self.cp_cam.update_strings(can_strings)
    if self.cp_body:
      self.cp_body.update_strings(can_strings)

    ret = self.CS.update(self.cp, self.cp_cam, self.cp_body)

    ret.canValid = self.cp.can_valid and self.cp_cam.can_valid and (self.cp_body is None or self.cp_body.can_valid)
    ret.yawRate = self.VM.yaw_rate(ret.steeringAngleDeg * CV.DEG_TO_RAD, ret.vEgo)

    buttonEvents = []

    if self.CS.cruise_buttons != self.CS.prev_cruise_buttons:
      be = car.CarState.ButtonEvent.new_message()
      be.type = ButtonType.unknown
      if self.CS.cruise_buttons != 0:
        be.pressed = True
        but = self.CS.cruise_buttons
      else:
        be.pressed = False
        but = self.CS.prev_cruise_buttons
      if but == CruiseButtons.RES_ACCEL:
        be.type = ButtonType.accelCruise
      elif but == CruiseButtons.DECEL_SET:
        be.type = ButtonType.decelCruise
      elif but == CruiseButtons.CANCEL:
        be.type = ButtonType.cancel
      elif but == CruiseButtons.MAIN:
        be.type = ButtonType.altButton3
      buttonEvents.append(be)

    if self.CS.cruise_setting != self.CS.prev_cruise_setting:
      be = car.CarState.ButtonEvent.new_message()
      be.type = ButtonType.unknown
      if self.CS.cruise_setting != 0:
        be.pressed = True
        but = self.CS.cruise_setting
      else:
        be.pressed = False
        but = self.CS.prev_cruise_setting
      if but == 1:
        be.type = ButtonType.altButton1
      # TODO: more buttons?
      buttonEvents.append(be)
    ret.buttonEvents = buttonEvents

    # events
    events = self.create_common_events(ret, pcm_enable=False)
    if self.CS.brake_error:
      events.add(EventName.brakeUnavailable)
    if self.CS.brake_hold and self.CS.CP.openpilotLongitudinalControl:
      events.add(EventName.brakeHold)
    if self.CS.park_brake:
      events.add(EventName.parkBrake)

    if self.CP.pcmCruise and ret.vEgo < self.CP.minEnableSpeed:
      events.add(EventName.belowEngageSpeed)

    if self.CP.pcmCruise:
      # we engage when pcm is active (rising edge)
      if ret.cruiseState.enabled and not self.CS.out.cruiseState.enabled:
        events.add(EventName.pcmEnable)
      elif not ret.cruiseState.enabled and (c.actuators.accel >= 0. or not self.CP.openpilotLongitudinalControl):
        # it can happen that car cruise disables while comma system is enabled: need to
        # keep braking if needed or if the speed is very low
        if ret.vEgo < self.CP.minEnableSpeed + 2.:
          # non loud alert if cruise disables below 25mph as expected (+ a little margin)
          events.add(EventName.speedTooLow)
        else:
          events.add(EventName.cruiseDisabled)
    if self.CS.CP.minEnableSpeed > 0 and ret.vEgo < 0.001:
      events.add(EventName.manualRestart)

    # handle button presses
    for b in ret.buttonEvents:

      # do enable on both accel and decel buttons
      if b.type in [ButtonType.accelCruise, ButtonType.decelCruise] and not b.pressed:
        if not self.CP.pcmCruise:
          events.add(EventName.buttonEnable)

      # do disable on button down
      if b.type == ButtonType.cancel and b.pressed:
        events.add(EventName.buttonCancel)

    ret.events = events.to_msg()

    self.CS.out = ret.as_reader()
    return self.CS.out

  # pass in a car.CarControl
  # to be called @ 100hz
  def apply(self, c):
    if c.hudControl.speedVisible:
      hud_v_cruise = c.hudControl.setSpeed * CV.MS_TO_KPH
    else:
      hud_v_cruise = 255

    can_sends = self.CC.update(c.enabled, self.CS, self.frame,
                               c.actuators,
                               c.cruiseControl.speedOverride,
                               c.cruiseControl.override,
                               c.cruiseControl.cancel,
                               c.cruiseControl.accelOverride,
                               hud_v_cruise,
                               c.hudControl.lanesVisible,
                               hud_show_car=c.hudControl.leadVisible,
                               hud_alert=c.hudControl.visualAlert)

    self.frame += 1
    return can_sends<|MERGE_RESOLUTION|>--- conflicted
+++ resolved
@@ -16,8 +16,6 @@
 
 
 class CarInterface(CarInterfaceBase):
-<<<<<<< HEAD
-=======
   @staticmethod
   def get_pid_accel_limits(current_speed, cruise_speed):
     # NIDECs don't allow acceleration near cruise_speed,
@@ -26,7 +24,6 @@
     ACCEL_MAX_BP = [cruise_speed - 2., cruise_speed - .2]
     return ACCEL_MIN, interp(current_speed, ACCEL_MAX_BP, ACCEL_MAX_VALS)
 
->>>>>>> 9377897b
   @staticmethod
   def calc_accel_override(a_ego, a_target, v_ego, v_target):
 
