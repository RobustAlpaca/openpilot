#!/usr/bin/env python3
from cereal import car
from panda import Panda
from common.numpy_fast import interp
from common.params import Params
from selfdrive.car.honda.values import CarControllerParams, CruiseButtons, CAR, HONDA_BOSCH, HONDA_BOSCH_ALT_BRAKE_SIGNAL
from selfdrive.car.honda.hondacan import disable_radar
from selfdrive.car import STD_CARGO_KG, CivicParams, scale_rot_inertia, scale_tire_stiffness, gen_empty_fingerprint
from selfdrive.car.interfaces import CarInterfaceBase
from selfdrive.config import Conversions as CV


ButtonType = car.CarState.ButtonEvent.Type
EventName = car.CarEvent.EventName
TransmissionType = car.CarParams.TransmissionType


class CarInterface(CarInterfaceBase):
<<<<<<< HEAD
  @staticmethod
  def get_pid_accel_limits(CP, current_speed, cruise_speed):
    if CP.carFingerprint in HONDA_BOSCH:
      return CarControllerParams.BOSCH_ACCEL_MIN, CarControllerParams.BOSCH_ACCEL_MAX
    else:
      # NIDECs don't allow acceleration near cruise_speed,
      # so limit limits of pid to prevent windup
      ACCEL_MAX_VALS = [CarControllerParams.NIDEC_ACCEL_MAX, 0.2]
      ACCEL_MAX_BP = [cruise_speed - 2., cruise_speed - .2]
      return CarControllerParams.NIDEC_ACCEL_MIN, interp(current_speed, ACCEL_MAX_BP, ACCEL_MAX_VALS)

  @staticmethod
  def calc_accel_override(a_ego, a_target, v_ego, v_target):

    # normalized max accel. Allowing max accel at low speed causes speed overshoots
    max_accel_bp = [10, 20]    # m/s
    max_accel_v = [0.714, 1.0]  # unit of max accel
    max_accel = interp(v_ego, max_accel_bp, max_accel_v)

    # limit the pcm accel cmd if:
    # - v_ego exceeds v_target, or
    # - a_ego exceeds a_target and v_ego is close to v_target

    eA = a_ego - a_target
    valuesA = [1.0, 0.1]
    bpA = [0.3, 1.1]

    eV = v_ego - v_target
    valuesV = [1.0, 0.1]
    bpV = [0.0, 0.5]

    valuesRangeV = [1., 0.]
    bpRangeV = [-1., 0.]

    # only limit if v_ego is close to v_target
    speedLimiter = interp(eV, bpV, valuesV)
    accelLimiter = max(interp(eA, bpA, valuesA), interp(eV, bpRangeV, valuesRangeV))

    # accelOverride is more or less the max throttle allowed to pcm: usually set to a constant
    # unless aTargetMax is very high and then we scale with it; this help in quicker restart

    return float(max(max_accel, a_target / CarControllerParams.NIDEC_ACCEL_MAX)) * min(speedLimiter, accelLimiter)
=======
  @staticmethod
  def get_pid_accel_limits(CP, current_speed, cruise_speed):
    if CP.carFingerprint in HONDA_BOSCH:
      return CarControllerParams.BOSCH_ACCEL_MIN, CarControllerParams.BOSCH_ACCEL_MAX
    else:
      # NIDECs don't allow acceleration near cruise_speed,
      # so limit limits of pid to prevent windup
      ACCEL_MAX_VALS = [CarControllerParams.NIDEC_ACCEL_MAX, 0.2]
      ACCEL_MAX_BP = [cruise_speed - 2., cruise_speed - .2]
      return CarControllerParams.NIDEC_ACCEL_MIN, interp(current_speed, ACCEL_MAX_BP, ACCEL_MAX_VALS)
>>>>>>> d0df8060

  @staticmethod
  def get_params(candidate, fingerprint=gen_empty_fingerprint(), car_fw=[]):  # pylint: disable=dangerous-default-value
    ret = CarInterfaceBase.get_std_params(candidate, fingerprint)
    ret.carName = "honda"

    if candidate in HONDA_BOSCH:
      ret.safetyModel = car.CarParams.SafetyModel.hondaBoschHarness
      ret.radarOffCan = True

      # Disable the radar and let openpilot control longitudinal
      # WARNING: THIS DISABLES AEB!
      ret.openpilotLongitudinalControl = Params().get_bool("DisableRadar")

      ret.pcmCruise = not ret.openpilotLongitudinalControl
      ret.communityFeature = ret.openpilotLongitudinalControl
    else:
      ret.safetyModel = car.CarParams.SafetyModel.hondaNidec
      ret.enableGasInterceptor = 0x201 in fingerprint[0]
      ret.openpilotLongitudinalControl = True

      ret.pcmCruise = not ret.enableGasInterceptor
      ret.communityFeature = ret.enableGasInterceptor

    if candidate == CAR.CRV_5G:
      ret.enableBsm = 0x12f8bfa7 in fingerprint[0]

    # Accord 1.5T CVT has different gearbox message
    if candidate == CAR.ACCORD and 0x191 in fingerprint[1]:
      ret.transmissionType = TransmissionType.cvt

    # Certain Hondas have an extra steering sensor at the bottom of the steering rack,
    # which improves controls quality as it removes the steering column torsion from feedback.
    # Tire stiffness factor fictitiously lower if it includes the steering column torsion effect.
    # For modeling details, see p.198-200 in "The Science of Vehicle Dynamics (2014), M. Guiggiani"
    ret.lateralParams.torqueBP, ret.lateralParams.torqueV = [[0], [0]]
    ret.lateralTuning.pid.kiBP, ret.lateralTuning.pid.kpBP = [[0.], [0.]]
    ret.lateralTuning.pid.kf = 0.00006  # conservative feed-forward

    # default longitudinal tuning for all hondas
    ret.longitudinalTuning.kpBP = [0., 5., 35.]
    ret.longitudinalTuning.kpV = [1.2, 0.8, 0.5]
    ret.longitudinalTuning.kiBP = [0., 35.]
    ret.longitudinalTuning.kiV = [0.18, 0.12]

    eps_modified = False
    for fw in car_fw:
      if fw.ecu == "eps" and b"," in fw.fwVersion:
        eps_modified = True

    if candidate == CAR.CIVIC:
      stop_and_go = True
      ret.mass = CivicParams.MASS
      ret.wheelbase = CivicParams.WHEELBASE
      ret.centerToFront = CivicParams.CENTER_TO_FRONT
      ret.steerRatio = 15.38  # 10.93 is end-to-end spec
      if eps_modified:
        # stock request input values:     0x0000, 0x00DE, 0x014D, 0x01EF, 0x0290, 0x0377, 0x0454, 0x0610, 0x06EE
        # stock request output values:    0x0000, 0x0917, 0x0DC5, 0x1017, 0x119F, 0x140B, 0x1680, 0x1680, 0x1680
        # modified request output values: 0x0000, 0x0917, 0x0DC5, 0x1017, 0x119F, 0x140B, 0x1680, 0x2880, 0x3180
        # stock filter output values:     0x009F, 0x0108, 0x0108, 0x0108, 0x0108, 0x0108, 0x0108, 0x0108, 0x0108
        # modified filter output values:  0x009F, 0x0108, 0x0108, 0x0108, 0x0108, 0x0108, 0x0108, 0x0400, 0x0480
        # note: max request allowed is 4096, but request is capped at 3840 in firmware, so modifications result in 2x max
        ret.lateralParams.torqueBP, ret.lateralParams.torqueV = [[0, 2560, 8000], [0, 2560, 3840]]
        ret.lateralTuning.pid.kpV, ret.lateralTuning.pid.kiV = [[0.3], [0.1]]
      else:
        ret.lateralParams.torqueBP, ret.lateralParams.torqueV = [[0, 2560], [0, 2560]]
        ret.lateralTuning.pid.kpV, ret.lateralTuning.pid.kiV = [[1.1], [0.33]]
      tire_stiffness_factor = 1.

    elif candidate in (CAR.CIVIC_BOSCH, CAR.CIVIC_BOSCH_DIESEL):
      stop_and_go = True
      ret.mass = CivicParams.MASS
      ret.wheelbase = CivicParams.WHEELBASE
      ret.centerToFront = CivicParams.CENTER_TO_FRONT
      ret.steerRatio = 15.38  # 10.93 is end-to-end spec
      ret.lateralParams.torqueBP, ret.lateralParams.torqueV = [[0, 4096], [0, 4096]]  # TODO: determine if there is a dead zone at the top end
      tire_stiffness_factor = 1.
      ret.lateralTuning.pid.kpV, ret.lateralTuning.pid.kiV = [[0.8], [0.24]]

    elif candidate in (CAR.ACCORD, CAR.ACCORDH):
      stop_and_go = True
      ret.mass = 3279. * CV.LB_TO_KG + STD_CARGO_KG
      ret.wheelbase = 2.83
      ret.centerToFront = ret.wheelbase * 0.39
      ret.steerRatio = 16.33  # 11.82 is spec end-to-end
      ret.lateralParams.torqueBP, ret.lateralParams.torqueV = [[0, 4096], [0, 4096]]  # TODO: determine if there is a dead zone at the top end
      tire_stiffness_factor = 0.8467

      if eps_modified:
        ret.lateralTuning.pid.kpV, ret.lateralTuning.pid.kiV = [[0.3], [0.09]]
      else:
        ret.lateralTuning.pid.kpV, ret.lateralTuning.pid.kiV = [[0.6], [0.18]]

    elif candidate == CAR.ACURA_ILX:
      stop_and_go = False
      ret.mass = 3095. * CV.LB_TO_KG + STD_CARGO_KG
      ret.wheelbase = 2.67
      ret.centerToFront = ret.wheelbase * 0.37
      ret.steerRatio = 18.61  # 15.3 is spec end-to-end
      ret.lateralParams.torqueBP, ret.lateralParams.torqueV = [[0, 3840], [0, 3840]]  # TODO: determine if there is a dead zone at the top end
      tire_stiffness_factor = 0.72
      ret.lateralTuning.pid.kpV, ret.lateralTuning.pid.kiV = [[0.8], [0.24]]

    elif candidate in (CAR.CRV, CAR.CRV_EU):
      stop_and_go = False
      ret.mass = 3572. * CV.LB_TO_KG + STD_CARGO_KG
      ret.wheelbase = 2.62
      ret.centerToFront = ret.wheelbase * 0.41
      ret.steerRatio = 16.89  # as spec
      ret.lateralParams.torqueBP, ret.lateralParams.torqueV = [[0, 1000], [0, 1000]]  # TODO: determine if there is a dead zone at the top end
      tire_stiffness_factor = 0.444
      ret.lateralTuning.pid.kpV, ret.lateralTuning.pid.kiV = [[0.8], [0.24]]

    elif candidate == CAR.CRV_5G:
      stop_and_go = True
      ret.mass = 3410. * CV.LB_TO_KG + STD_CARGO_KG
      ret.wheelbase = 2.66
      ret.centerToFront = ret.wheelbase * 0.41
      ret.steerRatio = 16.0  # 12.3 is spec end-to-end
      if eps_modified:
        # stock request input values:     0x0000, 0x00DB, 0x01BB, 0x0296, 0x0377, 0x0454, 0x0532, 0x0610, 0x067F
        # stock request output values:    0x0000, 0x0500, 0x0A15, 0x0E6D, 0x1100, 0x1200, 0x129A, 0x134D, 0x1400
        # modified request output values: 0x0000, 0x0500, 0x0A15, 0x0E6D, 0x1100, 0x1200, 0x1ACD, 0x239A, 0x2800
        ret.lateralParams.torqueBP, ret.lateralParams.torqueV = [[0, 2560, 10000], [0, 2560, 3840]]
        ret.lateralTuning.pid.kpV, ret.lateralTuning.pid.kiV = [[0.21], [0.07]]
      else:
        ret.lateralParams.torqueBP, ret.lateralParams.torqueV = [[0, 3840], [0, 3840]]
        ret.lateralTuning.pid.kpV, ret.lateralTuning.pid.kiV = [[0.64], [0.192]]
      tire_stiffness_factor = 0.677

    elif candidate == CAR.CRV_HYBRID:
      stop_and_go = True
      ret.mass = 1667. + STD_CARGO_KG  # mean of 4 models in kg
      ret.wheelbase = 2.66
      ret.centerToFront = ret.wheelbase * 0.41
      ret.steerRatio = 16.0  # 12.3 is spec end-to-end
      ret.lateralParams.torqueBP, ret.lateralParams.torqueV = [[0, 4096], [0, 4096]]  # TODO: determine if there is a dead zone at the top end
      tire_stiffness_factor = 0.677
      ret.lateralTuning.pid.kpV, ret.lateralTuning.pid.kiV = [[0.6], [0.18]]

    elif candidate == CAR.FIT:
      stop_and_go = False
      ret.mass = 2644. * CV.LB_TO_KG + STD_CARGO_KG
      ret.wheelbase = 2.53
      ret.centerToFront = ret.wheelbase * 0.39
      ret.steerRatio = 13.06
      ret.lateralParams.torqueBP, ret.lateralParams.torqueV = [[0, 4096], [0, 4096]]  # TODO: determine if there is a dead zone at the top end
      tire_stiffness_factor = 0.75
      ret.lateralTuning.pid.kpV, ret.lateralTuning.pid.kiV = [[0.2], [0.05]]

    elif candidate == CAR.HRV:
      stop_and_go = False
      ret.mass = 3125 * CV.LB_TO_KG + STD_CARGO_KG
      ret.wheelbase = 2.61
      ret.centerToFront = ret.wheelbase * 0.41
      ret.steerRatio = 15.2
      ret.lateralParams.torqueBP, ret.lateralParams.torqueV = [[0, 4096], [0, 4096]]
      tire_stiffness_factor = 0.5
      ret.lateralTuning.pid.kpV, ret.lateralTuning.pid.kiV = [[0.16], [0.025]]

    elif candidate == CAR.ACURA_RDX:
      stop_and_go = False
      ret.mass = 3935. * CV.LB_TO_KG + STD_CARGO_KG
      ret.wheelbase = 2.68
      ret.centerToFront = ret.wheelbase * 0.38
      ret.steerRatio = 15.0  # as spec
      ret.lateralParams.torqueBP, ret.lateralParams.torqueV = [[0, 1000], [0, 1000]]  # TODO: determine if there is a dead zone at the top end
      tire_stiffness_factor = 0.444
      ret.lateralTuning.pid.kpV, ret.lateralTuning.pid.kiV = [[0.8], [0.24]]

    elif candidate == CAR.ACURA_RDX_3G:
      stop_and_go = True
      ret.mass = 4068. * CV.LB_TO_KG + STD_CARGO_KG
      ret.wheelbase = 2.75
      ret.centerToFront = ret.wheelbase * 0.41
      ret.steerRatio = 11.95  # as spec
      ret.lateralParams.torqueBP, ret.lateralParams.torqueV = [[0, 3840], [0, 3840]]
      ret.lateralTuning.pid.kpV, ret.lateralTuning.pid.kiV = [[0.6], [0.18]]
      tire_stiffness_factor = 0.677

    elif candidate == CAR.ODYSSEY:
      stop_and_go = False
      ret.mass = 4471. * CV.LB_TO_KG + STD_CARGO_KG
      ret.wheelbase = 3.00
      ret.centerToFront = ret.wheelbase * 0.41
      ret.steerRatio = 14.35  # as spec
      ret.lateralParams.torqueBP, ret.lateralParams.torqueV = [[0, 4096], [0, 4096]]  # TODO: determine if there is a dead zone at the top end
      tire_stiffness_factor = 0.82
      ret.lateralTuning.pid.kpV, ret.lateralTuning.pid.kiV = [[0.28], [0.08]]

    elif candidate == CAR.ODYSSEY_CHN:
      stop_and_go = False
      ret.mass = 1849.2 + STD_CARGO_KG  # mean of 4 models in kg
      ret.wheelbase = 2.90
      ret.centerToFront = ret.wheelbase * 0.41  # from CAR.ODYSSEY
      ret.steerRatio = 14.35
      ret.lateralParams.torqueBP, ret.lateralParams.torqueV = [[0, 32767], [0, 32767]]  # TODO: determine if there is a dead zone at the top end
      tire_stiffness_factor = 0.82
      ret.lateralTuning.pid.kpV, ret.lateralTuning.pid.kiV = [[0.28], [0.08]]

    elif candidate in (CAR.PILOT, CAR.PILOT_2019):
      stop_and_go = False
      ret.mass = 4204. * CV.LB_TO_KG + STD_CARGO_KG  # average weight
      ret.wheelbase = 2.82
      ret.centerToFront = ret.wheelbase * 0.428
      ret.steerRatio = 17.25  # as spec
      ret.lateralParams.torqueBP, ret.lateralParams.torqueV = [[0, 4096], [0, 4096]]  # TODO: determine if there is a dead zone at the top end
      tire_stiffness_factor = 0.444
      ret.lateralTuning.pid.kpV, ret.lateralTuning.pid.kiV = [[0.38], [0.11]]

    elif candidate == CAR.RIDGELINE:
      stop_and_go = False
      ret.mass = 4515. * CV.LB_TO_KG + STD_CARGO_KG
      ret.wheelbase = 3.18
      ret.centerToFront = ret.wheelbase * 0.41
      ret.steerRatio = 15.59  # as spec
      ret.lateralParams.torqueBP, ret.lateralParams.torqueV = [[0, 4096], [0, 4096]]  # TODO: determine if there is a dead zone at the top end
      tire_stiffness_factor = 0.444
      ret.lateralTuning.pid.kpV, ret.lateralTuning.pid.kiV = [[0.38], [0.11]]

    elif candidate == CAR.INSIGHT:
      stop_and_go = True
      ret.mass = 2987. * CV.LB_TO_KG + STD_CARGO_KG
      ret.wheelbase = 2.7
      ret.centerToFront = ret.wheelbase * 0.39
      ret.steerRatio = 15.0  # 12.58 is spec end-to-end
      ret.lateralParams.torqueBP, ret.lateralParams.torqueV = [[0, 4096], [0, 4096]]  # TODO: determine if there is a dead zone at the top end
      tire_stiffness_factor = 0.82
      ret.lateralTuning.pid.kpV, ret.lateralTuning.pid.kiV = [[0.6], [0.18]]

    elif candidate == CAR.HONDA_E:
      stop_and_go = True
      ret.mass = 3338.8 * CV.LB_TO_KG + STD_CARGO_KG
      ret.wheelbase = 2.5
      ret.centerToFront = ret.wheelbase * 0.5
      ret.steerRatio = 16.71
      ret.lateralParams.torqueBP, ret.lateralParams.torqueV = [[0, 4096], [0, 4096]]  # TODO: determine if there is a dead zone at the top end
      tire_stiffness_factor = 0.82
      ret.lateralTuning.pid.kpV, ret.lateralTuning.pid.kiV = [[0.6], [0.18]] # TODO: can probably use some tuning

    else:
      raise ValueError("unsupported car %s" % candidate)

    # These cars use alternate user brake msg (0x1BE)
    if candidate in HONDA_BOSCH_ALT_BRAKE_SIGNAL:
      ret.safetyParam |= Panda.FLAG_HONDA_ALT_BRAKE

    if ret.openpilotLongitudinalControl and candidate in HONDA_BOSCH:
      ret.safetyParam |= Panda.FLAG_HONDA_BOSCH_LONG

    # min speed to enable ACC. if car can do stop and go, then set enabling speed
    # to a negative value, so it won't matter. Otherwise, add 0.5 mph margin to not
    # conflict with PCM acc
    ret.minEnableSpeed = -1. if (stop_and_go or ret.enableGasInterceptor) else 25.5 * CV.MPH_TO_MS

    # TODO: get actual value, for now starting with reasonable value for
    # civic and scaling by mass and wheelbase
    ret.rotationalInertia = scale_rot_inertia(ret.mass, ret.wheelbase)

    # TODO: start from empirically derived lateral slip stiffness for the civic and scale by
    # mass and CG position, so all cars will have approximately similar dyn behaviors
    ret.tireStiffnessFront, ret.tireStiffnessRear = scale_tire_stiffness(ret.mass, ret.wheelbase, ret.centerToFront,
                                                                         tire_stiffness_factor=tire_stiffness_factor)

    ret.startAccel = 0.5

    ret.steerActuatorDelay = 0.1
    ret.steerRateCost = 0.5
    ret.steerLimitTimer = 0.8

    return ret

  @staticmethod
  def init(CP, logcan, sendcan):
    if CP.carFingerprint in HONDA_BOSCH and CP.openpilotLongitudinalControl:
      disable_radar(logcan, sendcan)

  # returns a car.CarState
  def update(self, c, can_strings):
    # ******************* do can recv *******************
    self.cp.update_strings(can_strings)
    self.cp_cam.update_strings(can_strings)
    if self.cp_body:
      self.cp_body.update_strings(can_strings)

    ret = self.CS.update(self.cp, self.cp_cam, self.cp_body)

    ret.canValid = self.cp.can_valid and self.cp_cam.can_valid and (self.cp_body is None or self.cp_body.can_valid)
    ret.yawRate = self.VM.yaw_rate(ret.steeringAngleDeg * CV.DEG_TO_RAD, ret.vEgo)

    buttonEvents = []

    if self.CS.cruise_buttons != self.CS.prev_cruise_buttons:
      be = car.CarState.ButtonEvent.new_message()
      be.type = ButtonType.unknown
      if self.CS.cruise_buttons != 0:
        be.pressed = True
        but = self.CS.cruise_buttons
      else:
        be.pressed = False
        but = self.CS.prev_cruise_buttons
      if but == CruiseButtons.RES_ACCEL:
        be.type = ButtonType.accelCruise
      elif but == CruiseButtons.DECEL_SET:
        be.type = ButtonType.decelCruise
      elif but == CruiseButtons.CANCEL:
        be.type = ButtonType.cancel
      elif but == CruiseButtons.MAIN:
        be.type = ButtonType.altButton3
      buttonEvents.append(be)

    if self.CS.cruise_setting != self.CS.prev_cruise_setting:
      be = car.CarState.ButtonEvent.new_message()
      be.type = ButtonType.unknown
      if self.CS.cruise_setting != 0:
        be.pressed = True
        but = self.CS.cruise_setting
      else:
        be.pressed = False
        but = self.CS.prev_cruise_setting
      if but == 1:
        be.type = ButtonType.altButton1
      # TODO: more buttons?
      buttonEvents.append(be)
    ret.buttonEvents = buttonEvents

    # events
    events = self.create_common_events(ret, pcm_enable=False)
    if self.CS.brake_error:
      events.add(EventName.brakeUnavailable)
    if self.CS.brake_hold and self.CS.CP.openpilotLongitudinalControl:
      events.add(EventName.brakeHold)
    if self.CS.park_brake:
      events.add(EventName.parkBrake)

    if self.CP.pcmCruise and ret.vEgo < self.CP.minEnableSpeed:
      events.add(EventName.belowEngageSpeed)

    if self.CP.pcmCruise:
      # we engage when pcm is active (rising edge)
      if ret.cruiseState.enabled and not self.CS.out.cruiseState.enabled:
        events.add(EventName.pcmEnable)
      elif not ret.cruiseState.enabled and (c.actuators.accel >= 0. or not self.CP.openpilotLongitudinalControl):
        # it can happen that car cruise disables while comma system is enabled: need to
        # keep braking if needed or if the speed is very low
        if ret.vEgo < self.CP.minEnableSpeed + 2.:
          # non loud alert if cruise disables below 25mph as expected (+ a little margin)
          events.add(EventName.speedTooLow)
        else:
          events.add(EventName.cruiseDisabled)
    if self.CS.CP.minEnableSpeed > 0 and ret.vEgo < 0.001:
      events.add(EventName.manualRestart)

    # handle button presses
    for b in ret.buttonEvents:

      # do enable on both accel and decel buttons
      if b.type in [ButtonType.accelCruise, ButtonType.decelCruise] and not b.pressed:
        if not self.CP.pcmCruise:
          events.add(EventName.buttonEnable)

      # do disable on button down
      if b.type == ButtonType.cancel and b.pressed:
        events.add(EventName.buttonCancel)

    ret.events = events.to_msg()

    self.CS.out = ret.as_reader()
    return self.CS.out

  # pass in a car.CarControl
  # to be called @ 100hz
  def apply(self, c):
    if c.hudControl.speedVisible:
      hud_v_cruise = c.hudControl.setSpeed * CV.MS_TO_KPH
    else:
      hud_v_cruise = 255

    can_sends = self.CC.update(c.enabled, self.CS, self.frame,
                               c.actuators,
                               c.cruiseControl.cancel,
                               hud_v_cruise,
                               c.hudControl.lanesVisible,
                               hud_show_car=c.hudControl.leadVisible,
                               hud_alert=c.hudControl.visualAlert)

    self.frame += 1
    return can_sends<|MERGE_RESOLUTION|>--- conflicted
+++ resolved
@@ -16,7 +16,6 @@
 
 
 class CarInterface(CarInterfaceBase):
-<<<<<<< HEAD
   @staticmethod
   def get_pid_accel_limits(CP, current_speed, cruise_speed):
     if CP.carFingerprint in HONDA_BOSCH:
@@ -27,50 +26,6 @@
       ACCEL_MAX_VALS = [CarControllerParams.NIDEC_ACCEL_MAX, 0.2]
       ACCEL_MAX_BP = [cruise_speed - 2., cruise_speed - .2]
       return CarControllerParams.NIDEC_ACCEL_MIN, interp(current_speed, ACCEL_MAX_BP, ACCEL_MAX_VALS)
-
-  @staticmethod
-  def calc_accel_override(a_ego, a_target, v_ego, v_target):
-
-    # normalized max accel. Allowing max accel at low speed causes speed overshoots
-    max_accel_bp = [10, 20]    # m/s
-    max_accel_v = [0.714, 1.0]  # unit of max accel
-    max_accel = interp(v_ego, max_accel_bp, max_accel_v)
-
-    # limit the pcm accel cmd if:
-    # - v_ego exceeds v_target, or
-    # - a_ego exceeds a_target and v_ego is close to v_target
-
-    eA = a_ego - a_target
-    valuesA = [1.0, 0.1]
-    bpA = [0.3, 1.1]
-
-    eV = v_ego - v_target
-    valuesV = [1.0, 0.1]
-    bpV = [0.0, 0.5]
-
-    valuesRangeV = [1., 0.]
-    bpRangeV = [-1., 0.]
-
-    # only limit if v_ego is close to v_target
-    speedLimiter = interp(eV, bpV, valuesV)
-    accelLimiter = max(interp(eA, bpA, valuesA), interp(eV, bpRangeV, valuesRangeV))
-
-    # accelOverride is more or less the max throttle allowed to pcm: usually set to a constant
-    # unless aTargetMax is very high and then we scale with it; this help in quicker restart
-
-    return float(max(max_accel, a_target / CarControllerParams.NIDEC_ACCEL_MAX)) * min(speedLimiter, accelLimiter)
-=======
-  @staticmethod
-  def get_pid_accel_limits(CP, current_speed, cruise_speed):
-    if CP.carFingerprint in HONDA_BOSCH:
-      return CarControllerParams.BOSCH_ACCEL_MIN, CarControllerParams.BOSCH_ACCEL_MAX
-    else:
-      # NIDECs don't allow acceleration near cruise_speed,
-      # so limit limits of pid to prevent windup
-      ACCEL_MAX_VALS = [CarControllerParams.NIDEC_ACCEL_MAX, 0.2]
-      ACCEL_MAX_BP = [cruise_speed - 2., cruise_speed - .2]
-      return CarControllerParams.NIDEC_ACCEL_MIN, interp(current_speed, ACCEL_MAX_BP, ACCEL_MAX_VALS)
->>>>>>> d0df8060
 
   @staticmethod
   def get_params(candidate, fingerprint=gen_empty_fingerprint(), car_fw=[]):  # pylint: disable=dangerous-default-value
