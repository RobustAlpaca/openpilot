--- conflicted
+++ resolved
@@ -107,11 +107,7 @@
 
     self.params = CarControllerParams(CP)
 
-<<<<<<< HEAD
-  def update(self, enabled, CS, frame, actuators, pcm_cancel_cmd,
-=======
   def update(self, enabled, active, CS, frame, actuators, pcm_cancel_cmd,
->>>>>>> 1b5be1a7
              hud_v_cruise, hud_show_lanes, hud_show_car, hud_alert):
 
     P = self.params
