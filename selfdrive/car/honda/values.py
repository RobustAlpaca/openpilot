--- conflicted
+++ resolved
@@ -21,17 +21,10 @@
   NIDEC_MAX_ACCEL_BP = [0.0, 4.0, 10., 20.]
 
   NIDEC_BRAKE_MAX = 1024 // 4
-<<<<<<< HEAD
 
   BOSCH_ACCEL_MIN = -3.5  # m/s^2
   BOSCH_ACCEL_MAX = 2.0  # m/s^2
 
-=======
-
-  BOSCH_ACCEL_MIN = -3.5  # m/s^2
-  BOSCH_ACCEL_MAX = 2.0  # m/s^2
-
->>>>>>> 93e8dbb8
   BOSCH_GAS_LOOKUP_BP = [-0.2, 2.0]  # 2m/s^2
   BOSCH_GAS_LOOKUP_V = [0, 1600]
 
