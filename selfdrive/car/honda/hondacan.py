--- conflicted
+++ resolved
@@ -1,8 +1,4 @@
-<<<<<<< HEAD
-from selfdrive.car.honda.values import HONDA_BOSCH, CAR
-=======
 from selfdrive.car.honda.values import HONDA_BOSCH, CAR, CarControllerParams
->>>>>>> 1b5be1a7
 from selfdrive.config import Conversions as CV
 
 # CAN bus layout with relay
