--- conflicted
+++ resolved
@@ -1,11 +1,7 @@
 from selfdrive.car.isotp_parallel_query import IsoTpParallelQuery
 from selfdrive.car.honda.values import HONDA_BOSCH, HONDA_BOSCH_EXT, CAR
 from selfdrive.config import Conversions as CV
-<<<<<<< HEAD
-from selfdrive.car.honda.values import HONDA_BOSCH, CAR
-=======
 from selfdrive.swaglog import cloudlog
->>>>>>> f902e64b
 
 # CAN bus layout with relay
 # 0 = ACC-CAN - radar side
@@ -191,13 +187,10 @@
       'SET_TO_1' : 0x01,
     }
     commands.append(packer.make_can_msg('RADAR_HUD', bus_pt, radar_hud_values, idx))
-    
+
     if car_fingerprint == CAR.CIVIC_BOSCH:
       commands.append(packer.make_can_msg("LEGACY_BRAKE_COMMAND", bus_pt, {}, idx))
 
-    if car_fingerprint == CAR.CIVIC_BOSCH:
-      commands.append(packer.make_can_msg("LEGACY_BRAKE_COMMAND", bus_pt, {}, idx))
-
   return commands
 
 
