from cereal import car
from collections import defaultdict
from common.numpy_fast import interp
from opendbc.can.can_define import CANDefine
from opendbc.can.parser import CANParser
from selfdrive.config import Conversions as CV
from selfdrive.car.interfaces import CarStateBase
from selfdrive.car.honda.values import CAR, DBC, STEER_THRESHOLD, SPEED_FACTOR, HONDA_BOSCH

def calc_cruise_offset(offset, speed):
  # euristic formula so that speed is controlled to ~ 0.3m/s below pid_speed
  # constraints to solve for _K0, _K1, _K2 are:
  # - speed = 0m/s, out = -0.3
  # - speed = 34m/s, offset = 20, out = -0.25
  # - speed = 34m/s, offset = -2.5, out = -1.8
  _K0 = -0.3
  _K1 = -0.01879
  _K2 = 0.01013
  return min(_K0 + _K1 * speed + _K2 * speed * offset, 0.)


def get_can_signals(CP):
  # this function generates lists for signal, messages and initial values
  signals = [
    ("XMISSION_SPEED", "ENGINE_DATA", 0),
    ("WHEEL_SPEED_FL", "WHEEL_SPEEDS", 0),
    ("WHEEL_SPEED_FR", "WHEEL_SPEEDS", 0),
    ("WHEEL_SPEED_RL", "WHEEL_SPEEDS", 0),
    ("WHEEL_SPEED_RR", "WHEEL_SPEEDS", 0),
    ("STEER_ANGLE", "STEERING_SENSORS", 0),
    ("STEER_ANGLE_RATE", "STEERING_SENSORS", 0),
    ("MOTOR_TORQUE", "STEER_MOTOR_TORQUE", 0),
    ("STEER_TORQUE_SENSOR", "STEER_STATUS", 0),
    ("LEFT_BLINKER", "SCM_FEEDBACK", 0),
    ("RIGHT_BLINKER", "SCM_FEEDBACK", 0),
    ("GEAR", "GEARBOX", 0),
    ("SEATBELT_DRIVER_LAMP", "SEATBELT_STATUS", 1),
    ("SEATBELT_DRIVER_LATCHED", "SEATBELT_STATUS", 0),
    ("BRAKE_PRESSED", "POWERTRAIN_DATA", 0),
    ("BRAKE_SWITCH", "POWERTRAIN_DATA", 0),
    ("CRUISE_BUTTONS", "SCM_BUTTONS", 0),
    ("ESP_DISABLED", "VSA_STATUS", 1),
    ("USER_BRAKE", "VSA_STATUS", 0),
    ("BRAKE_HOLD_ACTIVE", "VSA_STATUS", 0),
    ("STEER_STATUS", "STEER_STATUS", 5),
    ("GEAR_SHIFTER", "GEARBOX", 0),
    ("PEDAL_GAS", "POWERTRAIN_DATA", 0),
    ("CRUISE_SETTING", "SCM_BUTTONS", 0),
    ("ACC_STATUS", "POWERTRAIN_DATA", 0),
  ]

  checks = [
    ("ENGINE_DATA", 100),
    ("WHEEL_SPEEDS", 50),
    ("STEERING_SENSORS", 100),
    ("SEATBELT_STATUS", 10),
    ("CRUISE", 10),
    ("POWERTRAIN_DATA", 100),
    ("VSA_STATUS", 50),
    ("STEER_STATUS", 100),
    ("STEER_MOTOR_TORQUE", 0), # TODO: not on every car
  ]

  if CP.carFingerprint == CAR.ODYSSEY_CHN:
    checks += [
      ("SCM_FEEDBACK", 25),
      ("SCM_BUTTONS", 50),
    ]
  else:
    checks += [
      ("SCM_FEEDBACK", 10),
      ("SCM_BUTTONS", 25),
    ]

  if CP.carFingerprint in (CAR.CRV_HYBRID, CAR.CIVIC_BOSCH_DIESEL, CAR.ACURA_RDX_3G):
    checks += [
      ("GEARBOX", 50),
    ]
  else:
    checks += [
      ("GEARBOX", 100),
    ]

  if CP.carFingerprint in HONDA_BOSCH:
    # Civic is only bosch to use the same brake message as other hondas.
    if CP.carFingerprint not in (CAR.ACCORDH, CAR.CIVIC_BOSCH, CAR.CIVIC_BOSCH_DIESEL, CAR.CRV_HYBRID, CAR.INSIGHT):
      signals += [("BRAKE_PRESSED", "BRAKE_MODULE", 0)]
      checks += [("BRAKE_MODULE", 50)]

    signals += [
      ("CAR_GAS", "GAS_PEDAL_2", 0),
      ("MAIN_ON", "SCM_FEEDBACK", 0),
      ("CRUISE_CONTROL_LABEL", "ACC_HUD", 0),
      ("EPB_STATE", "EPB_STATUS", 0),
      ("CRUISE_SPEED", "ACC_HUD", 0)
    ]
    checks += [
      ("ACC_HUD", 10),
      ("EPB_STATUS", 50),
      ("GAS_PEDAL_2", 100),
    ]
    if CP.openpilotLongitudinalControl:
      signals += [("BRAKE_ERROR_1", "STANDSTILL", 1),
                  ("BRAKE_ERROR_2", "STANDSTILL", 1)]
      checks += [("STANDSTILL", 50)]
  else:
    # Nidec signals.
    signals += [("BRAKE_ERROR_1", "STANDSTILL", 1),
                ("BRAKE_ERROR_2", "STANDSTILL", 1),
                ("CRUISE_SPEED_PCM", "CRUISE", 0),
                ("CRUISE_SPEED_OFFSET", "CRUISE_PARAMS", 0)]
    checks += [("STANDSTILL", 50)]

    if CP.carFingerprint == CAR.ODYSSEY_CHN:
      checks += [("CRUISE_PARAMS", 10)]
    else:
      checks += [("CRUISE_PARAMS", 50)]
  if CP.carFingerprint in (CAR.ACCORD, CAR.ACCORD_15, CAR.ACCORDH, CAR.CIVIC_BOSCH, CAR.CIVIC_BOSCH_DIESEL, CAR.CRV_HYBRID, CAR.INSIGHT, CAR.ACURA_RDX_3G):
    signals += [("DRIVERS_DOOR_OPEN", "SCM_FEEDBACK", 1)]
  elif CP.carFingerprint == CAR.ODYSSEY_CHN:
    signals += [("DRIVERS_DOOR_OPEN", "SCM_BUTTONS", 1)]
  elif CP.carFingerprint == CAR.HRV:
    signals += [("DRIVERS_DOOR_OPEN", "SCM_BUTTONS", 1),
                ("WHEELS_MOVING", "STANDSTILL", 1)]
  else:
    signals += [("DOOR_OPEN_FL", "DOORS_STATUS", 1),
                ("DOOR_OPEN_FR", "DOORS_STATUS", 1),
                ("DOOR_OPEN_RL", "DOORS_STATUS", 1),
                ("DOOR_OPEN_RR", "DOORS_STATUS", 1),
                ("WHEELS_MOVING", "STANDSTILL", 1)]
    checks += [
      ("DOORS_STATUS", 3),
      ("STANDSTILL", 50),
    ]

  if CP.carFingerprint == CAR.CIVIC:
    signals += [("CAR_GAS", "GAS_PEDAL_2", 0),
                ("MAIN_ON", "SCM_FEEDBACK", 0),
                ("IMPERIAL_UNIT", "HUD_SETTING", 0),
                ("EPB_STATE", "EPB_STATUS", 0)]
    checks += [
      ("HUD_SETTING", 50),
      ("EPB_STATUS", 50),
      ("GAS_PEDAL_2", 100),
    ]
  elif CP.carFingerprint == CAR.ACURA_ILX:
    signals += [("CAR_GAS", "GAS_PEDAL_2", 0),
                ("MAIN_ON", "SCM_BUTTONS", 0)]
    checks += [
      ("GAS_PEDAL_2", 100),
    ]
  elif CP.carFingerprint in (CAR.CRV, CAR.CRV_EU, CAR.ACURA_RDX, CAR.PILOT_2019, CAR.RIDGELINE):
    signals += [("MAIN_ON", "SCM_BUTTONS", 0)]
  elif CP.carFingerprint == CAR.FIT:
    signals += [("CAR_GAS", "GAS_PEDAL_2", 0),
                ("MAIN_ON", "SCM_BUTTONS", 0),
                ("BRAKE_HOLD_ACTIVE", "VSA_STATUS", 0)]
    checks += [
      ("GAS_PEDAL_2", 100),
    ]
  elif CP.carFingerprint == CAR.HRV:
    signals += [("CAR_GAS", "GAS_PEDAL", 0),
                ("MAIN_ON", "SCM_BUTTONS", 0),
                ("BRAKE_HOLD_ACTIVE", "VSA_STATUS", 0)]
    checks += [
      ("GAS_PEDAL", 100),
    ]
  elif CP.carFingerprint == CAR.ODYSSEY:
    signals += [("MAIN_ON", "SCM_FEEDBACK", 0),
                ("EPB_STATE", "EPB_STATUS", 0)]
    checks += [("EPB_STATUS", 50)]
  elif CP.carFingerprint == CAR.PILOT:
    signals += [("MAIN_ON", "SCM_BUTTONS", 0),
                ("CAR_GAS", "GAS_PEDAL_2", 0)]
    checks += [
      ("GAS_PEDAL_2", 0),  # TODO: fix this freq, seems this signal isn't present at all on some models
    ]
  elif CP.carFingerprint == CAR.ODYSSEY_CHN:
    signals += [("MAIN_ON", "SCM_BUTTONS", 0),
                ("EPB_STATE", "EPB_STATUS", 0)]
    checks += [("EPB_STATUS", 50)]

  # add gas interceptor reading if we are using it
  if CP.enableGasInterceptor:
    signals.append(("INTERCEPTOR_GAS", "GAS_SENSOR", 0))
    signals.append(("INTERCEPTOR_GAS2", "GAS_SENSOR", 0))
    checks.append(("GAS_SENSOR", 50))

  return signals, checks


class CarState(CarStateBase):
  def __init__(self, CP):
    super().__init__(CP)
    can_define = CANDefine(DBC[CP.carFingerprint]['pt'])
    self.shifter_values = can_define.dv["GEARBOX"]["GEAR_SHIFTER"]
    self.steer_status_values = defaultdict(lambda: "UNKNOWN", can_define.dv["STEER_STATUS"]["STEER_STATUS"])

    self.user_gas, self.user_gas_pressed = 0., 0
    self.brake_switch_prev = 0
    self.brake_switch_ts = 0
    self.cruise_setting = 0
    self.v_cruise_pcm_prev = 0
    self.cruise_mode = 0

  def update(self, cp, cp_cam, cp_body):
    ret = car.CarState.new_message()

    # car params
    v_weight_v = [0., 1.]  # don't trust smooth speed at low values to avoid premature zero snapping
    v_weight_bp = [1., 6.]   # smooth blending, below ~0.6m/s the smooth speed snaps to zero

    # update prevs, update must run once per loop
    self.prev_cruise_buttons = self.cruise_buttons
    self.prev_cruise_setting = self.cruise_setting

    # ******************* parse out can *******************
    # TODO: find wheels moving bit in dbc
    if self.CP.carFingerprint in (CAR.ACCORD, CAR.ACCORD_15, CAR.ACCORDH, CAR.CIVIC_BOSCH, CAR.CIVIC_BOSCH_DIESEL, CAR.CRV_HYBRID, CAR.INSIGHT, CAR.ACURA_RDX_3G):
      ret.standstill = cp.vl["ENGINE_DATA"]['XMISSION_SPEED'] < 0.1
      ret.doorOpen = bool(cp.vl["SCM_FEEDBACK"]['DRIVERS_DOOR_OPEN'])
    elif self.CP.carFingerprint == CAR.ODYSSEY_CHN:
      ret.standstill = cp.vl["ENGINE_DATA"]['XMISSION_SPEED'] < 0.1
      ret.doorOpen = bool(cp.vl["SCM_BUTTONS"]['DRIVERS_DOOR_OPEN'])
    elif self.CP.carFingerprint == CAR.HRV:
      ret.doorOpen = bool(cp.vl["SCM_BUTTONS"]['DRIVERS_DOOR_OPEN'])
    else:
      ret.standstill = not cp.vl["STANDSTILL"]['WHEELS_MOVING']
      ret.doorOpen = any([cp.vl["DOORS_STATUS"]['DOOR_OPEN_FL'], cp.vl["DOORS_STATUS"]['DOOR_OPEN_FR'],
                          cp.vl["DOORS_STATUS"]['DOOR_OPEN_RL'], cp.vl["DOORS_STATUS"]['DOOR_OPEN_RR']])
    ret.seatbeltUnlatched = bool(cp.vl["SEATBELT_STATUS"]['SEATBELT_DRIVER_LAMP'] or not cp.vl["SEATBELT_STATUS"]['SEATBELT_DRIVER_LATCHED'])

    steer_status = self.steer_status_values[cp.vl["STEER_STATUS"]['STEER_STATUS']]
    ret.steerError = steer_status not in ['NORMAL', 'NO_TORQUE_ALERT_1', 'NO_TORQUE_ALERT_2', 'LOW_SPEED_LOCKOUT', 'TMP_FAULT']
    # NO_TORQUE_ALERT_2 can be caused by bump OR steering nudge from driver
    self.steer_not_allowed = steer_status not in ['NORMAL', 'NO_TORQUE_ALERT_2']
    # LOW_SPEED_LOCKOUT is not worth a warning
    ret.steerWarning = steer_status not in ['NORMAL', 'LOW_SPEED_LOCKOUT', 'NO_TORQUE_ALERT_2']

    if not self.CP.openpilotLongitudinalControl:
      self.brake_error = 0
    else:
      self.brake_error = cp.vl["STANDSTILL"]['BRAKE_ERROR_1'] or cp.vl["STANDSTILL"]['BRAKE_ERROR_2']
    ret.espDisabled = cp.vl["VSA_STATUS"]['ESP_DISABLED'] != 0

    speed_factor = SPEED_FACTOR[self.CP.carFingerprint]
    ret.wheelSpeeds.fl = cp.vl["WHEEL_SPEEDS"]['WHEEL_SPEED_FL'] * CV.KPH_TO_MS * speed_factor
    ret.wheelSpeeds.fr = cp.vl["WHEEL_SPEEDS"]['WHEEL_SPEED_FR'] * CV.KPH_TO_MS * speed_factor
    ret.wheelSpeeds.rl = cp.vl["WHEEL_SPEEDS"]['WHEEL_SPEED_RL'] * CV.KPH_TO_MS * speed_factor
    ret.wheelSpeeds.rr = cp.vl["WHEEL_SPEEDS"]['WHEEL_SPEED_RR'] * CV.KPH_TO_MS * speed_factor
    v_wheel = (ret.wheelSpeeds.fl + ret.wheelSpeeds.fr + ret.wheelSpeeds.rl + ret.wheelSpeeds.rr)/4.

    # blend in transmission speed at low speed, since it has more low speed accuracy
    v_weight = interp(v_wheel, v_weight_bp, v_weight_v)
    ret.vEgoRaw = (1. - v_weight) * cp.vl["ENGINE_DATA"]['XMISSION_SPEED'] * CV.KPH_TO_MS * speed_factor + v_weight * v_wheel
    ret.vEgo, ret.aEgo = self.update_speed_kf(ret.vEgoRaw)

    ret.steeringAngleDeg = cp.vl["STEERING_SENSORS"]['STEER_ANGLE']
    ret.steeringRateDeg = cp.vl["STEERING_SENSORS"]['STEER_ANGLE_RATE']

    self.cruise_setting = cp.vl["SCM_BUTTONS"]['CRUISE_SETTING']
    self.cruise_buttons = cp.vl["SCM_BUTTONS"]['CRUISE_BUTTONS']

    ret.leftBlinker = cp.vl["SCM_FEEDBACK"]['LEFT_BLINKER'] != 0
    ret.rightBlinker = cp.vl["SCM_FEEDBACK"]['RIGHT_BLINKER'] != 0
    self.brake_hold = cp.vl["VSA_STATUS"]['BRAKE_HOLD_ACTIVE']

    if self.CP.carFingerprint in (CAR.CIVIC, CAR.ODYSSEY, CAR.CRV_5G, CAR.ACCORD, CAR.ACCORD_15, CAR.ACCORDH, CAR.CIVIC_BOSCH,
                                  CAR.CIVIC_BOSCH_DIESEL, CAR.CRV_HYBRID, CAR.INSIGHT, CAR.ACURA_RDX_3G):
      self.park_brake = cp.vl["EPB_STATUS"]['EPB_STATE'] != 0
      main_on = cp.vl["SCM_FEEDBACK"]['MAIN_ON']
    elif self.CP.carFingerprint == CAR.ODYSSEY_CHN:
      self.park_brake = cp.vl["EPB_STATUS"]['EPB_STATE'] != 0
      main_on = cp.vl["SCM_BUTTONS"]['MAIN_ON']
    else:
      self.park_brake = 0  # TODO
      main_on = cp.vl["SCM_BUTTONS"]['MAIN_ON']

    gear = int(cp.vl["GEARBOX"]['GEAR_SHIFTER'])
    ret.gearShifter = self.parse_gear_shifter(self.shifter_values.get(gear, None))

    self.pedal_gas = cp.vl["POWERTRAIN_DATA"]['PEDAL_GAS']
    # crv doesn't include cruise control
    if self.CP.carFingerprint in (CAR.CRV, CAR.CRV_EU, CAR.HRV, CAR.ODYSSEY, CAR.ACURA_RDX, CAR.RIDGELINE, CAR.PILOT_2019, CAR.ODYSSEY_CHN):
      ret.gas = self.pedal_gas / 256.
    else:
      ret.gas = cp.vl["GAS_PEDAL_2"]['CAR_GAS'] / 256.

    # this is a hack for the interceptor. This is now only used in the simulation
    # TODO: Replace tests by toyota so this can go away
    if self.CP.enableGasInterceptor:
      self.user_gas = (cp.vl["GAS_SENSOR"]['INTERCEPTOR_GAS'] + cp.vl["GAS_SENSOR"]['INTERCEPTOR_GAS2']) / 2.
      self.user_gas_pressed = self.user_gas > 1e-5  # this works because interceptor read < 0 when pedal position is 0. Once calibrated, this will change
      ret.gasPressed = self.user_gas_pressed
    else:
      ret.gasPressed = self.pedal_gas > 1e-5

    ret.steeringTorque = cp.vl["STEER_STATUS"]['STEER_TORQUE_SENSOR']
    ret.steeringTorqueEps = cp.vl["STEER_MOTOR_TORQUE"]['MOTOR_TORQUE']
    ret.steeringPressed = abs(ret.steeringTorque) > STEER_THRESHOLD[self.CP.carFingerprint]

    self.brake_switch = cp.vl["POWERTRAIN_DATA"]['BRAKE_SWITCH'] != 0

    if self.CP.carFingerprint in HONDA_BOSCH:
      self.cruise_mode = cp.vl["ACC_HUD"]['CRUISE_CONTROL_LABEL']
      ret.cruiseState.standstill = cp.vl["ACC_HUD"]['CRUISE_SPEED'] == 252.
      ret.cruiseState.speedOffset = calc_cruise_offset(0, ret.vEgo)
      if self.CP.carFingerprint in (CAR.CIVIC_BOSCH, CAR.CIVIC_BOSCH_DIESEL, CAR.ACCORDH, CAR.CRV_HYBRID, CAR.INSIGHT):
        ret.brakePressed = cp.vl["POWERTRAIN_DATA"]['BRAKE_PRESSED'] != 0 or \
                          (self.brake_switch and self.brake_switch_prev and
                          cp.ts["POWERTRAIN_DATA"]['BRAKE_SWITCH'] != self.brake_switch_ts)
        self.brake_switch_prev = self.brake_switch
        self.brake_switch_ts = cp.ts["POWERTRAIN_DATA"]['BRAKE_SWITCH']
      else:
        ret.brakePressed = cp.vl["BRAKE_MODULE"]['BRAKE_PRESSED'] != 0
      # On set, cruise set speed pulses between 254~255 and the set speed prev is set to avoid this.
      ret.cruiseState.speed = self.v_cruise_pcm_prev if cp.vl["ACC_HUD"]['CRUISE_SPEED'] > 160.0 else cp.vl["ACC_HUD"]['CRUISE_SPEED'] * CV.KPH_TO_MS
      self.v_cruise_pcm_prev = ret.cruiseState.speed
    else:
      ret.cruiseState.speedOffset = calc_cruise_offset(cp.vl["CRUISE_PARAMS"]['CRUISE_SPEED_OFFSET'], ret.vEgo)
      ret.cruiseState.speed = cp.vl["CRUISE"]['CRUISE_SPEED_PCM'] * CV.KPH_TO_MS
      # brake switch has shown some single time step noise, so only considered when
      # switch is on for at least 2 consecutive CAN samples
      ret.brakePressed = bool(cp.vl["POWERTRAIN_DATA"]['BRAKE_PRESSED'] or
                              (self.brake_switch and self.brake_switch_prev and
                               cp.ts["POWERTRAIN_DATA"]['BRAKE_SWITCH'] != self.brake_switch_ts))
      self.brake_switch_prev = self.brake_switch
      self.brake_switch_ts = cp.ts["POWERTRAIN_DATA"]['BRAKE_SWITCH']

    ret.brake = cp.vl["VSA_STATUS"]['USER_BRAKE']
    ret.cruiseState.enabled = cp.vl["POWERTRAIN_DATA"]['ACC_STATUS'] != 0
    ret.cruiseState.available = bool(main_on)
    ret.cruiseState.nonAdaptive = self.cruise_mode != 0

    # Gets rid of Pedal Grinding noise when brake is pressed at slow speeds for some models
    if self.CP.carFingerprint in (CAR.PILOT, CAR.PILOT_2019, CAR.RIDGELINE):
      if ret.brake > 0.05:
        ret.brakePressed = True

    # TODO: discover the CAN msg that has the imperial unit bit for all other cars
    self.is_metric = not cp.vl["HUD_SETTING"]['IMPERIAL_UNIT'] if self.CP.carFingerprint in (CAR.CIVIC) else False

    if self.CP.carFingerprint in HONDA_BOSCH:
      ret.stockAeb = bool(cp_cam.vl["ACC_CONTROL"]["AEB_STATUS"] and cp_cam.vl["ACC_CONTROL"]["ACCEL_COMMAND"] < -1e-5)
    else:
      ret.stockAeb = bool(cp_cam.vl["BRAKE_COMMAND"]["AEB_REQ_1"] and cp_cam.vl["BRAKE_COMMAND"]["COMPUTER_BRAKE"] > 1e-5)

    if self.CP.carFingerprint in HONDA_BOSCH:
      self.stock_hud = False
      ret.stockFcw = False
    else:
      ret.stockFcw = cp_cam.vl["BRAKE_COMMAND"]["FCW"] != 0
      self.stock_hud = cp_cam.vl["ACC_HUD"]
      self.stock_brake = cp_cam.vl["BRAKE_COMMAND"]

    if self.CP.enableBsm and self.CP.carFingerprint in (CAR.CRV_5G, ):
      # BSM messages are on B-CAN, requires a panda forwarding B-CAN messages to CAN 0
      # more info here: https://github.com/commaai/openpilot/pull/1867
      ret.leftBlindspot = cp_body.vl["BSM_STATUS_LEFT"]['BSM_ALERT'] == 1
      ret.rightBlindspot = cp_body.vl["BSM_STATUS_RIGHT"]['BSM_ALERT'] == 1

    return ret

  @staticmethod
  def get_can_parser(CP):
    signals, checks = get_can_signals(CP)
    bus_pt = 1 if CP.carFingerprint in HONDA_BOSCH else 0
    return CANParser(DBC[CP.carFingerprint]['pt'], signals, checks, bus_pt)

  @staticmethod
  def get_cam_can_parser(CP):
    signals = []

    # all hondas except CRV, RDX and 2019 Odyssey@China use 0xe4 for steering
    checks = [(0xe4, 100)]
    if CP.carFingerprint in [CAR.CRV, CAR.CRV_EU, CAR.ACURA_RDX, CAR.ODYSSEY_CHN]:
      checks = [(0x194, 100)]

    if CP.carFingerprint in HONDA_BOSCH:
      signals += [("ACCEL_COMMAND", "ACC_CONTROL", 0),
                  ("AEB_STATUS", "ACC_CONTROL", 0)]
      checks += [
        ("ACC_CONTROL", 0), # TODO: fix freq, this seems to be on the wrong bus
      ]
    else:
      signals += [("COMPUTER_BRAKE", "BRAKE_COMMAND", 0),
                  ("AEB_REQ_1", "BRAKE_COMMAND", 0),
                  ("FCW", "BRAKE_COMMAND", 0),
                  ("CHIME", "BRAKE_COMMAND", 0),
                  ("FCM_OFF", "ACC_HUD", 0),
                  ("FCM_OFF_2", "ACC_HUD", 0),
                  ("FCM_PROBLEM", "ACC_HUD", 0),
                  ("ICONS", "ACC_HUD", 0)]
      checks += [
        ("ACC_HUD", 10),
        ("BRAKE_COMMAND", 50),
      ]

    return CANParser(DBC[CP.carFingerprint]['pt'], signals, checks, 2)

  @staticmethod
  def get_body_can_parser(CP):
    if CP.enableBsm and CP.carFingerprint == CAR.CRV_5G:
      signals = [("BSM_ALERT", "BSM_STATUS_RIGHT", 0),
                 ("BSM_ALERT", "BSM_STATUS_LEFT", 0)]

<<<<<<< HEAD
      checks = [
        ("BSM_STATUS_LEFT", 3),
        ("BSM_STATUS_RIGHT", 3),
=======
      # TODO: get freqs
      checks = [
        ("BSM_STATUS_LEFT", 0),
        ("BSM_STATUS_RIGHT", 0),
>>>>>>> e42a7cbf
      ]
      bus_body = 0 # B-CAN is forwarded to ACC-CAN radar side (CAN 0 on fake ethernet port)
      return CANParser(DBC[CP.carFingerprint]['body'], signals, checks, bus_body)
    return None<|MERGE_RESOLUTION|>--- conflicted
+++ resolved
@@ -404,16 +404,10 @@
       signals = [("BSM_ALERT", "BSM_STATUS_RIGHT", 0),
                  ("BSM_ALERT", "BSM_STATUS_LEFT", 0)]
 
-<<<<<<< HEAD
-      checks = [
-        ("BSM_STATUS_LEFT", 3),
-        ("BSM_STATUS_RIGHT", 3),
-=======
       # TODO: get freqs
       checks = [
         ("BSM_STATUS_LEFT", 0),
         ("BSM_STATUS_RIGHT", 0),
->>>>>>> e42a7cbf
       ]
       bus_body = 0 # B-CAN is forwarded to ACC-CAN radar side (CAN 0 on fake ethernet port)
       return CANParser(DBC[CP.carFingerprint]['body'], signals, checks, bus_body)
