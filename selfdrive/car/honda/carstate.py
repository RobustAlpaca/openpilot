--- conflicted
+++ resolved
@@ -404,16 +404,9 @@
       signals = [("BSM_ALERT", "BSM_STATUS_RIGHT", 0),
                  ("BSM_ALERT", "BSM_STATUS_LEFT", 0)]
 
-<<<<<<< HEAD
-      # TODO: get freqs
-      checks = [
-        ("BSM_STATUS_LEFT", 0),
-        ("BSM_STATUS_RIGHT", 0),
-=======
       checks = [
         ("BSM_STATUS_LEFT", 3),
         ("BSM_STATUS_RIGHT", 3),
->>>>>>> 926860cd
       ]
       bus_body = 0 # B-CAN is forwarded to ACC-CAN radar side (CAN 0 on fake ethernet port)
       return CANParser(DBC[CP.carFingerprint]['body'], signals, checks, bus_body)
