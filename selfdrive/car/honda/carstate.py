--- conflicted
+++ resolved
@@ -84,10 +84,7 @@
     ]
     checks += [
       ("EPB_STATUS", 50),
-<<<<<<< HEAD
-=======
       ("CAR_SPEED", 10),
->>>>>>> 5e0b79e6
     ]
 
     if not CP.openpilotLongitudinalControl:
