from cereal import car
from collections import defaultdict
from common.numpy_fast import interp
from opendbc.can.can_define import CANDefine
from opendbc.can.parser import CANParser
from selfdrive.config import Conversions as CV
from selfdrive.car.interfaces import CarStateBase
from selfdrive.car.honda.values import CAR, DBC, STEER_THRESHOLD, SPEED_FACTOR, HONDA_BOSCH, HONDA_BOSCH_ALT_BRAKE_SIGNAL

TransmissionType = car.CarParams.TransmissionType


<<<<<<< HEAD
def get_can_signals(CP, gearbox_msg="GEARBOX"):
=======
def get_can_signals(CP, gearbox_msg):
>>>>>>> 64f41247
  # this function generates lists for signal, messages and initial values
  signals = [
    ("XMISSION_SPEED", "ENGINE_DATA", 0),
    ("WHEEL_SPEED_FL", "WHEEL_SPEEDS", 0),
    ("WHEEL_SPEED_FR", "WHEEL_SPEEDS", 0),
    ("WHEEL_SPEED_RL", "WHEEL_SPEEDS", 0),
    ("WHEEL_SPEED_RR", "WHEEL_SPEEDS", 0),
    ("STEER_ANGLE", "STEERING_SENSORS", 0),
    ("STEER_ANGLE_RATE", "STEERING_SENSORS", 0),
    ("MOTOR_TORQUE", "STEER_MOTOR_TORQUE", 0),
    ("STEER_TORQUE_SENSOR", "STEER_STATUS", 0),
    ("LEFT_BLINKER", "SCM_FEEDBACK", 0),
    ("RIGHT_BLINKER", "SCM_FEEDBACK", 0),
    ("GEAR", gearbox_msg, 0),
    ("SEATBELT_DRIVER_LAMP", "SEATBELT_STATUS", 1),
    ("SEATBELT_DRIVER_LATCHED", "SEATBELT_STATUS", 0),
    ("BRAKE_PRESSED", "POWERTRAIN_DATA", 0),
    ("BRAKE_SWITCH", "POWERTRAIN_DATA", 0),
    ("CRUISE_BUTTONS", "SCM_BUTTONS", 0),
    ("ESP_DISABLED", "VSA_STATUS", 1),
    ("USER_BRAKE", "VSA_STATUS", 0),
    ("BRAKE_HOLD_ACTIVE", "VSA_STATUS", 0),
    ("STEER_STATUS", "STEER_STATUS", 5),
    ("GEAR_SHIFTER", gearbox_msg, 0),
    ("PEDAL_GAS", "POWERTRAIN_DATA", 0),
    ("CRUISE_SETTING", "SCM_BUTTONS", 0),
    ("ACC_STATUS", "POWERTRAIN_DATA", 0),
  ]

  checks = [
    ("ENGINE_DATA", 100),
    ("WHEEL_SPEEDS", 50),
    ("STEERING_SENSORS", 100),
    ("SEATBELT_STATUS", 10),
    ("CRUISE", 10),
    ("POWERTRAIN_DATA", 100),
    ("VSA_STATUS", 50),
    ("STEER_STATUS", 100),
    ("STEER_MOTOR_TORQUE", 0), # TODO: not on every car
  ]

  if CP.carFingerprint == CAR.ODYSSEY_CHN:
    checks += [
      ("SCM_FEEDBACK", 25),
      ("SCM_BUTTONS", 50),
    ]
  else:
    checks += [
      ("SCM_FEEDBACK", 10),
      ("SCM_BUTTONS", 25),
    ]

  if CP.carFingerprint in (CAR.CRV_HYBRID, CAR.CIVIC_BOSCH_DIESEL, CAR.ACURA_RDX_3G, CAR.HONDA_E):
    checks += [
      (gearbox_msg, 50),
    ]
  else:
    checks += [
      (gearbox_msg, 100),
    ]

  if CP.carFingerprint in HONDA_BOSCH_ALT_BRAKE_SIGNAL:
    signals += [("BRAKE_PRESSED", "BRAKE_MODULE", 0)]
    checks += [("BRAKE_MODULE", 50)]

  if CP.carFingerprint in HONDA_BOSCH:
    signals += [
      ("MAIN_ON", "SCM_FEEDBACK", 0),
      ("EPB_STATE", "EPB_STATUS", 0),
    ]
    checks += [
      ("EPB_STATUS", 50),
    ]

    if not CP.openpilotLongitudinalControl:
      signals += [
        ("CRUISE_CONTROL_LABEL", "ACC_HUD", 0),
        ("CRUISE_SPEED", "ACC_HUD", 0),
        ("ACCEL_COMMAND", "ACC_CONTROL", 0),
        ("AEB_STATUS", "ACC_CONTROL", 0),
      ]
      checks += [
        ("ACC_HUD", 10),
        ("ACC_CONTROL", 50),
      ]
  else:  # Nidec signals
    signals += [("CRUISE_SPEED_PCM", "CRUISE", 0),
                ("CRUISE_SPEED_OFFSET", "CRUISE_PARAMS", 0)]

    if CP.carFingerprint == CAR.ODYSSEY_CHN:
      checks += [("CRUISE_PARAMS", 10)]
    else:
      checks += [("CRUISE_PARAMS", 50)]

  if CP.carFingerprint in (CAR.ACCORD, CAR.ACCORDH, CAR.CIVIC_BOSCH, CAR.CIVIC_BOSCH_DIESEL, CAR.CRV_HYBRID, CAR.INSIGHT, CAR.ACURA_RDX_3G, CAR.HONDA_E):
    signals += [("DRIVERS_DOOR_OPEN", "SCM_FEEDBACK", 1)]
  elif CP.carFingerprint == CAR.ODYSSEY_CHN:
    signals += [("DRIVERS_DOOR_OPEN", "SCM_BUTTONS", 1)]
  elif CP.carFingerprint == CAR.HRV:
    signals += [("DRIVERS_DOOR_OPEN", "SCM_BUTTONS", 1),
                ("WHEELS_MOVING", "STANDSTILL", 1)]
  else:
    signals += [("DOOR_OPEN_FL", "DOORS_STATUS", 1),
                ("DOOR_OPEN_FR", "DOORS_STATUS", 1),
                ("DOOR_OPEN_RL", "DOORS_STATUS", 1),
                ("DOOR_OPEN_RR", "DOORS_STATUS", 1),
                ("WHEELS_MOVING", "STANDSTILL", 1)]
    checks += [
      ("DOORS_STATUS", 3),
      ("STANDSTILL", 50),
    ]

  if CP.carFingerprint == CAR.CIVIC:
    signals += [("MAIN_ON", "SCM_FEEDBACK", 0),
                ("IMPERIAL_UNIT", "HUD_SETTING", 0),
                ("EPB_STATE", "EPB_STATUS", 0)]
    checks += [
      ("HUD_SETTING", 50),
      ("EPB_STATUS", 50),
    ]
  elif CP.carFingerprint in (CAR.ACURA_ILX, CAR.CRV, CAR.CRV_EU, CAR.ACURA_RDX, CAR.PILOT, CAR.PILOT_2019, CAR.RIDGELINE):
    signals += [("MAIN_ON", "SCM_BUTTONS", 0)]
  elif CP.carFingerprint in (CAR.FIT, CAR.HRV):
    signals += [("MAIN_ON", "SCM_BUTTONS", 0),
                ("BRAKE_HOLD_ACTIVE", "VSA_STATUS", 0)]
  elif CP.carFingerprint == CAR.ODYSSEY:
    signals += [("MAIN_ON", "SCM_FEEDBACK", 0),
                ("EPB_STATE", "EPB_STATUS", 0)]
    checks += [("EPB_STATUS", 50)]
  elif CP.carFingerprint == CAR.ODYSSEY_CHN:
    signals += [("MAIN_ON", "SCM_BUTTONS", 0),
                ("EPB_STATE", "EPB_STATUS", 0)]
    checks += [("EPB_STATUS", 50)]

  # add gas interceptor reading if we are using it
  if CP.enableGasInterceptor:
    signals.append(("INTERCEPTOR_GAS", "GAS_SENSOR", 0))
    signals.append(("INTERCEPTOR_GAS2", "GAS_SENSOR", 0))
    checks.append(("GAS_SENSOR", 50))

  if CP.openpilotLongitudinalControl:
    signals += [
      ("BRAKE_ERROR_1", "STANDSTILL", 1),
      ("BRAKE_ERROR_2", "STANDSTILL", 1)
    ]
    checks += [("STANDSTILL", 50)]

  return signals, checks


class CarState(CarStateBase):
  def __init__(self, CP):
    super().__init__(CP)
    can_define = CANDefine(DBC[CP.carFingerprint]["pt"])
    self.gearbox_msg = "GEARBOX"
    if CP.carFingerprint == CAR.ACCORD and CP.transmissionType == TransmissionType.cvt:
      self.gearbox_msg = "GEARBOX_15T"

    self.shifter_values = can_define.dv[self.gearbox_msg]["GEAR_SHIFTER"]
    self.steer_status_values = defaultdict(lambda: "UNKNOWN", can_define.dv["STEER_STATUS"]["STEER_STATUS"])

    self.brake_switch_prev = 0
    self.brake_switch_prev_ts = 0
    self.cruise_setting = 0
    self.v_cruise_pcm_prev = 0

  def update(self, cp, cp_cam, cp_body):
    ret = car.CarState.new_message()

    # car params
    v_weight_v = [0., 1.]  # don't trust smooth speed at low values to avoid premature zero snapping
    v_weight_bp = [1., 6.]   # smooth blending, below ~0.6m/s the smooth speed snaps to zero

    # update prevs, update must run once per loop
    self.prev_cruise_buttons = self.cruise_buttons
    self.prev_cruise_setting = self.cruise_setting

    # ******************* parse out can *******************
    # TODO: find wheels moving bit in dbc
    if self.CP.carFingerprint in (CAR.ACCORD, CAR.ACCORDH, CAR.CIVIC_BOSCH, CAR.CIVIC_BOSCH_DIESEL, CAR.CRV_HYBRID, CAR.INSIGHT, CAR.ACURA_RDX_3G, CAR.HONDA_E):
      ret.standstill = cp.vl["ENGINE_DATA"]["XMISSION_SPEED"] < 0.1
      ret.doorOpen = bool(cp.vl["SCM_FEEDBACK"]["DRIVERS_DOOR_OPEN"])
    elif self.CP.carFingerprint == CAR.ODYSSEY_CHN:
      ret.standstill = cp.vl["ENGINE_DATA"]["XMISSION_SPEED"] < 0.1
      ret.doorOpen = bool(cp.vl["SCM_BUTTONS"]["DRIVERS_DOOR_OPEN"])
    elif self.CP.carFingerprint == CAR.HRV:
      ret.standstill = not cp.vl["STANDSTILL"]["WHEELS_MOVING"]
      ret.doorOpen = bool(cp.vl["SCM_BUTTONS"]["DRIVERS_DOOR_OPEN"])
    else:
      ret.standstill = not cp.vl["STANDSTILL"]["WHEELS_MOVING"]
      ret.doorOpen = any([cp.vl["DOORS_STATUS"]["DOOR_OPEN_FL"], cp.vl["DOORS_STATUS"]["DOOR_OPEN_FR"],
                          cp.vl["DOORS_STATUS"]["DOOR_OPEN_RL"], cp.vl["DOORS_STATUS"]["DOOR_OPEN_RR"]])
    ret.seatbeltUnlatched = bool(cp.vl["SEATBELT_STATUS"]["SEATBELT_DRIVER_LAMP"] or not cp.vl["SEATBELT_STATUS"]["SEATBELT_DRIVER_LATCHED"])

    steer_status = self.steer_status_values[cp.vl["STEER_STATUS"]["STEER_STATUS"]]
    ret.steerError = steer_status not in ["NORMAL", "NO_TORQUE_ALERT_1", "NO_TORQUE_ALERT_2", "LOW_SPEED_LOCKOUT", "TMP_FAULT"]
    # NO_TORQUE_ALERT_2 can be caused by bump OR steering nudge from driver
    self.steer_not_allowed = steer_status not in ["NORMAL", "NO_TORQUE_ALERT_2"]
    # LOW_SPEED_LOCKOUT is not worth a warning
    ret.steerWarning = steer_status not in ["NORMAL", "LOW_SPEED_LOCKOUT", "NO_TORQUE_ALERT_2"]

    if not self.CP.openpilotLongitudinalControl:
      self.brake_error = 0
    else:
      self.brake_error = cp.vl["STANDSTILL"]["BRAKE_ERROR_1"] or cp.vl["STANDSTILL"]["BRAKE_ERROR_2"]
    ret.espDisabled = cp.vl["VSA_STATUS"]["ESP_DISABLED"] != 0

    speed_factor = SPEED_FACTOR.get(self.CP.carFingerprint, 1.)
    ret.wheelSpeeds.fl = cp.vl["WHEEL_SPEEDS"]["WHEEL_SPEED_FL"] * CV.KPH_TO_MS * speed_factor
    ret.wheelSpeeds.fr = cp.vl["WHEEL_SPEEDS"]["WHEEL_SPEED_FR"] * CV.KPH_TO_MS * speed_factor
    ret.wheelSpeeds.rl = cp.vl["WHEEL_SPEEDS"]["WHEEL_SPEED_RL"] * CV.KPH_TO_MS * speed_factor
    ret.wheelSpeeds.rr = cp.vl["WHEEL_SPEEDS"]["WHEEL_SPEED_RR"] * CV.KPH_TO_MS * speed_factor
    v_wheel = (ret.wheelSpeeds.fl + ret.wheelSpeeds.fr + ret.wheelSpeeds.rl + ret.wheelSpeeds.rr)/4.

    # blend in transmission speed at low speed, since it has more low speed accuracy
    v_weight = interp(v_wheel, v_weight_bp, v_weight_v)
    ret.vEgoRaw = (1. - v_weight) * cp.vl["ENGINE_DATA"]["XMISSION_SPEED"] * CV.KPH_TO_MS * speed_factor + v_weight * v_wheel
    ret.vEgo, ret.aEgo = self.update_speed_kf(ret.vEgoRaw)

    ret.steeringAngleDeg = cp.vl["STEERING_SENSORS"]["STEER_ANGLE"]
    ret.steeringRateDeg = cp.vl["STEERING_SENSORS"]["STEER_ANGLE_RATE"]

    self.cruise_setting = cp.vl["SCM_BUTTONS"]["CRUISE_SETTING"]
    self.cruise_buttons = cp.vl["SCM_BUTTONS"]["CRUISE_BUTTONS"]

    ret.leftBlinker, ret.rightBlinker = self.update_blinker_from_stalk(
      250, cp.vl["SCM_FEEDBACK"]["LEFT_BLINKER"], cp.vl["SCM_FEEDBACK"]["RIGHT_BLINKER"])
    self.brake_hold = cp.vl["VSA_STATUS"]["BRAKE_HOLD_ACTIVE"]

    if self.CP.carFingerprint in (CAR.CIVIC, CAR.ODYSSEY, CAR.CRV_5G, CAR.ACCORD, CAR.ACCORDH, CAR.CIVIC_BOSCH,
                                  CAR.CIVIC_BOSCH_DIESEL, CAR.CRV_HYBRID, CAR.INSIGHT, CAR.ACURA_RDX_3G, CAR.HONDA_E):
      self.park_brake = cp.vl["EPB_STATUS"]["EPB_STATE"] != 0
      main_on = cp.vl["SCM_FEEDBACK"]["MAIN_ON"]
    elif self.CP.carFingerprint == CAR.ODYSSEY_CHN:
      self.park_brake = cp.vl["EPB_STATUS"]["EPB_STATE"] != 0
      main_on = cp.vl["SCM_BUTTONS"]["MAIN_ON"]
    else:
      self.park_brake = 0  # TODO
      main_on = cp.vl["SCM_BUTTONS"]["MAIN_ON"]

    gear = int(cp.vl[self.gearbox_msg]["GEAR_SHIFTER"])
    ret.gearShifter = self.parse_gear_shifter(self.shifter_values.get(gear, None))

    ret.gas = cp.vl["POWERTRAIN_DATA"]["PEDAL_GAS"]

    # this is a hack for the interceptor. This is now only used in the simulation
    # TODO: Replace tests by toyota so this can go away
    if self.CP.enableGasInterceptor:
      user_gas = (cp.vl["GAS_SENSOR"]["INTERCEPTOR_GAS"] + cp.vl["GAS_SENSOR"]["INTERCEPTOR_GAS2"]) / 2.
      ret.gasPressed = user_gas > 1e-5  # this works because interceptor reads < 0 when pedal position is 0. Once calibrated, this will change
    else:
      ret.gasPressed = ret.gas > 1e-5

    ret.steeringTorque = cp.vl["STEER_STATUS"]["STEER_TORQUE_SENSOR"]
    ret.steeringTorqueEps = cp.vl["STEER_MOTOR_TORQUE"]["MOTOR_TORQUE"]
    ret.steeringPressed = abs(ret.steeringTorque) > STEER_THRESHOLD.get(self.CP.carFingerprint, 1200)

    if self.CP.carFingerprint in HONDA_BOSCH:
      if not self.CP.openpilotLongitudinalControl:
        ret.cruiseState.nonAdaptive = cp.vl["ACC_HUD"]["CRUISE_CONTROL_LABEL"] != 0
        ret.cruiseState.standstill = cp.vl["ACC_HUD"]["CRUISE_SPEED"] == 252.

        # On set, cruise set speed pulses between 254~255 and the set speed prev is set to avoid this.
        ret.cruiseState.speed = self.v_cruise_pcm_prev if cp.vl["ACC_HUD"]["CRUISE_SPEED"] > 160.0 else cp.vl["ACC_HUD"]["CRUISE_SPEED"] * CV.KPH_TO_MS
        self.v_cruise_pcm_prev = ret.cruiseState.speed
    else:
      ret.cruiseState.speed = cp.vl["CRUISE"]["CRUISE_SPEED_PCM"] * CV.KPH_TO_MS

    self.brake_switch = cp.vl["POWERTRAIN_DATA"]["BRAKE_SWITCH"] != 0
    if self.CP.carFingerprint in HONDA_BOSCH_ALT_BRAKE_SIGNAL:
      ret.brakePressed = cp.vl["BRAKE_MODULE"]["BRAKE_PRESSED"] != 0
    else:
      # brake switch has shown some single time step noise, so only considered when
      # switch is on for at least 2 consecutive CAN samples
      # panda safety only checks BRAKE_PRESSED signal
      ret.brakePressed = bool(cp.vl["POWERTRAIN_DATA"]["BRAKE_PRESSED"] or
                              (self.brake_switch and self.brake_switch_prev and cp.ts["POWERTRAIN_DATA"]["BRAKE_SWITCH"] != self.brake_switch_prev_ts))

      self.brake_switch_prev = self.brake_switch
      self.brake_switch_prev_ts = cp.ts["POWERTRAIN_DATA"]["BRAKE_SWITCH"]

    ret.brake = cp.vl["VSA_STATUS"]["USER_BRAKE"]
    ret.cruiseState.enabled = cp.vl["POWERTRAIN_DATA"]["ACC_STATUS"] != 0
    ret.cruiseState.available = bool(main_on)

    # Gets rid of Pedal Grinding noise when brake is pressed at slow speeds for some models
    if self.CP.carFingerprint in (CAR.PILOT, CAR.PILOT_2019, CAR.RIDGELINE):
      if ret.brake > 0.05:
        ret.brakePressed = True

    # TODO: discover the CAN msg that has the imperial unit bit for all other cars
    self.is_metric = not cp.vl["HUD_SETTING"]["IMPERIAL_UNIT"] if self.CP.carFingerprint in (CAR.CIVIC) else False

    if self.CP.carFingerprint in HONDA_BOSCH:
      ret.stockAeb = (not self.CP.openpilotLongitudinalControl) and bool(cp.vl["ACC_CONTROL"]["AEB_STATUS"] and cp.vl["ACC_CONTROL"]["ACCEL_COMMAND"] < -1e-5)
    else:
      ret.stockAeb = bool(cp_cam.vl["BRAKE_COMMAND"]["AEB_REQ_1"] and cp_cam.vl["BRAKE_COMMAND"]["COMPUTER_BRAKE"] > 1e-5)

    if self.CP.carFingerprint in HONDA_BOSCH:
      self.stock_hud = False
      ret.stockFcw = False
    else:
      ret.stockFcw = cp_cam.vl["BRAKE_COMMAND"]["FCW"] != 0
      self.stock_hud = cp_cam.vl["ACC_HUD"]
      self.stock_brake = cp_cam.vl["BRAKE_COMMAND"]

    if self.CP.enableBsm and self.CP.carFingerprint in (CAR.CRV_5G, ):
      # BSM messages are on B-CAN, requires a panda forwarding B-CAN messages to CAN 0
      # more info here: https://github.com/commaai/openpilot/pull/1867
      ret.leftBlindspot = cp_body.vl["BSM_STATUS_LEFT"]["BSM_ALERT"] == 1
      ret.rightBlindspot = cp_body.vl["BSM_STATUS_RIGHT"]["BSM_ALERT"] == 1

    return ret

  def get_can_parser(self, CP):
    signals, checks = get_can_signals(CP, self.gearbox_msg)
    bus_pt = 1 if CP.carFingerprint in HONDA_BOSCH else 0
    return CANParser(DBC[CP.carFingerprint]["pt"], signals, checks, bus_pt)

  @staticmethod
  def get_cam_can_parser(CP):
    signals = []

    # all hondas except CRV, RDX and 2019 Odyssey@China use 0xe4 for steering
    checks = [(0xe4, 100)]
    if CP.carFingerprint in [CAR.CRV, CAR.CRV_EU, CAR.ACURA_RDX, CAR.ODYSSEY_CHN]:
      checks = [(0x194, 100)]

    if CP.carFingerprint not in HONDA_BOSCH:
      signals += [("COMPUTER_BRAKE", "BRAKE_COMMAND", 0),
                  ("AEB_REQ_1", "BRAKE_COMMAND", 0),
                  ("FCW", "BRAKE_COMMAND", 0),
                  ("CHIME", "BRAKE_COMMAND", 0),
                  ("FCM_OFF", "ACC_HUD", 0),
                  ("FCM_OFF_2", "ACC_HUD", 0),
                  ("FCM_PROBLEM", "ACC_HUD", 0),
                  ("ICONS", "ACC_HUD", 0)]
      checks += [
        ("ACC_HUD", 10),
        ("BRAKE_COMMAND", 50),
      ]

    return CANParser(DBC[CP.carFingerprint]["pt"], signals, checks, 2)

  @staticmethod
  def get_body_can_parser(CP):
    if CP.enableBsm and CP.carFingerprint == CAR.CRV_5G:
      signals = [("BSM_ALERT", "BSM_STATUS_RIGHT", 0),
                 ("BSM_ALERT", "BSM_STATUS_LEFT", 0)]

      checks = [
        ("BSM_STATUS_LEFT", 3),
        ("BSM_STATUS_RIGHT", 3),
      ]
      bus_body = 0 # B-CAN is forwarded to ACC-CAN radar side (CAN 0 on fake ethernet port)
      return CANParser(DBC[CP.carFingerprint]["body"], signals, checks, bus_body)
    return None<|MERGE_RESOLUTION|>--- conflicted
+++ resolved
@@ -10,11 +10,7 @@
 TransmissionType = car.CarParams.TransmissionType
 
 
-<<<<<<< HEAD
-def get_can_signals(CP, gearbox_msg="GEARBOX"):
-=======
 def get_can_signals(CP, gearbox_msg):
->>>>>>> 64f41247
   # this function generates lists for signal, messages and initial values
   signals = [
     ("XMISSION_SPEED", "ENGINE_DATA", 0),
