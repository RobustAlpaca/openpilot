from cereal import car
from collections import defaultdict
from common.numpy_fast import interp
from opendbc.can.can_define import CANDefine
from opendbc.can.parser import CANParser
from selfdrive.config import Conversions as CV
from selfdrive.car.interfaces import CarStateBase
from selfdrive.car.honda.values import CAR, DBC, STEER_THRESHOLD, SPEED_FACTOR, HONDA_BOSCH

def calc_cruise_offset(offset, speed):
  # euristic formula so that speed is controlled to ~ 0.3m/s below pid_speed
  # constraints to solve for _K0, _K1, _K2 are:
  # - speed = 0m/s, out = -0.3
  # - speed = 34m/s, offset = 20, out = -0.25
  # - speed = 34m/s, offset = -2.5, out = -1.8
  _K0 = -0.3
  _K1 = -0.01879
  _K2 = 0.01013
  return min(_K0 + _K1 * speed + _K2 * speed * offset, 0.)


def get_can_signals(CP):
  # this function generates lists for signal, messages and initial values
  signals = [
    ("XMISSION_SPEED", "ENGINE_DATA", 0),
    ("WHEEL_SPEED_FL", "WHEEL_SPEEDS", 0),
    ("WHEEL_SPEED_FR", "WHEEL_SPEEDS", 0),
    ("WHEEL_SPEED_RL", "WHEEL_SPEEDS", 0),
    ("WHEEL_SPEED_RR", "WHEEL_SPEEDS", 0),
    ("STEER_ANGLE", "STEERING_SENSORS", 0),
    ("STEER_ANGLE_RATE", "STEERING_SENSORS", 0),
    ("MOTOR_TORQUE", "STEER_MOTOR_TORQUE", 0),
    ("STEER_TORQUE_SENSOR", "STEER_STATUS", 0),
    ("LEFT_BLINKER", "SCM_FEEDBACK", 0),
    ("RIGHT_BLINKER", "SCM_FEEDBACK", 0),
    ("GEAR", "GEARBOX", 0),
    ("SEATBELT_DRIVER_LAMP", "SEATBELT_STATUS", 1),
    ("SEATBELT_DRIVER_LATCHED", "SEATBELT_STATUS", 0),
    ("BRAKE_PRESSED", "POWERTRAIN_DATA", 0),
    ("BRAKE_SWITCH", "POWERTRAIN_DATA", 0),
    ("CRUISE_BUTTONS", "SCM_BUTTONS", 0),
    ("ESP_DISABLED", "VSA_STATUS", 1),
    ("USER_BRAKE", "VSA_STATUS", 0),
    ("BRAKE_HOLD_ACTIVE", "VSA_STATUS", 0),
    ("STEER_STATUS", "STEER_STATUS", 5),
    ("GEAR_SHIFTER", "GEARBOX", 0),
    ("PEDAL_GAS", "POWERTRAIN_DATA", 0),
    ("CRUISE_SETTING", "SCM_BUTTONS", 0),
    ("ACC_STATUS", "POWERTRAIN_DATA", 0),
  ]

  checks = [
    ("ENGINE_DATA", 100),
    ("WHEEL_SPEEDS", 50),
    ("STEERING_SENSORS", 100),
    ("SEATBELT_STATUS", 10),
    ("CRUISE", 10),
    ("POWERTRAIN_DATA", 100),
    ("VSA_STATUS", 50),
    ("STEER_STATUS", 100),
    ("STEER_MOTOR_TORQUE", 0), # TODO: not on every car
  ]

  if CP.carFingerprint == CAR.ODYSSEY_CHN:
    checks += [
      ("SCM_FEEDBACK", 25),
      ("SCM_BUTTONS", 50),
    ]
  else:
    checks += [
      ("SCM_FEEDBACK", 10),
      ("SCM_BUTTONS", 25),
    ]

  if CP.carFingerprint in (CAR.CRV_HYBRID, CAR.CIVIC_BOSCH_DIESEL, CAR.ACURA_RDX_3G):
    checks += [
      ("GEARBOX", 50),
    ]
  else:
    checks += [
      ("GEARBOX", 100),
    ]

  if CP.carFingerprint in HONDA_BOSCH:
    # Civic is only bosch to use the same brake message as other hondas.
    if CP.carFingerprint not in (CAR.ACCORDH, CAR.CIVIC_BOSCH, CAR.CIVIC_BOSCH_DIESEL, CAR.CRV_HYBRID, CAR.INSIGHT):
      signals += [("BRAKE_PRESSED", "BRAKE_MODULE", 0)]
      checks += [("BRAKE_MODULE", 50)]

    signals += [
      ("CAR_GAS", "GAS_PEDAL_2", 0),
      ("MAIN_ON", "SCM_FEEDBACK", 0),
      ("CRUISE_CONTROL_LABEL", "ACC_HUD", 0),
      ("EPB_STATE", "EPB_STATUS", 0),
<<<<<<< HEAD
      ("CRUISE_SPEED", "ACC_HUD", 0)
=======
      ("CRUISE_SPEED", "ACC_HUD", 0),
      ("ACCEL_COMMAND", "ACC_CONTROL", 0),
      ("AEB_STATUS", "ACC_CONTROL", 0),
>>>>>>> d2fadf06
    ]
    checks += [
      ("ACC_HUD", 10),
      ("EPB_STATUS", 50),
      ("GAS_PEDAL_2", 100),
<<<<<<< HEAD
=======
      ("ACC_CONTROL", 50),
>>>>>>> d2fadf06
    ]
    if CP.openpilotLongitudinalControl:
      signals += [("BRAKE_ERROR_1", "STANDSTILL", 1),
                  ("BRAKE_ERROR_2", "STANDSTILL", 1)]
      checks += [("STANDSTILL", 50)]
  else:
    # Nidec signals.
    signals += [("BRAKE_ERROR_1", "STANDSTILL", 1),
                ("BRAKE_ERROR_2", "STANDSTILL", 1),
                ("CRUISE_SPEED_PCM", "CRUISE", 0),
                ("CRUISE_SPEED_OFFSET", "CRUISE_PARAMS", 0)]
    checks += [("STANDSTILL", 50)]

    if CP.carFingerprint == CAR.ODYSSEY_CHN:
      checks += [("CRUISE_PARAMS", 10)]
    else:
      checks += [("CRUISE_PARAMS", 50)]
  if CP.carFingerprint in (CAR.ACCORD, CAR.ACCORD_15, CAR.ACCORDH, CAR.CIVIC_BOSCH, CAR.CIVIC_BOSCH_DIESEL, CAR.CRV_HYBRID, CAR.INSIGHT, CAR.ACURA_RDX_3G):
    signals += [("DRIVERS_DOOR_OPEN", "SCM_FEEDBACK", 1)]
  elif CP.carFingerprint == CAR.ODYSSEY_CHN:
    signals += [("DRIVERS_DOOR_OPEN", "SCM_BUTTONS", 1)]
  elif CP.carFingerprint == CAR.HRV:
    signals += [("DRIVERS_DOOR_OPEN", "SCM_BUTTONS", 1),
                ("WHEELS_MOVING", "STANDSTILL", 1)]
  else:
    signals += [("DOOR_OPEN_FL", "DOORS_STATUS", 1),
                ("DOOR_OPEN_FR", "DOORS_STATUS", 1),
                ("DOOR_OPEN_RL", "DOORS_STATUS", 1),
                ("DOOR_OPEN_RR", "DOORS_STATUS", 1),
                ("WHEELS_MOVING", "STANDSTILL", 1)]
    checks += [
      ("DOORS_STATUS", 3),
      ("STANDSTILL", 50),
    ]

  if CP.carFingerprint == CAR.CIVIC:
    signals += [("CAR_GAS", "GAS_PEDAL_2", 0),
                ("MAIN_ON", "SCM_FEEDBACK", 0),
                ("IMPERIAL_UNIT", "HUD_SETTING", 0),
                ("EPB_STATE", "EPB_STATUS", 0)]
    checks += [
      ("HUD_SETTING", 50),
      ("EPB_STATUS", 50),
      ("GAS_PEDAL_2", 100),
    ]
  elif CP.carFingerprint == CAR.ACURA_ILX:
    signals += [("CAR_GAS", "GAS_PEDAL_2", 0),
                ("MAIN_ON", "SCM_BUTTONS", 0)]
    checks += [
      ("GAS_PEDAL_2", 100),
    ]
  elif CP.carFingerprint in (CAR.CRV, CAR.CRV_EU, CAR.ACURA_RDX, CAR.PILOT_2019, CAR.RIDGELINE):
    signals += [("MAIN_ON", "SCM_BUTTONS", 0)]
  elif CP.carFingerprint == CAR.FIT:
    signals += [("CAR_GAS", "GAS_PEDAL_2", 0),
                ("MAIN_ON", "SCM_BUTTONS", 0),
                ("BRAKE_HOLD_ACTIVE", "VSA_STATUS", 0)]
    checks += [
      ("GAS_PEDAL_2", 100),
    ]
  elif CP.carFingerprint == CAR.HRV:
    signals += [("CAR_GAS", "GAS_PEDAL", 0),
                ("MAIN_ON", "SCM_BUTTONS", 0),
                ("BRAKE_HOLD_ACTIVE", "VSA_STATUS", 0)]
    checks += [
      ("GAS_PEDAL", 100),
    ]
  elif CP.carFingerprint == CAR.ODYSSEY:
    signals += [("MAIN_ON", "SCM_FEEDBACK", 0),
                ("EPB_STATE", "EPB_STATUS", 0)]
    checks += [("EPB_STATUS", 50)]
  elif CP.carFingerprint == CAR.PILOT:
    signals += [("MAIN_ON", "SCM_BUTTONS", 0),
                ("CAR_GAS", "GAS_PEDAL_2", 0)]
    checks += [
      ("GAS_PEDAL_2", 0),  # TODO: fix this freq, seems this signal isn't present at all on some models
    ]
  elif CP.carFingerprint == CAR.ODYSSEY_CHN:
    signals += [("MAIN_ON", "SCM_BUTTONS", 0),
                ("EPB_STATE", "EPB_STATUS", 0)]
    checks += [("EPB_STATUS", 50)]

  # add gas interceptor reading if we are using it
  if CP.enableGasInterceptor:
    signals.append(("INTERCEPTOR_GAS", "GAS_SENSOR", 0))
    signals.append(("INTERCEPTOR_GAS2", "GAS_SENSOR", 0))
    checks.append(("GAS_SENSOR", 50))

  return signals, checks


class CarState(CarStateBase):
  def __init__(self, CP):
    super().__init__(CP)
    can_define = CANDefine(DBC[CP.carFingerprint]['pt'])
    self.shifter_values = can_define.dv["GEARBOX"]["GEAR_SHIFTER"]
    self.steer_status_values = defaultdict(lambda: "UNKNOWN", can_define.dv["STEER_STATUS"]["STEER_STATUS"])

    self.user_gas, self.user_gas_pressed = 0., 0
    self.brake_switch_prev = 0
    self.brake_switch_ts = 0
    self.cruise_setting = 0
    self.v_cruise_pcm_prev = 0
    self.cruise_mode = 0

  def update(self, cp, cp_cam, cp_body):
    ret = car.CarState.new_message()

    # car params
    v_weight_v = [0., 1.]  # don't trust smooth speed at low values to avoid premature zero snapping
    v_weight_bp = [1., 6.]   # smooth blending, below ~0.6m/s the smooth speed snaps to zero

    # update prevs, update must run once per loop
    self.prev_cruise_buttons = self.cruise_buttons
    self.prev_cruise_setting = self.cruise_setting

    # ******************* parse out can *******************
    # TODO: find wheels moving bit in dbc
    if self.CP.carFingerprint in (CAR.ACCORD, CAR.ACCORD_15, CAR.ACCORDH, CAR.CIVIC_BOSCH, CAR.CIVIC_BOSCH_DIESEL, CAR.CRV_HYBRID, CAR.INSIGHT, CAR.ACURA_RDX_3G):
      ret.standstill = cp.vl["ENGINE_DATA"]['XMISSION_SPEED'] < 0.1
      ret.doorOpen = bool(cp.vl["SCM_FEEDBACK"]['DRIVERS_DOOR_OPEN'])
    elif self.CP.carFingerprint == CAR.ODYSSEY_CHN:
      ret.standstill = cp.vl["ENGINE_DATA"]['XMISSION_SPEED'] < 0.1
      ret.doorOpen = bool(cp.vl["SCM_BUTTONS"]['DRIVERS_DOOR_OPEN'])
    elif self.CP.carFingerprint == CAR.HRV:
      ret.doorOpen = bool(cp.vl["SCM_BUTTONS"]['DRIVERS_DOOR_OPEN'])
    else:
      ret.standstill = not cp.vl["STANDSTILL"]['WHEELS_MOVING']
      ret.doorOpen = any([cp.vl["DOORS_STATUS"]['DOOR_OPEN_FL'], cp.vl["DOORS_STATUS"]['DOOR_OPEN_FR'],
                          cp.vl["DOORS_STATUS"]['DOOR_OPEN_RL'], cp.vl["DOORS_STATUS"]['DOOR_OPEN_RR']])
    ret.seatbeltUnlatched = bool(cp.vl["SEATBELT_STATUS"]['SEATBELT_DRIVER_LAMP'] or not cp.vl["SEATBELT_STATUS"]['SEATBELT_DRIVER_LATCHED'])

    steer_status = self.steer_status_values[cp.vl["STEER_STATUS"]['STEER_STATUS']]
    ret.steerError = steer_status not in ['NORMAL', 'NO_TORQUE_ALERT_1', 'NO_TORQUE_ALERT_2', 'LOW_SPEED_LOCKOUT', 'TMP_FAULT']
    # NO_TORQUE_ALERT_2 can be caused by bump OR steering nudge from driver
    self.steer_not_allowed = steer_status not in ['NORMAL', 'NO_TORQUE_ALERT_2']
    # LOW_SPEED_LOCKOUT is not worth a warning
    ret.steerWarning = steer_status not in ['NORMAL', 'LOW_SPEED_LOCKOUT', 'NO_TORQUE_ALERT_2']

    if not self.CP.openpilotLongitudinalControl:
      self.brake_error = 0
    else:
      self.brake_error = cp.vl["STANDSTILL"]['BRAKE_ERROR_1'] or cp.vl["STANDSTILL"]['BRAKE_ERROR_2']
    ret.espDisabled = cp.vl["VSA_STATUS"]['ESP_DISABLED'] != 0

    speed_factor = SPEED_FACTOR[self.CP.carFingerprint]
    ret.wheelSpeeds.fl = cp.vl["WHEEL_SPEEDS"]['WHEEL_SPEED_FL'] * CV.KPH_TO_MS * speed_factor
    ret.wheelSpeeds.fr = cp.vl["WHEEL_SPEEDS"]['WHEEL_SPEED_FR'] * CV.KPH_TO_MS * speed_factor
    ret.wheelSpeeds.rl = cp.vl["WHEEL_SPEEDS"]['WHEEL_SPEED_RL'] * CV.KPH_TO_MS * speed_factor
    ret.wheelSpeeds.rr = cp.vl["WHEEL_SPEEDS"]['WHEEL_SPEED_RR'] * CV.KPH_TO_MS * speed_factor
    v_wheel = (ret.wheelSpeeds.fl + ret.wheelSpeeds.fr + ret.wheelSpeeds.rl + ret.wheelSpeeds.rr)/4.

    # blend in transmission speed at low speed, since it has more low speed accuracy
    v_weight = interp(v_wheel, v_weight_bp, v_weight_v)
    ret.vEgoRaw = (1. - v_weight) * cp.vl["ENGINE_DATA"]['XMISSION_SPEED'] * CV.KPH_TO_MS * speed_factor + v_weight * v_wheel
    ret.vEgo, ret.aEgo = self.update_speed_kf(ret.vEgoRaw)

    ret.steeringAngleDeg = cp.vl["STEERING_SENSORS"]['STEER_ANGLE']
    ret.steeringRateDeg = cp.vl["STEERING_SENSORS"]['STEER_ANGLE_RATE']

    self.cruise_setting = cp.vl["SCM_BUTTONS"]['CRUISE_SETTING']
    self.cruise_buttons = cp.vl["SCM_BUTTONS"]['CRUISE_BUTTONS']

    ret.leftBlinker = cp.vl["SCM_FEEDBACK"]['LEFT_BLINKER'] != 0
    ret.rightBlinker = cp.vl["SCM_FEEDBACK"]['RIGHT_BLINKER'] != 0
    self.brake_hold = cp.vl["VSA_STATUS"]['BRAKE_HOLD_ACTIVE']

    if self.CP.carFingerprint in (CAR.CIVIC, CAR.ODYSSEY, CAR.CRV_5G, CAR.ACCORD, CAR.ACCORD_15, CAR.ACCORDH, CAR.CIVIC_BOSCH,
                                  CAR.CIVIC_BOSCH_DIESEL, CAR.CRV_HYBRID, CAR.INSIGHT, CAR.ACURA_RDX_3G):
      self.park_brake = cp.vl["EPB_STATUS"]['EPB_STATE'] != 0
      main_on = cp.vl["SCM_FEEDBACK"]['MAIN_ON']
    elif self.CP.carFingerprint == CAR.ODYSSEY_CHN:
      self.park_brake = cp.vl["EPB_STATUS"]['EPB_STATE'] != 0
      main_on = cp.vl["SCM_BUTTONS"]['MAIN_ON']
    else:
      self.park_brake = 0  # TODO
      main_on = cp.vl["SCM_BUTTONS"]['MAIN_ON']

    gear = int(cp.vl["GEARBOX"]['GEAR_SHIFTER'])
    ret.gearShifter = self.parse_gear_shifter(self.shifter_values.get(gear, None))

    self.pedal_gas = cp.vl["POWERTRAIN_DATA"]['PEDAL_GAS']
    # crv doesn't include cruise control
    if self.CP.carFingerprint in (CAR.CRV, CAR.CRV_EU, CAR.HRV, CAR.ODYSSEY, CAR.ACURA_RDX, CAR.RIDGELINE, CAR.PILOT_2019, CAR.ODYSSEY_CHN):
      ret.gas = self.pedal_gas / 256.
    else:
      ret.gas = cp.vl["GAS_PEDAL_2"]['CAR_GAS'] / 256.

    # this is a hack for the interceptor. This is now only used in the simulation
    # TODO: Replace tests by toyota so this can go away
    if self.CP.enableGasInterceptor:
      self.user_gas = (cp.vl["GAS_SENSOR"]['INTERCEPTOR_GAS'] + cp.vl["GAS_SENSOR"]['INTERCEPTOR_GAS2']) / 2.
      self.user_gas_pressed = self.user_gas > 1e-5  # this works because interceptor read < 0 when pedal position is 0. Once calibrated, this will change
      ret.gasPressed = self.user_gas_pressed
    else:
      ret.gasPressed = self.pedal_gas > 1e-5

    ret.steeringTorque = cp.vl["STEER_STATUS"]['STEER_TORQUE_SENSOR']
    ret.steeringTorqueEps = cp.vl["STEER_MOTOR_TORQUE"]['MOTOR_TORQUE']
    ret.steeringPressed = abs(ret.steeringTorque) > STEER_THRESHOLD[self.CP.carFingerprint]

    self.brake_switch = cp.vl["POWERTRAIN_DATA"]['BRAKE_SWITCH'] != 0

    if self.CP.carFingerprint in HONDA_BOSCH:
      self.cruise_mode = cp.vl["ACC_HUD"]['CRUISE_CONTROL_LABEL']
      ret.cruiseState.standstill = cp.vl["ACC_HUD"]['CRUISE_SPEED'] == 252.
      ret.cruiseState.speedOffset = calc_cruise_offset(0, ret.vEgo)
      if self.CP.carFingerprint in (CAR.CIVIC_BOSCH, CAR.CIVIC_BOSCH_DIESEL, CAR.ACCORDH, CAR.CRV_HYBRID, CAR.INSIGHT):
        ret.brakePressed = cp.vl["POWERTRAIN_DATA"]['BRAKE_PRESSED'] != 0 or \
                          (self.brake_switch and self.brake_switch_prev and
                          cp.ts["POWERTRAIN_DATA"]['BRAKE_SWITCH'] != self.brake_switch_ts)
        self.brake_switch_prev = self.brake_switch
        self.brake_switch_ts = cp.ts["POWERTRAIN_DATA"]['BRAKE_SWITCH']
      else:
        ret.brakePressed = cp.vl["BRAKE_MODULE"]['BRAKE_PRESSED'] != 0
      # On set, cruise set speed pulses between 254~255 and the set speed prev is set to avoid this.
      ret.cruiseState.speed = self.v_cruise_pcm_prev if cp.vl["ACC_HUD"]['CRUISE_SPEED'] > 160.0 else cp.vl["ACC_HUD"]['CRUISE_SPEED'] * CV.KPH_TO_MS
      self.v_cruise_pcm_prev = ret.cruiseState.speed
    else:
      ret.cruiseState.speedOffset = calc_cruise_offset(cp.vl["CRUISE_PARAMS"]['CRUISE_SPEED_OFFSET'], ret.vEgo)
      ret.cruiseState.speed = cp.vl["CRUISE"]['CRUISE_SPEED_PCM'] * CV.KPH_TO_MS
      # brake switch has shown some single time step noise, so only considered when
      # switch is on for at least 2 consecutive CAN samples
      ret.brakePressed = bool(cp.vl["POWERTRAIN_DATA"]['BRAKE_PRESSED'] or
                              (self.brake_switch and self.brake_switch_prev and
                               cp.ts["POWERTRAIN_DATA"]['BRAKE_SWITCH'] != self.brake_switch_ts))
      self.brake_switch_prev = self.brake_switch
      self.brake_switch_ts = cp.ts["POWERTRAIN_DATA"]['BRAKE_SWITCH']

    ret.brake = cp.vl["VSA_STATUS"]['USER_BRAKE']
    ret.cruiseState.enabled = cp.vl["POWERTRAIN_DATA"]['ACC_STATUS'] != 0
    ret.cruiseState.available = bool(main_on)
    ret.cruiseState.nonAdaptive = self.cruise_mode != 0

    # Gets rid of Pedal Grinding noise when brake is pressed at slow speeds for some models
    if self.CP.carFingerprint in (CAR.PILOT, CAR.PILOT_2019, CAR.RIDGELINE):
      if ret.brake > 0.05:
        ret.brakePressed = True

    # TODO: discover the CAN msg that has the imperial unit bit for all other cars
    self.is_metric = not cp.vl["HUD_SETTING"]['IMPERIAL_UNIT'] if self.CP.carFingerprint in (CAR.CIVIC) else False

    if self.CP.carFingerprint in HONDA_BOSCH:
      ret.stockAeb = bool(cp.vl["ACC_CONTROL"]["AEB_STATUS"] and cp.vl["ACC_CONTROL"]["ACCEL_COMMAND"] < -1e-5)
    else:
      ret.stockAeb = bool(cp_cam.vl["BRAKE_COMMAND"]["AEB_REQ_1"] and cp_cam.vl["BRAKE_COMMAND"]["COMPUTER_BRAKE"] > 1e-5)

    if self.CP.carFingerprint in HONDA_BOSCH:
      self.stock_hud = False
      ret.stockFcw = False
    else:
      ret.stockFcw = cp_cam.vl["BRAKE_COMMAND"]["FCW"] != 0
      self.stock_hud = cp_cam.vl["ACC_HUD"]
      self.stock_brake = cp_cam.vl["BRAKE_COMMAND"]

    if self.CP.enableBsm and self.CP.carFingerprint in (CAR.CRV_5G, ):
      # BSM messages are on B-CAN, requires a panda forwarding B-CAN messages to CAN 0
      # more info here: https://github.com/commaai/openpilot/pull/1867
      ret.leftBlindspot = cp_body.vl["BSM_STATUS_LEFT"]['BSM_ALERT'] == 1
      ret.rightBlindspot = cp_body.vl["BSM_STATUS_RIGHT"]['BSM_ALERT'] == 1

    return ret

  @staticmethod
  def get_can_parser(CP):
    signals, checks = get_can_signals(CP)
    bus_pt = 1 if CP.carFingerprint in HONDA_BOSCH else 0
    return CANParser(DBC[CP.carFingerprint]['pt'], signals, checks, bus_pt)

  @staticmethod
  def get_cam_can_parser(CP):
    signals = []

    # all hondas except CRV, RDX and 2019 Odyssey@China use 0xe4 for steering
    checks = [(0xe4, 100)]
    if CP.carFingerprint in [CAR.CRV, CAR.CRV_EU, CAR.ACURA_RDX, CAR.ODYSSEY_CHN]:
      checks = [(0x194, 100)]

<<<<<<< HEAD
    if CP.carFingerprint in HONDA_BOSCH:
      signals += [("ACCEL_COMMAND", "ACC_CONTROL", 0),
                  ("AEB_STATUS", "ACC_CONTROL", 0)]
      checks += [
        ("ACC_CONTROL", 0), # TODO: fix freq, this seems to be on the wrong bus
      ]
    else:
=======
    if CP.carFingerprint not in HONDA_BOSCH:
>>>>>>> d2fadf06
      signals += [("COMPUTER_BRAKE", "BRAKE_COMMAND", 0),
                  ("AEB_REQ_1", "BRAKE_COMMAND", 0),
                  ("FCW", "BRAKE_COMMAND", 0),
                  ("CHIME", "BRAKE_COMMAND", 0),
                  ("FCM_OFF", "ACC_HUD", 0),
                  ("FCM_OFF_2", "ACC_HUD", 0),
                  ("FCM_PROBLEM", "ACC_HUD", 0),
                  ("ICONS", "ACC_HUD", 0)]
      checks += [
        ("ACC_HUD", 10),
        ("BRAKE_COMMAND", 50),
      ]

    return CANParser(DBC[CP.carFingerprint]['pt'], signals, checks, 2)

  @staticmethod
  def get_body_can_parser(CP):
    if CP.enableBsm and CP.carFingerprint == CAR.CRV_5G:
      signals = [("BSM_ALERT", "BSM_STATUS_RIGHT", 0),
                 ("BSM_ALERT", "BSM_STATUS_LEFT", 0)]

      checks = [
        ("BSM_STATUS_LEFT", 3),
        ("BSM_STATUS_RIGHT", 3),
      ]
      bus_body = 0 # B-CAN is forwarded to ACC-CAN radar side (CAN 0 on fake ethernet port)
      return CANParser(DBC[CP.carFingerprint]['body'], signals, checks, bus_body)
    return None<|MERGE_RESOLUTION|>--- conflicted
+++ resolved
@@ -92,22 +92,15 @@
       ("MAIN_ON", "SCM_FEEDBACK", 0),
       ("CRUISE_CONTROL_LABEL", "ACC_HUD", 0),
       ("EPB_STATE", "EPB_STATUS", 0),
-<<<<<<< HEAD
-      ("CRUISE_SPEED", "ACC_HUD", 0)
-=======
       ("CRUISE_SPEED", "ACC_HUD", 0),
       ("ACCEL_COMMAND", "ACC_CONTROL", 0),
       ("AEB_STATUS", "ACC_CONTROL", 0),
->>>>>>> d2fadf06
     ]
     checks += [
       ("ACC_HUD", 10),
       ("EPB_STATUS", 50),
       ("GAS_PEDAL_2", 100),
-<<<<<<< HEAD
-=======
       ("ACC_CONTROL", 50),
->>>>>>> d2fadf06
     ]
     if CP.openpilotLongitudinalControl:
       signals += [("BRAKE_ERROR_1", "STANDSTILL", 1),
@@ -386,17 +379,7 @@
     if CP.carFingerprint in [CAR.CRV, CAR.CRV_EU, CAR.ACURA_RDX, CAR.ODYSSEY_CHN]:
       checks = [(0x194, 100)]
 
-<<<<<<< HEAD
-    if CP.carFingerprint in HONDA_BOSCH:
-      signals += [("ACCEL_COMMAND", "ACC_CONTROL", 0),
-                  ("AEB_STATUS", "ACC_CONTROL", 0)]
-      checks += [
-        ("ACC_CONTROL", 0), # TODO: fix freq, this seems to be on the wrong bus
-      ]
-    else:
-=======
     if CP.carFingerprint not in HONDA_BOSCH:
->>>>>>> d2fadf06
       signals += [("COMPUTER_BRAKE", "BRAKE_COMMAND", 0),
                   ("AEB_REQ_1", "BRAKE_COMMAND", 0),
                   ("FCW", "BRAKE_COMMAND", 0),
