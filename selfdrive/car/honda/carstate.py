--- conflicted
+++ resolved
@@ -310,38 +310,21 @@
       ret.cruiseState.speed = self.v_cruise_pcm_prev if cp.vl["ACC_HUD"]["CRUISE_SPEED"] > 160.0 else cp.vl["ACC_HUD"]["CRUISE_SPEED"] * CV.KPH_TO_MS
       self.v_cruise_pcm_prev = ret.cruiseState.speed
     else:
-<<<<<<< HEAD
-      ret.cruiseState.speedOffset = calc_cruise_offset(cp.vl["CRUISE_PARAMS"]['CRUISE_SPEED_OFFSET'], ret.vEgo)
-      ret.cruiseState.speed = cp.vl["CRUISE"]['CRUISE_SPEED_PCM'] * CV.KPH_TO_MS
-
-    self.brake_switch = cp.vl["POWERTRAIN_DATA"]['BRAKE_SWITCH'] != 0
-    if self.CP.carFingerprint in HONDA_BOSCH_ALT_BRAKE_SIGNAL:
-      ret.brakePressed = cp.vl["BRAKE_MODULE"]['BRAKE_PRESSED'] != 0
-=======
       ret.cruiseState.speedOffset = calc_cruise_offset(cp.vl["CRUISE_PARAMS"]["CRUISE_SPEED_OFFSET"], ret.vEgo)
       ret.cruiseState.speed = cp.vl["CRUISE"]["CRUISE_SPEED_PCM"] * CV.KPH_TO_MS
 
     self.brake_switch = cp.vl["POWERTRAIN_DATA"]["BRAKE_SWITCH"] != 0
     if self.CP.carFingerprint in HONDA_BOSCH_ALT_BRAKE_SIGNAL:
       ret.brakePressed = cp.vl["BRAKE_MODULE"]["BRAKE_PRESSED"] != 0
->>>>>>> 825fa79e
     else:
       # brake switch has shown some single time step noise, so only considered when
       # switch is on for at least 2 consecutive CAN samples
       # panda safety only checks BRAKE_PRESSED signal
-<<<<<<< HEAD
-      ret.brakePressed = bool(cp.vl["POWERTRAIN_DATA"]['BRAKE_PRESSED'] or
-                              (self.brake_switch and self.brake_switch_prev and cp.ts["POWERTRAIN_DATA"]['BRAKE_SWITCH'] != self.brake_switch_prev_ts))
-
-      self.brake_switch_prev = self.brake_switch
-      self.brake_switch_prev_ts = cp.ts["POWERTRAIN_DATA"]['BRAKE_SWITCH']
-=======
       ret.brakePressed = bool(cp.vl["POWERTRAIN_DATA"]["BRAKE_PRESSED"] or
                               (self.brake_switch and self.brake_switch_prev and cp.ts["POWERTRAIN_DATA"]["BRAKE_SWITCH"] != self.brake_switch_prev_ts))
 
       self.brake_switch_prev = self.brake_switch
       self.brake_switch_prev_ts = cp.ts["POWERTRAIN_DATA"]["BRAKE_SWITCH"]
->>>>>>> 825fa79e
 
     ret.brake = cp.vl["VSA_STATUS"]["USER_BRAKE"]
     ret.cruiseState.enabled = cp.vl["POWERTRAIN_DATA"]["ACC_STATUS"] != 0
