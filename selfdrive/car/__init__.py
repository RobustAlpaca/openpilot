--- conflicted
+++ resolved
@@ -64,8 +64,6 @@
   return int(round(float(apply_torque)))
 
 
-<<<<<<< HEAD
-=======
 def apply_gm_steer_torque_limits(apply_torque, apply_torque_last, total_torque, LIMITS):
   # limits due to comparison of commanded torque VS motor reported torque
   max_lim = min(max(total_torque + LIMITS.STEER_MAX_ERROR, LIMITS.STEER_MAX_ERROR), LIMITS.STEER_MAX)
@@ -86,7 +84,6 @@
   return int(round(float(apply_torque)))
 
 
->>>>>>> 0c6229a4
 def apply_toyota_steer_torque_limits(apply_torque, apply_torque_last, motor_torque, LIMITS):
   # limits due to comparison of commanded torque VS motor reported torque
   max_lim = min(max(motor_torque + LIMITS.STEER_ERROR_MAX, LIMITS.STEER_ERROR_MAX), LIMITS.STEER_MAX)
