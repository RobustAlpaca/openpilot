from cereal import car
from common.realtime import DT_CTRL
from common.numpy_fast import interp, clip
from selfdrive.config import Conversions as CV
from selfdrive.car import apply_std_steer_torque_limits, create_gas_command
from selfdrive.car.gm import gmcan
from selfdrive.car.gm.values import DBC, CanBus, CarControllerParams
from opendbc.can.packer import CANPacker

VisualAlert = car.CarControl.HUDControl.VisualAlert

<<<<<<< HEAD
=======
def accel_hysteresis(accel, accel_steady):

  # for small accel oscillations within ACCEL_HYST_GAP, don't change the accel command
  if accel == 0:
    accel_steady = 0.
  elif accel > accel_steady + 0.02:
    accel_steady = accel - 0.02
  elif accel < accel_steady - 0.02:
    accel_steady = accel + 0.02
  accel = accel_steady

  return accel, accel_steady
>>>>>>> 9c75aa64

class CarController():
  def __init__(self, dbc_name, CP, VM):
    self.start_time = 0.
    self.apply_steer_last = 0
    self.lka_icon_status_last = (False, False)
    self.steer_rate_limited = False

    self.params = CarControllerParams()

    self.packer_pt = CANPacker(DBC[CP.carFingerprint]['pt'])
    self.packer_obj = CANPacker(DBC[CP.carFingerprint]['radar'])
    self.packer_ch = CANPacker(DBC[CP.carFingerprint]['chassis'])

  def update(self, enabled, CS, frame, actuators,
             hud_v_cruise, hud_show_lanes, hud_show_car, hud_alert):

    P = self.params

    # Send CAN commands.
    can_sends = []

    # STEER
    lkas_enabled = enabled and not CS.out.steerWarning and CS.out.vEgo > P.MIN_STEER_SPEED and CS.enable_lkas
    if (frame % P.STEER_STEP) == 0:
      if lkas_enabled:
        new_steer = int(round(actuators.steer * P.STEER_MAX))
        apply_steer = apply_std_steer_torque_limits(new_steer, self.apply_steer_last, CS.out.steeringTorque, P)
        self.steer_rate_limited = new_steer != apply_steer
      else:
        apply_steer = 0

      self.apply_steer_last = apply_steer
      idx = (frame // P.STEER_STEP) % 4

      can_sends.append(gmcan.create_steering_control(self.packer_pt, CanBus.POWERTRAIN, apply_steer, idx, lkas_enabled))

    # Pedal
    if enabled and CS.CP.enableGasInterceptor and CS.adaptive_Cruise:
      #pedal_threshold = 0.15625
      #final_pedal = (1 - pedal_threshold) * actuators.gas
<<<<<<< HEAD
      final_pedal = clip(actuators.gas, 0., 1.)

=======
      zero = 40/256
      #gas = (1-zero) * actuators.gas + zero
      #regen_brake = clip(actuators.brake, 0., zero)
      final_accel = actuators.gas #gas - regen_brake
      #final_accel, self.accel_steady = accel_hysteresis(final_accel, self.accel_steady)
      final_pedal = clip(final_accel, 0., 1.)
>>>>>>> 9c75aa64
      if (frame % 4) == 0:
        idx = (frame // 4) % 4
        can_sends.append(create_gas_command(self.packer_pt, final_pedal, idx))

    # Send dashboard UI commands (ACC status), 25hz
    if (frame % 4) == 0:
      send_fcw = hud_alert == VisualAlert.fcw
      can_sends.append(gmcan.create_acc_dashboard_command(self.packer_pt, CanBus.POWERTRAIN, enabled, hud_v_cruise * CV.MS_TO_KPH, hud_show_car, send_fcw))

    # Radar needs to know current speed and yaw rate (50hz) - Delete
    # and that ADAS is alive (10hz)

    if frame % P.ADAS_KEEPALIVE_STEP == 0:
      can_sends += gmcan.create_adas_keepalive(CanBus.POWERTRAIN)

    # Show green icon when LKA torque is applied, and
    # alarming orange icon when approaching torque limit.
    # If not sent again, LKA icon disappears in about 5 seconds.
    # Conveniently, sending camera message periodically also works as a keepalive.
    lka_active = lkas_enabled == 1
    lka_critical = lka_active and abs(actuators.steer) > 0.9
    lka_icon_status = (lka_active, lka_critical)
    if frame % P.CAMERA_KEEPALIVE_STEP == 0 or lka_icon_status != self.lka_icon_status_last:
      steer_alert = hud_alert == VisualAlert.steerRequired
      can_sends.append(gmcan.create_lka_icon_command(CanBus.SW_GMLAN, lka_active, lka_critical, steer_alert))
      self.lka_icon_status_last = lka_icon_status

    return can_sends<|MERGE_RESOLUTION|>--- conflicted
+++ resolved
@@ -9,8 +9,6 @@
 
 VisualAlert = car.CarControl.HUDControl.VisualAlert
 
-<<<<<<< HEAD
-=======
 def accel_hysteresis(accel, accel_steady):
 
   # for small accel oscillations within ACCEL_HYST_GAP, don't change the accel command
@@ -23,7 +21,6 @@
   accel = accel_steady
 
   return accel, accel_steady
->>>>>>> 9c75aa64
 
 class CarController():
   def __init__(self, dbc_name, CP, VM):
@@ -31,12 +28,13 @@
     self.apply_steer_last = 0
     self.lka_icon_status_last = (False, False)
     self.steer_rate_limited = False
+    self.accel_steady = 0.
 
     self.params = CarControllerParams()
 
     self.packer_pt = CANPacker(DBC[CP.carFingerprint]['pt'])
-    self.packer_obj = CANPacker(DBC[CP.carFingerprint]['radar'])
-    self.packer_ch = CANPacker(DBC[CP.carFingerprint]['chassis'])
+    #self.packer_obj = CANPacker(DBC[CP.carFingerprint]['radar'])
+    #self.packer_ch = CANPacker(DBC[CP.carFingerprint]['chassis'])
 
   def update(self, enabled, CS, frame, actuators,
              hud_v_cruise, hud_show_lanes, hud_show_car, hud_alert):
@@ -65,31 +63,26 @@
     if enabled and CS.CP.enableGasInterceptor and CS.adaptive_Cruise:
       #pedal_threshold = 0.15625
       #final_pedal = (1 - pedal_threshold) * actuators.gas
-<<<<<<< HEAD
-      final_pedal = clip(actuators.gas, 0., 1.)
-
-=======
       zero = 40/256
       #gas = (1-zero) * actuators.gas + zero
       #regen_brake = clip(actuators.brake, 0., zero)
       final_accel = actuators.gas #gas - regen_brake
       #final_accel, self.accel_steady = accel_hysteresis(final_accel, self.accel_steady)
       final_pedal = clip(final_accel, 0., 1.)
->>>>>>> 9c75aa64
       if (frame % 4) == 0:
         idx = (frame // 4) % 4
         can_sends.append(create_gas_command(self.packer_pt, final_pedal, idx))
 
     # Send dashboard UI commands (ACC status), 25hz
-    if (frame % 4) == 0:
-      send_fcw = hud_alert == VisualAlert.fcw
-      can_sends.append(gmcan.create_acc_dashboard_command(self.packer_pt, CanBus.POWERTRAIN, enabled, hud_v_cruise * CV.MS_TO_KPH, hud_show_car, send_fcw))
+    #if (frame % 4) == 0:
+    #  send_fcw = hud_alert == VisualAlert.fcw
+    #  can_sends.append(gmcan.create_acc_dashboard_command(self.packer_pt, CanBus.POWERTRAIN, enabled, hud_v_cruise * CV.MS_TO_KPH, hud_show_car, send_fcw))
 
     # Radar needs to know current speed and yaw rate (50hz) - Delete
     # and that ADAS is alive (10hz)
 
-    if frame % P.ADAS_KEEPALIVE_STEP == 0:
-      can_sends += gmcan.create_adas_keepalive(CanBus.POWERTRAIN)
+    #if frame % P.ADAS_KEEPALIVE_STEP == 0:
+    #  can_sends += gmcan.create_adas_keepalive(CanBus.POWERTRAIN)
 
     # Show green icon when LKA torque is applied, and
     # alarming orange icon when approaching torque limit.
