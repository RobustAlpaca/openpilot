#!/usr/bin/env python3
from cereal import car
from selfdrive.config import Conversions as CV
from selfdrive.car.gm.values import CAR, CruiseButtons, \
                                    AccState, CarControllerParams
from selfdrive.car import STD_CARGO_KG, scale_rot_inertia, scale_tire_stiffness, gen_empty_fingerprint
from selfdrive.car.interfaces import CarInterfaceBase

ButtonType = car.CarState.ButtonEvent.Type
EventName = car.CarEvent.EventName

class CarInterface(CarInterfaceBase):
  @staticmethod
<<<<<<< HEAD
=======
  def get_pid_accel_limits(CP, current_speed, cruise_speed):
    params = CarControllerParams()
    return params.ACCEL_MIN, params.ACCEL_MAX

  @staticmethod
>>>>>>> 7ed63c38
  def get_params(candidate, fingerprint=gen_empty_fingerprint(), car_fw=None):
    ret = CarInterfaceBase.get_std_params(candidate, fingerprint)
    ret.carName = "gm"
    ret.safetyModel = car.CarParams.SafetyModel.gm
    ret.pcmCruise = False  # stock cruise control is kept off

    # GM port is a community feature
    # TODO: make a port that uses a car harness and it only intercepts the camera
    ret.communityFeature = True

    # Presence of a camera on the object bus is ok.
    # Have to go to read_only if ASCM is online (ACC-enabled cars),
    # or camera is on powertrain bus (LKA cars without ACC).
    ret.openpilotLongitudinalControl = True
    tire_stiffness_factor = 0.444  # not optimized yet

    # Start with a baseline lateral tuning for all GM vehicles. Override tuning as needed in each model section below.
    ret.minSteerSpeed = 7 * CV.MPH_TO_MS
    ret.lateralTuning.pid.kiBP, ret.lateralTuning.pid.kpBP = [[0.], [0.]]
    ret.lateralTuning.pid.kpV, ret.lateralTuning.pid.kiV = [[0.2], [0.00]]
    ret.lateralTuning.pid.kf = 0.00004   # full torque for 20 deg at 80mph means 0.00007818594
    ret.steerRateCost = 1.0
    ret.steerActuatorDelay = 0.1  # Default delay, not measured yet

    if candidate == CAR.VOLT:
      # supports stop and go, but initial engage must be above 18mph (which include conservatism)
      ret.minEnableSpeed = 18 * CV.MPH_TO_MS
      ret.mass = 1607. + STD_CARGO_KG
      ret.wheelbase = 2.69
      ret.steerRatio = 15.7
      ret.steerRatioRear = 0.
      ret.centerToFront = ret.wheelbase * 0.4  # wild guess

    elif candidate == CAR.MALIBU:
      # supports stop and go, but initial engage must be above 18mph (which include conservatism)
      ret.minEnableSpeed = 18 * CV.MPH_TO_MS
      ret.mass = 1496. + STD_CARGO_KG
      ret.wheelbase = 2.83
      ret.steerRatio = 15.8
      ret.steerRatioRear = 0.
      ret.centerToFront = ret.wheelbase * 0.4  # wild guess

    elif candidate == CAR.HOLDEN_ASTRA:
      ret.mass = 1363. + STD_CARGO_KG
      ret.wheelbase = 2.662
      # Remaining parameters copied from Volt for now
      ret.centerToFront = ret.wheelbase * 0.4
      ret.minEnableSpeed = 18 * CV.MPH_TO_MS
      ret.steerRatio = 15.7
      ret.steerRatioRear = 0.

    elif candidate == CAR.ACADIA:
      ret.minEnableSpeed = -1.  # engage speed is decided by pcm
      ret.mass = 4353. * CV.LB_TO_KG + STD_CARGO_KG
      ret.wheelbase = 2.86
      ret.steerRatio = 14.4  # end to end is 13.46
      ret.steerRatioRear = 0.
      ret.centerToFront = ret.wheelbase * 0.4

    elif candidate == CAR.BUICK_REGAL:
      ret.minEnableSpeed = 18 * CV.MPH_TO_MS
      ret.mass = 3779. * CV.LB_TO_KG + STD_CARGO_KG  # (3849+3708)/2
      ret.wheelbase = 2.83  # 111.4 inches in meters
      ret.steerRatio = 14.4  # guess for tourx
      ret.steerRatioRear = 0.
      ret.centerToFront = ret.wheelbase * 0.4  # guess for tourx

    elif candidate == CAR.CADILLAC_ATS:
      ret.minEnableSpeed = 18 * CV.MPH_TO_MS
      ret.mass = 1601. + STD_CARGO_KG
      ret.wheelbase = 2.78
      ret.steerRatio = 15.3
      ret.steerRatioRear = 0.
      ret.centerToFront = ret.wheelbase * 0.49

    # TODO: get actual value, for now starting with reasonable value for
    # civic and scaling by mass and wheelbase
    ret.rotationalInertia = scale_rot_inertia(ret.mass, ret.wheelbase)

    # TODO: start from empirically derived lateral slip stiffness for the civic and scale by
    # mass and CG position, so all cars will have approximately similar dyn behaviors
    ret.tireStiffnessFront, ret.tireStiffnessRear = scale_tire_stiffness(ret.mass, ret.wheelbase, ret.centerToFront,
                                                                         tire_stiffness_factor=tire_stiffness_factor)

    ret.longitudinalTuning.kpBP = [5., 35.]
    ret.longitudinalTuning.kpV = [2.4, 1.5]
    ret.longitudinalTuning.kiBP = [0.]
    ret.longitudinalTuning.kiV = [0.36]

    ret.startAccel = 0.8

    ret.steerLimitTimer = 0.4
    ret.radarTimeStep = 0.0667  # GM radar runs at 15Hz instead of standard 20Hz

    return ret

  # returns a car.CarState
  def update(self, c, can_strings):
    self.cp.update_strings(can_strings)

    ret = self.CS.update(self.cp)

    ret.canValid = self.cp.can_valid
    ret.steeringRateLimited = self.CC.steer_rate_limited if self.CC is not None else False

    buttonEvents = []

    if self.CS.cruise_buttons != self.CS.prev_cruise_buttons and self.CS.prev_cruise_buttons != CruiseButtons.INIT:
      be = car.CarState.ButtonEvent.new_message()
      be.type = ButtonType.unknown
      if self.CS.cruise_buttons != CruiseButtons.UNPRESS:
        be.pressed = True
        but = self.CS.cruise_buttons
      else:
        be.pressed = False
        but = self.CS.prev_cruise_buttons
      if but == CruiseButtons.RES_ACCEL:
        if not (ret.cruiseState.enabled and ret.standstill):
          be.type = ButtonType.accelCruise  # Suppress resume button if we're resuming from stop so we don't adjust speed.
      elif but == CruiseButtons.DECEL_SET:
        be.type = ButtonType.decelCruise
      elif but == CruiseButtons.CANCEL:
        be.type = ButtonType.cancel
      elif but == CruiseButtons.MAIN:
        be.type = ButtonType.altButton3
      buttonEvents.append(be)

    ret.buttonEvents = buttonEvents

    events = self.create_common_events(ret, pcm_enable=False)

    if ret.vEgo < self.CP.minEnableSpeed:
      events.add(EventName.belowEngageSpeed)
    if self.CS.park_brake:
      events.add(EventName.parkBrake)
    if ret.cruiseState.standstill:
      events.add(EventName.resumeRequired)
    if self.CS.pcm_acc_status == AccState.FAULTED:
      events.add(EventName.accFaulted)
    if ret.vEgo < self.CP.minSteerSpeed:
      events.add(car.CarEvent.EventName.belowSteerSpeed)

    # handle button presses
    for b in ret.buttonEvents:
      # do enable on both accel and decel buttons
      if b.type in [ButtonType.accelCruise, ButtonType.decelCruise] and not b.pressed:
        events.add(EventName.buttonEnable)
      # do disable on button down
      if b.type == ButtonType.cancel and b.pressed:
        events.add(EventName.buttonCancel)

    ret.events = events.to_msg()

    # copy back carState packet to CS
    self.CS.out = ret.as_reader()

    return self.CS.out

  def apply(self, c):
    hud_v_cruise = c.hudControl.setSpeed
    if hud_v_cruise > 70:
      hud_v_cruise = 0

    # For Openpilot, "enabled" includes pre-enable.
    # In GM, PCM faults out if ACC command overlaps user gas.
    enabled = c.enabled and not self.CS.out.gasPressed

    can_sends = self.CC.update(enabled, self.CS, self.frame,
                               c.actuators,
                               hud_v_cruise, c.hudControl.lanesVisible,
                               c.hudControl.leadVisible, c.hudControl.visualAlert)

    self.frame += 1
    return can_sends<|MERGE_RESOLUTION|>--- conflicted
+++ resolved
@@ -11,14 +11,11 @@
 
 class CarInterface(CarInterfaceBase):
   @staticmethod
-<<<<<<< HEAD
-=======
   def get_pid_accel_limits(CP, current_speed, cruise_speed):
     params = CarControllerParams()
     return params.ACCEL_MIN, params.ACCEL_MAX
 
   @staticmethod
->>>>>>> 7ed63c38
   def get_params(candidate, fingerprint=gen_empty_fingerprint(), car_fw=None):
     ret = CarInterfaceBase.get_std_params(candidate, fingerprint)
     ret.carName = "gm"
