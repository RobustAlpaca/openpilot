#!/usr/bin/env python3
from cereal import car
from selfdrive.config import Conversions as CV
from selfdrive.car.gm.values import CAR, Ecu, ECU_FINGERPRINT, CruiseButtons, AccState, FINGERPRINTS
from selfdrive.car import STD_CARGO_KG, scale_rot_inertia, scale_tire_stiffness, is_ecu_disconnected, gen_empty_fingerprint
from selfdrive.car.interfaces import CarInterfaceBase

ButtonType = car.CarState.ButtonEvent.Type
EventName = car.CarEvent.EventName

class CarInterface(CarInterfaceBase):

  @staticmethod
  def compute_gb(accel, speed):
    return float(accel) / 4.0

  @staticmethod
  def get_params(candidate, fingerprint=gen_empty_fingerprint(), has_relay=False, car_fw=None):
    ret = CarInterfaceBase.get_std_params(candidate, fingerprint, has_relay)
    ret.carName = "gm"
    ret.safetyModel = car.CarParams.SafetyModel.gm
    ret.enableCruise = False  # stock cruise control is kept off

    # GM port is a community feature
    # TODO: make a port that uses a car harness and it only intercepts the camera
    ret.communityFeature = True

    # Presence of a camera on the object bus is ok.
    # Have to go to read_only if ASCM is online (ACC-enabled cars),
    # or camera is on powertrain bus (LKA cars without ACC).
    ret.enableCamera = is_ecu_disconnected(fingerprint[0], FINGERPRINTS, ECU_FINGERPRINT, candidate, Ecu.fwdCamera) or has_relay
<<<<<<< HEAD
    ret.openpilotLongitudinalControl = ret.enableCamera
    tire_stiffness_factor = 0.444  # not optimized yet

    # Start with a baseline lateral tuning for all GM vehicles. Override tuning as needed in each model section below.
    ret.minSteerSpeed = 12 * CV.KPH_TO_MS
    #ret.lateralTuning.pid.kiBP, ret.lateralTuning.pid.kpBP = [[0.], [0.]]
    #ret.lateralTuning.pid.kpV, ret.lateralTuning.pid.kiV = [[0.2], [0.00]]
    #ret.lateralTuning.pid.kf = 0.00004   # full torque for 20 deg at 80mph means 0.00007818594
    ret.steerRateCost = 0.35 # def : 2.0
    ret.steerActuatorDelay = 0.18  # def: 0.2 Default delay, not measured yet

      # initial engage unkown - copied from Volt. Stop and go unknown.
    ret.minEnableSpeed = -1
    ret.mass = 1616. + STD_CARGO_KG
    ret.safetyModel = car.CarParams.SafetyModel.gm
    ret.wheelbase = 2.60096
    ret.steerRatio = 16.8
    ret.steerRatioRear = 0.
    ret.centerToFront = ret.wheelbase * 0.4 # wild guess
    ret.lateralTuning.init('lqr')

    ret.lateralTuning.lqr.scale = 1965.0
    ret.lateralTuning.lqr.ki = 0.024
    ret.lateralTuning.lqr.a = [0., 1., -0.22619643, 1.21822268]
    ret.lateralTuning.lqr.b = [-1.92006585e-04, 3.95603032e-05]
    ret.lateralTuning.lqr.c = [1., 0.]
    ret.lateralTuning.lqr.k = [-110., 451.]
    ret.lateralTuning.lqr.l = [0.33, 0.318]
    ret.lateralTuning.lqr.dcGain = 0.00225
    tire_stiffness_factor = 0.5

=======
    ret.enableGasInterceptor = 0x201 in fingerprint[0]
    ret.openpilotLongitudinalControl = ret.enableCamera and ret.enableGasInterceptor
    tire_stiffness_factor = 0.444  # not optimized yet

    # Start with a baseline lateral tuning for all GM vehicles. Override tuning as needed in each model section below.
    ret.minSteerSpeed = 7 * CV.MPH_TO_MS
    ret.lateralTuning.pid.kiBP, ret.lateralTuning.pid.kpBP = [[0.], [0.]]
    ret.lateralTuning.pid.kpV, ret.lateralTuning.pid.kiV = [[0.2], [0.00]]
    ret.lateralTuning.pid.kf = 0.00004   # full torque for 20 deg at 80mph means 0.00007818594
    ret.steerRateCost = 1.0
    ret.steerActuatorDelay = 0.1  # Default delay, not measured yet

    if candidate == CAR.VOLT:
      # supports stop and go, but initial engage must be above 18mph (which include conservatism)
      ret.minEnableSpeed = 18 * CV.MPH_TO_MS
      ret.mass = 1607. + STD_CARGO_KG
      ret.wheelbase = 2.69
      ret.steerRatio = 15.7
      ret.steerRatioRear = 0.
      ret.centerToFront = ret.wheelbase * 0.4  # wild guess

    elif candidate == CAR.BOLT:
      # initial engage unkown - copied from Volt. Stop and go unknown.
      ret.minEnableSpeed = -1
      ret.minSteerSpeed = 5
      ret.mass = 1616. + STD_CARGO_KG
      ret.safetyModel = car.CarParams.SafetyModel.gm
      ret.wheelbase = 2.60096
      ret.steerRatio = 15.2
      ret.steerRatioRear = 0.
      ret.centerToFront = ret.wheelbase * 0.4 # wild guess
      #PID tunning not to prevent oversteer
      ret.lateralTuning.pid.kiBP, ret.lateralTuning.pid.kpBP = [[10., 30.0], [10., 30.0]]
      ret.lateralTuning.pid.kpV, ret.lateralTuning.pid.kiV = [[0.2, 0.28], [0.015, 0.027]]
      ret.lateralTuning.pid.kdBP = [0.]
      ret.lateralTuning.pid.kdV = [0.7]  #corolla from shane fork : 0.725
      ret.lateralTuning.pid.kf = 0.000045
      tire_stiffness_factor = 1.0

    elif candidate == CAR.MALIBU:
      # supports stop and go, but initial engage must be above 18mph (which include conservatism)
      ret.minEnableSpeed = 18 * CV.MPH_TO_MS
      ret.mass = 1496. + STD_CARGO_KG
      ret.wheelbase = 2.83
      ret.steerRatio = 15.8
      ret.steerRatioRear = 0.
      ret.centerToFront = ret.wheelbase * 0.4  # wild guess

    elif candidate == CAR.HOLDEN_ASTRA:
      ret.mass = 1363. + STD_CARGO_KG
      ret.wheelbase = 2.662
      # Remaining parameters copied from Volt for now
      ret.centerToFront = ret.wheelbase * 0.4
      ret.minEnableSpeed = 18 * CV.MPH_TO_MS
      ret.steerRatio = 15.7
      ret.steerRatioRear = 0.

    elif candidate == CAR.ACADIA:
      ret.minEnableSpeed = -1.  # engage speed is decided by pcm
      ret.mass = 4353. * CV.LB_TO_KG + STD_CARGO_KG
      ret.wheelbase = 2.86
      ret.steerRatio = 14.4  # end to end is 13.46
      ret.steerRatioRear = 0.
      ret.centerToFront = ret.wheelbase * 0.4

    elif candidate == CAR.BUICK_REGAL:
      ret.minEnableSpeed = 18 * CV.MPH_TO_MS
      ret.mass = 3779. * CV.LB_TO_KG + STD_CARGO_KG  # (3849+3708)/2
      ret.wheelbase = 2.83  # 111.4 inches in meters
      ret.steerRatio = 14.4  # guess for tourx
      ret.steerRatioRear = 0.
      ret.centerToFront = ret.wheelbase * 0.4  # guess for tourx

    elif candidate == CAR.CADILLAC_ATS:
      ret.minEnableSpeed = 18 * CV.MPH_TO_MS
      ret.mass = 1601. + STD_CARGO_KG
      ret.wheelbase = 2.78
      ret.steerRatio = 15.3
      ret.steerRatioRear = 0.
      ret.centerToFront = ret.wheelbase * 0.49
>>>>>>> a72dd17a

    # TODO: get actual value, for now starting with reasonable value for
    # civic and scaling by mass and wheelbase
    ret.rotationalInertia = scale_rot_inertia(ret.mass, ret.wheelbase)

    # TODO: start from empirically derived lateral slip stiffness for the civic and scale by
    # mass and CG position, so all cars will have approximately similar dyn behaviors
    ret.tireStiffnessFront, ret.tireStiffnessRear = scale_tire_stiffness(ret.mass, ret.wheelbase, ret.centerToFront,
                                                                         tire_stiffness_factor=tire_stiffness_factor)

    ret.longitudinalTuning.kpBP = [0., 35.]
    ret.longitudinalTuning.kpV = [0.6, 0.7]
    ret.longitudinalTuning.kiBP = [0., 35.]
    ret.longitudinalTuning.kiV = [0.12, 0.2]

    if ret.enableGasInterceptor:
      ret.gasMaxBP = [0., 9., 35]
      ret.gasMaxV = [0.25, 0.5, 0.7]

    ret.stoppingControl = False
    ret.startAccel = 0.8

    ret.steerLimitTimer = 0.4
    ret.radarTimeStep = 0.0667  # GM radar runs at 15Hz instead of standard 20Hz

    return ret

  # returns a car.CarState
  def update(self, c, can_strings):
    self.cp.update_strings(can_strings)

    ret = self.CS.update(self.cp)

<<<<<<< HEAD
    ret.cruiseState.enabled = self.CS.main_on
=======
    ret.cruiseState.enabled = self.CS.main_on or self.CS.adaptive_Cruise
>>>>>>> a72dd17a
    ret.canValid = self.cp.can_valid
    ret.steeringRateLimited = self.CC.steer_rate_limited if self.CC is not None else False

    buttonEvents = []

    if self.CS.cruise_buttons != self.CS.prev_cruise_buttons and self.CS.prev_cruise_buttons != CruiseButtons.INIT:
      be = car.CarState.ButtonEvent.new_message()
      be.type = ButtonType.unknown
      if self.CS.cruise_buttons != CruiseButtons.UNPRESS:
        be.pressed = True
        but = self.CS.cruise_buttons
      else:
        be.pressed = False
        but = self.CS.prev_cruise_buttons
      if but == CruiseButtons.RES_ACCEL:
        be.type = ButtonType.accelCruise
      elif but == CruiseButtons.DECEL_SET:
        be.type = ButtonType.decelCruise
      elif but == CruiseButtons.CANCEL:
        be.type = ButtonType.cancel
      elif but == CruiseButtons.MAIN:
        be.type = ButtonType.altButton3
      buttonEvents.append(be)

    ret.buttonEvents = buttonEvents

    events = self.create_common_events(ret)

    if ret.vEgo < self.CP.minEnableSpeed:
      events.add(EventName.belowEngageSpeed)
    if self.CS.park_brake:
      events.add(EventName.parkBrake)
    if ret.vEgo < self.CP.minSteerSpeed:
      events.add(car.CarEvent.EventName.belowSteerSpeed)

    # handle button presses
<<<<<<< HEAD
    for b in ret.buttonEvents:
      # do enable on both accel and decel buttons
      if b.type in [ButtonType.accelCruise, ButtonType.decelCruise] and not b.pressed:
        events.add(EventName.buttonEnable)
=======
    if not self.CS.main_on and self.CP.enableGasInterceptor:
      for b in ret.buttonEvents:
        if (b.type == ButtonType.decelCruise and not b.pressed) and not self.CS.adaptive_Cruise:
          self.CS.adaptive_Cruise = True
          self.CS.enable_lkas = True
          events.add(EventName.buttonEnable)
        if (b.type == ButtonType.accelCruise and not b.pressed) and not self.CS.adaptive_Cruise:
          self.CS.adaptive_Cruise = True
          self.CS.enable_lkas = False
          events.add(EventName.buttonEnable)
        if (b.type == ButtonType.cancel and b.pressed) and self.CS.adaptive_Cruise:
          self.CS.adaptive_Cruise = False
          self.CS.enable_lkas = True
          events.add(EventName.buttonCancel)
    elif self.CS.main_on or ret.brakePressed:
      self.CS.adaptive_Cruise = False
      self.CS.enable_lkas = True
>>>>>>> a72dd17a

    ret.events = events.to_msg()

    # copy back carState packet to CS
    self.CS.out = ret.as_reader()

    return self.CS.out

  def apply(self, c):
    hud_v_cruise = c.hudControl.setSpeed
    if hud_v_cruise > 70:
      hud_v_cruise = 0

    # For Openpilot, "enabled" includes pre-enable.
    can_sends = self.CC.update(c.enabled, self.CS, self.frame,
                               c.actuators,
                               hud_v_cruise, c.hudControl.lanesVisible,
                               c.hudControl.leadVisible, c.hudControl.visualAlert)

    self.frame += 1
    return can_sends<|MERGE_RESOLUTION|>--- conflicted
+++ resolved
@@ -29,7 +29,6 @@
     # Have to go to read_only if ASCM is online (ACC-enabled cars),
     # or camera is on powertrain bus (LKA cars without ACC).
     ret.enableCamera = is_ecu_disconnected(fingerprint[0], FINGERPRINTS, ECU_FINGERPRINT, candidate, Ecu.fwdCamera) or has_relay
-<<<<<<< HEAD
     ret.openpilotLongitudinalControl = ret.enableCamera
     tire_stiffness_factor = 0.444  # not optimized yet
 
@@ -61,88 +60,6 @@
     ret.lateralTuning.lqr.dcGain = 0.00225
     tire_stiffness_factor = 0.5
 
-=======
-    ret.enableGasInterceptor = 0x201 in fingerprint[0]
-    ret.openpilotLongitudinalControl = ret.enableCamera and ret.enableGasInterceptor
-    tire_stiffness_factor = 0.444  # not optimized yet
-
-    # Start with a baseline lateral tuning for all GM vehicles. Override tuning as needed in each model section below.
-    ret.minSteerSpeed = 7 * CV.MPH_TO_MS
-    ret.lateralTuning.pid.kiBP, ret.lateralTuning.pid.kpBP = [[0.], [0.]]
-    ret.lateralTuning.pid.kpV, ret.lateralTuning.pid.kiV = [[0.2], [0.00]]
-    ret.lateralTuning.pid.kf = 0.00004   # full torque for 20 deg at 80mph means 0.00007818594
-    ret.steerRateCost = 1.0
-    ret.steerActuatorDelay = 0.1  # Default delay, not measured yet
-
-    if candidate == CAR.VOLT:
-      # supports stop and go, but initial engage must be above 18mph (which include conservatism)
-      ret.minEnableSpeed = 18 * CV.MPH_TO_MS
-      ret.mass = 1607. + STD_CARGO_KG
-      ret.wheelbase = 2.69
-      ret.steerRatio = 15.7
-      ret.steerRatioRear = 0.
-      ret.centerToFront = ret.wheelbase * 0.4  # wild guess
-
-    elif candidate == CAR.BOLT:
-      # initial engage unkown - copied from Volt. Stop and go unknown.
-      ret.minEnableSpeed = -1
-      ret.minSteerSpeed = 5
-      ret.mass = 1616. + STD_CARGO_KG
-      ret.safetyModel = car.CarParams.SafetyModel.gm
-      ret.wheelbase = 2.60096
-      ret.steerRatio = 15.2
-      ret.steerRatioRear = 0.
-      ret.centerToFront = ret.wheelbase * 0.4 # wild guess
-      #PID tunning not to prevent oversteer
-      ret.lateralTuning.pid.kiBP, ret.lateralTuning.pid.kpBP = [[10., 30.0], [10., 30.0]]
-      ret.lateralTuning.pid.kpV, ret.lateralTuning.pid.kiV = [[0.2, 0.28], [0.015, 0.027]]
-      ret.lateralTuning.pid.kdBP = [0.]
-      ret.lateralTuning.pid.kdV = [0.7]  #corolla from shane fork : 0.725
-      ret.lateralTuning.pid.kf = 0.000045
-      tire_stiffness_factor = 1.0
-
-    elif candidate == CAR.MALIBU:
-      # supports stop and go, but initial engage must be above 18mph (which include conservatism)
-      ret.minEnableSpeed = 18 * CV.MPH_TO_MS
-      ret.mass = 1496. + STD_CARGO_KG
-      ret.wheelbase = 2.83
-      ret.steerRatio = 15.8
-      ret.steerRatioRear = 0.
-      ret.centerToFront = ret.wheelbase * 0.4  # wild guess
-
-    elif candidate == CAR.HOLDEN_ASTRA:
-      ret.mass = 1363. + STD_CARGO_KG
-      ret.wheelbase = 2.662
-      # Remaining parameters copied from Volt for now
-      ret.centerToFront = ret.wheelbase * 0.4
-      ret.minEnableSpeed = 18 * CV.MPH_TO_MS
-      ret.steerRatio = 15.7
-      ret.steerRatioRear = 0.
-
-    elif candidate == CAR.ACADIA:
-      ret.minEnableSpeed = -1.  # engage speed is decided by pcm
-      ret.mass = 4353. * CV.LB_TO_KG + STD_CARGO_KG
-      ret.wheelbase = 2.86
-      ret.steerRatio = 14.4  # end to end is 13.46
-      ret.steerRatioRear = 0.
-      ret.centerToFront = ret.wheelbase * 0.4
-
-    elif candidate == CAR.BUICK_REGAL:
-      ret.minEnableSpeed = 18 * CV.MPH_TO_MS
-      ret.mass = 3779. * CV.LB_TO_KG + STD_CARGO_KG  # (3849+3708)/2
-      ret.wheelbase = 2.83  # 111.4 inches in meters
-      ret.steerRatio = 14.4  # guess for tourx
-      ret.steerRatioRear = 0.
-      ret.centerToFront = ret.wheelbase * 0.4  # guess for tourx
-
-    elif candidate == CAR.CADILLAC_ATS:
-      ret.minEnableSpeed = 18 * CV.MPH_TO_MS
-      ret.mass = 1601. + STD_CARGO_KG
-      ret.wheelbase = 2.78
-      ret.steerRatio = 15.3
-      ret.steerRatioRear = 0.
-      ret.centerToFront = ret.wheelbase * 0.49
->>>>>>> a72dd17a
 
     # TODO: get actual value, for now starting with reasonable value for
     # civic and scaling by mass and wheelbase
@@ -176,11 +93,7 @@
 
     ret = self.CS.update(self.cp)
 
-<<<<<<< HEAD
     ret.cruiseState.enabled = self.CS.main_on
-=======
-    ret.cruiseState.enabled = self.CS.main_on or self.CS.adaptive_Cruise
->>>>>>> a72dd17a
     ret.canValid = self.cp.can_valid
     ret.steeringRateLimited = self.CC.steer_rate_limited if self.CC is not None else False
 
@@ -217,30 +130,10 @@
       events.add(car.CarEvent.EventName.belowSteerSpeed)
 
     # handle button presses
-<<<<<<< HEAD
     for b in ret.buttonEvents:
       # do enable on both accel and decel buttons
       if b.type in [ButtonType.accelCruise, ButtonType.decelCruise] and not b.pressed:
         events.add(EventName.buttonEnable)
-=======
-    if not self.CS.main_on and self.CP.enableGasInterceptor:
-      for b in ret.buttonEvents:
-        if (b.type == ButtonType.decelCruise and not b.pressed) and not self.CS.adaptive_Cruise:
-          self.CS.adaptive_Cruise = True
-          self.CS.enable_lkas = True
-          events.add(EventName.buttonEnable)
-        if (b.type == ButtonType.accelCruise and not b.pressed) and not self.CS.adaptive_Cruise:
-          self.CS.adaptive_Cruise = True
-          self.CS.enable_lkas = False
-          events.add(EventName.buttonEnable)
-        if (b.type == ButtonType.cancel and b.pressed) and self.CS.adaptive_Cruise:
-          self.CS.adaptive_Cruise = False
-          self.CS.enable_lkas = True
-          events.add(EventName.buttonCancel)
-    elif self.CS.main_on or ret.brakePressed:
-      self.CS.adaptive_Cruise = False
-      self.CS.enable_lkas = True
->>>>>>> a72dd17a
 
     ret.events = events.to_msg()
 
