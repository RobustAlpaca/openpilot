#!/usr/bin/env python3
from cereal import car
from selfdrive.config import Conversions as CV
from selfdrive.car.gm.values import CAR, CruiseButtons, AccState
from selfdrive.car import STD_CARGO_KG, scale_rot_inertia, scale_tire_stiffness, gen_empty_fingerprint
from selfdrive.car.interfaces import CarInterfaceBase
from common.params import Params

ButtonType = car.CarState.ButtonEvent.Type
EventName = car.CarEvent.EventName

class CarInterface(CarInterfaceBase):

  @staticmethod
  def compute_gb(accel, speed):
    return float(accel) / 4.0

  @staticmethod
  def get_params(candidate, fingerprint=gen_empty_fingerprint(), has_relay=False, car_fw=None):
    ret = CarInterfaceBase.get_std_params(candidate, fingerprint, has_relay)
    ret.carName = "gm"
    ret.safetyModel = car.CarParams.SafetyModel.gm
    ret.enableCruise = False  # stock cruise control is kept off

    # GM port is a community feature
    # TODO: make a port that uses a car harness and it only intercepts the camera
    ret.communityFeature = True

    # Presence of a camera on the object bus is ok.
    # Have to go to read_only if ASCM is online (ACC-enabled cars),
    # or camera is on powertrain bus (LKA cars without ACC).
    ret.enableCamera = True
    ret.enableGasInterceptor = 0x201 in fingerprint[0]
    ret.openpilotLongitudinalControl = ret.enableCamera and ret.enableGasInterceptor

    params = Params()
    LQR_enabled = params.get_bool("LQR_Selected")
    INDI_enabled = params.get_bool("INDI_Selected")

    if LQR_enabled:
      ret.lateralTuning.init('lqr')
      ret.lateralTuning.lqr.scale = 1965.0
      ret.lateralTuning.lqr.ki = 0.024
      ret.lateralTuning.lqr.a = [0., 1., -0.22619643, 1.21822268]
      ret.lateralTuning.lqr.b = [-1.92006585e-04, 3.95603032e-05]
      ret.lateralTuning.lqr.c = [1., 0.]
      ret.lateralTuning.lqr.k = [-110., 451.]
      ret.lateralTuning.lqr.l = [0.33, 0.318]
      ret.lateralTuning.lqr.dcGain = 0.00225
    elif not LQR_enabled and INDI_enabled:
      ret.lateralTuning.init('indi')
      ret.lateralTuning.indi.innerLoopGainBP = [10., 30.]
      ret.lateralTuning.indi.innerLoopGainV = [5.5, 6.0]
      ret.lateralTuning.indi.outerLoopGainBP = [10., 30.]
      ret.lateralTuning.indi.outerLoopGainV = [4.5, 5.0]
      ret.lateralTuning.indi.timeConstantBP = [10., 30.]
      ret.lateralTuning.indi.timeConstantV = [1.8, 2.3]
      ret.lateralTuning.indi.actuatorEffectivenessBP = [0.]
      ret.lateralTuning.indi.actuatorEffectivenessV = [2.0]
    elif not LQR_enabled and not INDI_enabled:
      ret.lateralTuning.pid.kiBP, ret.lateralTuning.pid.kpBP = [[10., 30.0], [10., 30.0]]
      ret.lateralTuning.pid.kpV, ret.lateralTuning.pid.kiV = [[0.2, 0.24], [0.015, 0.023]]
      ret.lateralTuning.pid.kdBP = [0.]
      ret.lateralTuning.pid.kdV = [0.7]  #corolla from shane fork : 0.725
      ret.lateralTuning.pid.kf = 0.000045

    ret.steerRateCost = 0.35 # def : 2.0
    ret.steerActuatorDelay = 0.15  # def: 0.2 Default delay, not measured yet



      # initial engage unkown - copied from Volt. Stop and go unknown.
    ret.minEnableSpeed = -1
    ret.minSteerSpeed = 10 * CV.KPH_TO_MS
    ret.mass = 1625. + STD_CARGO_KG
    ret.safetyModel = car.CarParams.SafetyModel.gm
    ret.wheelbase = 2.60096
    ret.steerRatio = 16.8
    ret.steerRatioRear = 0.
    ret.centerToFront = ret.wheelbase * 0.49
    tire_stiffness_factor = 0.5

    # TODO: get actual value, for now starting with reasonable value for
    # civic and scaling by mass and wheelbase
    ret.rotationalInertia = scale_rot_inertia(ret.mass, ret.wheelbase)

    # TODO: start from empirically derived lateral slip stiffness for the civic and scale by
    # mass and CG position, so all cars will have approximately similar dyn behaviors
    ret.tireStiffnessFront, ret.tireStiffnessRear = scale_tire_stiffness(ret.mass, ret.wheelbase, ret.centerToFront,
                                                                         tire_stiffness_factor=tire_stiffness_factor)

<<<<<<< HEAD
    ret.longitudinalTuning.kpBP = [0., 35.]
    ret.longitudinalTuning.kpV = [0.6, 0.7]
    ret.longitudinalTuning.kiBP = [0., 35.]
    ret.longitudinalTuning.kiV = [0.12, 0.2]
=======
    ret.longitudinalTuning.kpBP = [0.0, 35.0]
    ret.longitudinalTuning.kpV = [0.5, 0.7]
    ret.longitudinalTuning.kiBP = [0., 35.]
    ret.longitudinalTuning.kiV = [0.2, 0.25]
>>>>>>> f745975d

    if ret.enableGasInterceptor:
      ret.gasMaxBP = [0., 9., 35]
      ret.gasMaxV = [0.25, 0.5, 0.7]

    ret.stoppingControl = False
    ret.startAccel = 0.8

    ret.steerLimitTimer = 1.5
    ret.radarTimeStep = 0.0667  # GM radar runs at 15Hz instead of standard 20Hz

    return ret

  # returns a car.CarState
  def update(self, c, can_strings):
    self.cp.update_strings(can_strings)

    ret = self.CS.update(self.cp)

    ret.cruiseState.enabled = self.CS.main_on or self.CS.adaptive_Cruise
    ret.canValid = self.cp.can_valid
    ret.steeringRateLimited = self.CC.steer_rate_limited if self.CC is not None else False

    buttonEvents = []

    if self.CS.cruise_buttons != self.CS.prev_cruise_buttons and self.CS.prev_cruise_buttons != CruiseButtons.INIT:
      be = car.CarState.ButtonEvent.new_message()
      be.type = ButtonType.unknown
      if self.CS.cruise_buttons != CruiseButtons.UNPRESS:
        be.pressed = True
        but = self.CS.cruise_buttons
      else:
        be.pressed = False
        but = self.CS.prev_cruise_buttons
      if but == CruiseButtons.RES_ACCEL:
        be.type = ButtonType.accelCruise
      elif but == CruiseButtons.DECEL_SET:
        be.type = ButtonType.decelCruise
      elif but == CruiseButtons.CANCEL:
        be.type = ButtonType.cancel
      elif but == CruiseButtons.MAIN:
        be.type = ButtonType.altButton3
      buttonEvents.append(be)

    ret.buttonEvents = buttonEvents

    events = self.create_common_events(ret)

    # if ret.vEgo < self.CP.minEnableSpeed:
    #   events.add(EventName.belowEngageSpeed)
    if self.CS.park_brake:
      events.add(EventName.parkBrake)
    if ret.vEgo < self.CP.minSteerSpeed:
      events.add(car.CarEvent.EventName.belowSteerSpeed)

    # handle button presses
    if not self.CS.main_on and self.CP.enableGasInterceptor:
      for b in ret.buttonEvents:
        if (b.type == ButtonType.decelCruise and not b.pressed) and not self.CS.adaptive_Cruise:
          self.CS.adaptive_Cruise = True
          self.CS.enable_lkas = True
          events.add(EventName.buttonEnable)
        if (b.type == ButtonType.accelCruise and not b.pressed) and not self.CS.adaptive_Cruise:
          self.CS.adaptive_Cruise = True
          self.CS.enable_lkas = False
          events.add(EventName.buttonEnable)
        if (b.type == ButtonType.cancel and b.pressed) and self.CS.adaptive_Cruise:
          self.CS.adaptive_Cruise = False
          self.CS.enable_lkas = True
          events.add(EventName.buttonCancel)
    elif self.CS.main_on or ret.brakePressed or ret.regenPressed:
      self.CS.adaptive_Cruise = False
      self.CS.enable_lkas = True

    ret.events = events.to_msg()

    # copy back carState packet to CS
    self.CS.out = ret.as_reader()

    return self.CS.out

  def apply(self, c):
    hud_v_cruise = c.hudControl.setSpeed
    if hud_v_cruise > 70:
      hud_v_cruise = 0

    # For Openpilot, "enabled" includes pre-enable.
    can_sends = self.CC.update(c.enabled, self.CS, self.frame,
                               c.actuators,
                               hud_v_cruise, c.hudControl.lanesVisible,
                               c.hudControl.leadVisible, c.hudControl.visualAlert)

    self.frame += 1
    return can_sends<|MERGE_RESOLUTION|>--- conflicted
+++ resolved
@@ -89,23 +89,16 @@
     ret.tireStiffnessFront, ret.tireStiffnessRear = scale_tire_stiffness(ret.mass, ret.wheelbase, ret.centerToFront,
                                                                          tire_stiffness_factor=tire_stiffness_factor)
 
-<<<<<<< HEAD
-    ret.longitudinalTuning.kpBP = [0., 35.]
-    ret.longitudinalTuning.kpV = [0.6, 0.7]
-    ret.longitudinalTuning.kiBP = [0., 35.]
-    ret.longitudinalTuning.kiV = [0.12, 0.2]
-=======
     ret.longitudinalTuning.kpBP = [0.0, 35.0]
     ret.longitudinalTuning.kpV = [0.5, 0.7]
     ret.longitudinalTuning.kiBP = [0., 35.]
     ret.longitudinalTuning.kiV = [0.2, 0.25]
->>>>>>> f745975d
 
     if ret.enableGasInterceptor:
-      ret.gasMaxBP = [0., 9., 35]
-      ret.gasMaxV = [0.25, 0.5, 0.7]
+      ret.gasMaxBP = [0.0, 5.0, 9.0, 35.0]
+      ret.gasMaxV =  [0.4, 0.5, 0.7, 0.7]
 
-    ret.stoppingControl = False
+    ret.stoppingControl = True
     ret.startAccel = 0.8
 
     ret.steerLimitTimer = 1.5
