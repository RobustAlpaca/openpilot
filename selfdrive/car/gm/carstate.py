--- conflicted
+++ resolved
@@ -111,9 +111,6 @@
       ("LKATotalTorqueDelivered", "PSCMStatus", 0),
     ]
 
-<<<<<<< HEAD
-    if CP.carFingerprint == CAR.VOLT or CP.carFingerprint == CAR.BOLT:
-=======
     checks = [
       ("BCMTurnSignals", 1),
       ("ECMPRDNL", 10),
@@ -131,8 +128,7 @@
       ("EBCMBrakePedalPosition", 100),
     ]
 
-    if CP.carFingerprint == CAR.VOLT:
->>>>>>> e3459732
+    if CP.carFingerprint == CAR.VOLT or CP.carFingerprint == CAR.BOLT:
       signals += [
         ("RegenPaddle", "EBCMRegenPaddle", 0),
         ("HVBatteryVoltage", "BECMBatteryVoltageCurrent", 0),
