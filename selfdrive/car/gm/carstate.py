--- conflicted
+++ resolved
@@ -117,23 +117,9 @@
       signals += [
         ("RegenPaddle", "EBCMRegenPaddle", 0),
       ]
-<<<<<<< HEAD
-      checks += [
-        ("EBCMRegenPaddle", 50),
-      ]
+	  
+      checks = []	  
 
 
 
-    return CANParser(DBC[CP.carFingerprint]['pt'], signals, checks, CanBus.POWERTRAIN, enforce_checks=False)
-=======
-	  
-      checks = []	  
-
-    if CP.enableGasInterceptor:
-      signals += [
-        ("INTERCEPTOR_GAS", "GAS_SENSOR", 0),
-        ("INTERCEPTOR_GAS2", "GAS_SENSOR", 0)
-      ]
-
-    return CANParser(DBC[CP.carFingerprint]['pt'], signals, 0, CanBus.POWERTRAIN, enforce_checks=False)
->>>>>>> 97ac8f88
+    return CANParser(DBC[CP.carFingerprint]['pt'], signals, 0, CanBus.POWERTRAIN, enforce_checks=False)