from cereal import car
from common.numpy_fast import mean
from selfdrive.config import Conversions as CV
from opendbc.can.can_define import CANDefine
from opendbc.can.parser import CANParser
from selfdrive.car.interfaces import CarStateBase
from selfdrive.car.gm.values import DBC, CAR, AccState, CanBus, \
                                    CruiseButtons, STEER_THRESHOLD


class CarState(CarStateBase):
  def __init__(self, CP):
    super().__init__(CP)
    can_define = CANDefine(DBC[CP.carFingerprint]['pt'])
    self.shifter_values = can_define.dv["ECMPRDNL"]["PRNDL"]

  def update(self, pt_cp):
    ret = car.CarState.new_message()

    self.prev_cruise_buttons = self.cruise_buttons
    self.cruise_buttons = pt_cp.vl["ASCMSteeringButton"]['ACCButtons']

    ret.wheelSpeeds.fl = pt_cp.vl["EBCMWheelSpdFront"]['FLWheelSpd'] * CV.KPH_TO_MS
    ret.wheelSpeeds.fr = pt_cp.vl["EBCMWheelSpdFront"]['FRWheelSpd'] * CV.KPH_TO_MS
    ret.wheelSpeeds.rl = pt_cp.vl["EBCMWheelSpdRear"]['RLWheelSpd'] * CV.KPH_TO_MS
    ret.wheelSpeeds.rr = pt_cp.vl["EBCMWheelSpdRear"]['RRWheelSpd'] * CV.KPH_TO_MS
    ret.vEgoRaw = mean([ret.wheelSpeeds.fl, ret.wheelSpeeds.fr, ret.wheelSpeeds.rl, ret.wheelSpeeds.rr])
    ret.vEgo, ret.aEgo = self.update_speed_kf(ret.vEgoRaw)
    ret.standstill = ret.vEgoRaw < 0.1

    ret.gearShifter = self.parse_gear_shifter(self.shifter_values.get(pt_cp.vl["ECMPRDNL"]['PRNDL'], None))
    ret.brake = pt_cp.vl["EBCMBrakePedalPosition"]['BrakePedalPosition'] / 0xd0
    # Brake pedal's potentiometer returns near-zero reading even when pedal is not pressed.
    if ret.brake < 10/0xd0:
      ret.brake = 0.

    ret.gas = pt_cp.vl["AcceleratorPedal"]['AcceleratorPedal'] / 254.
    ret.gasPressed = ret.gas > 1e-5

    ret.steeringAngleDeg = pt_cp.vl["PSCMSteeringAngle"]['SteeringWheelAngle']
    ret.steeringRateDeg = pt_cp.vl["PSCMSteeringAngle"]['SteeringWheelRate']
    ret.steeringTorque = pt_cp.vl["PSCMStatus"]['LKADriverAppldTrq']
    ret.steeringTorqueEps = pt_cp.vl["PSCMStatus"]['LKATorqueDelivered']
    ret.steeringPressed = abs(ret.steeringTorque) > STEER_THRESHOLD

    # 0 inactive, 1 active, 2 temporarily limited, 3 failed
    self.lkas_status = pt_cp.vl["PSCMStatus"]['LKATorqueDeliveredStatus']
    ret.steerWarning = self.lkas_status not in [0, 1]

    # 1 - open, 0 - closed
    ret.doorOpen = (pt_cp.vl["BCMDoorBeltStatus"]['FrontLeftDoor'] == 1 or
                    pt_cp.vl["BCMDoorBeltStatus"]['FrontRightDoor'] == 1 or
                    pt_cp.vl["BCMDoorBeltStatus"]['RearLeftDoor'] == 1 or
                    pt_cp.vl["BCMDoorBeltStatus"]['RearRightDoor'] == 1)

    # 1 - latched
    ret.seatbeltUnlatched = pt_cp.vl["BCMDoorBeltStatus"]['LeftSeatBelt'] == 0
    ret.leftBlinker = pt_cp.vl["BCMTurnSignals"]['TurnSignals'] == 1
    ret.rightBlinker = pt_cp.vl["BCMTurnSignals"]['TurnSignals'] == 2

    self.park_brake = pt_cp.vl["EPBStatus"]['EPBClosed']
    self.main_on = bool(pt_cp.vl["ECMEngineStatus"]['CruiseMainOn'])
    ret.espDisabled = pt_cp.vl["ESPStatus"]['TractionControlOn'] != 1
    self.pcm_acc_status = pt_cp.vl["ASCMActiveCruiseControlStatus"]['ACCCmdActive']
    ret.cruiseState.available = self.main_on
    ret.cruiseState.enabled = self.pcm_acc_status != 0
    ret.cruiseState.standstill = False

    ret.brakePressed = ret.brake > 1e-5
    ret.regenPressed = False
    if self.car_fingerprint == CAR.VOLT or self.car_fingerprint == CAR.BOLT:
      ret.regenPressed = bool(pt_cp.vl["EBCMRegenPaddle"]['RegenPaddle'])
    brake_light_enable = False
    if self.car_fingerprint == CAR.BOLT:
      if ret.aEgo < -1.3:
        brake_light_enable = True
    ret.brakeLights = ret.brakePressed or ret.regenPressed or brake_light_enable

    return ret

  @staticmethod
  def get_can_parser(CP):
    # this function generates lists for signal, messages and initial values
    signals = [
      # sig_name, sig_address, default
      ("BrakePedalPosition", "EBCMBrakePedalPosition", 0),
      ("FrontLeftDoor", "BCMDoorBeltStatus", 0),
      ("FrontRightDoor", "BCMDoorBeltStatus", 0),
      ("RearLeftDoor", "BCMDoorBeltStatus", 0),
      ("RearRightDoor", "BCMDoorBeltStatus", 0),
      ("LeftSeatBelt", "BCMDoorBeltStatus", 0),
      ("RightSeatBelt", "BCMDoorBeltStatus", 0),
      ("TurnSignals", "BCMTurnSignals", 0),
      ("AcceleratorPedal", "AcceleratorPedal", 0),
      ("CruiseState", "AcceleratorPedal2", 0),
      ("ACCButtons", "ASCMSteeringButton", CruiseButtons.UNPRESS),
      ("SteeringWheelAngle", "PSCMSteeringAngle", 0),
      ("SteeringWheelRate", "PSCMSteeringAngle", 0),
      ("FLWheelSpd", "EBCMWheelSpdFront", 0),
      ("FRWheelSpd", "EBCMWheelSpdFront", 0),
      ("RLWheelSpd", "EBCMWheelSpdRear", 0),
      ("RRWheelSpd", "EBCMWheelSpdRear", 0),
      ("PRNDL", "ECMPRDNL", 0),
      ("LKADriverAppldTrq", "PSCMStatus", 0),
      ("LKATorqueDelivered", "PSCMStatus", 0),
      ("LKATorqueDeliveredStatus", "PSCMStatus", 0),
      ("TractionControlOn", "ESPStatus", 0),
      ("EPBClosed", "EPBStatus", 0),
      ("CruiseMainOn", "ECMEngineStatus", 0),
      ("ACCCmdActive", "ASCMActiveCruiseControlStatus", 0),
      ("LKATotalTorqueDelivered", "PSCMStatus", 0),
    ]

    checks = [
      ("BCMTurnSignals", 1),
      ("ECMPRDNL", 10),
      ("PSCMStatus", 10),
      ("ESPStatus", 10),
      ("BCMDoorBeltStatus", 10),
      ("EPBStatus", 20),
      ("EBCMWheelSpdFront", 20),
      ("EBCMWheelSpdRear", 20),
      ("AcceleratorPedal", 33),
      ("AcceleratorPedal2", 33),
      ("ASCMSteeringButton", 33),
      ("ECMEngineStatus", 100),
      ("PSCMSteeringAngle", 100),
      ("EBCMBrakePedalPosition", 100),
    ]

    if CP.carFingerprint == CAR.VOLT or CP.carFingerprint == CAR.BOLT:
      signals += [
        ("RegenPaddle", "EBCMRegenPaddle", 0),
      ]
<<<<<<< HEAD
      checks += [
        ("EBCMRegenPaddle", 50),
=======
	  
      checks += [
        ("EBCMRegenPaddle", 50),
      ]	  

    if CP.enableGasInterceptor:
      signals += [
        ("INTERCEPTOR_GAS", "GAS_SENSOR", 0),
        ("INTERCEPTOR_GAS2", "GAS_SENSOR", 0)
>>>>>>> e42a7cbf
      ]

    return CANParser(DBC[CP.carFingerprint]['pt'], signals, checks, CanBus.POWERTRAIN)<|MERGE_RESOLUTION|>--- conflicted
+++ resolved
@@ -132,20 +132,9 @@
       signals += [
         ("RegenPaddle", "EBCMRegenPaddle", 0),
       ]
-<<<<<<< HEAD
       checks += [
         ("EBCMRegenPaddle", 50),
-=======
-	  
-      checks += [
-        ("EBCMRegenPaddle", 50),
-      ]	  
-
-    if CP.enableGasInterceptor:
-      signals += [
-        ("INTERCEPTOR_GAS", "GAS_SENSOR", 0),
-        ("INTERCEPTOR_GAS2", "GAS_SENSOR", 0)
->>>>>>> e42a7cbf
       ]
 
-    return CANParser(DBC[CP.carFingerprint]['pt'], signals, checks, CanBus.POWERTRAIN)+
+    return CANParser(DBC[CP.carFingerprint]['pt'], signals, [], CanBus.POWERTRAIN)