--- conflicted
+++ resolved
@@ -13,15 +13,13 @@
     super().__init__(CP)
     can_define = CANDefine(DBC[CP.carFingerprint]['pt'])
     self.shifter_values = can_define.dv["ECMPRDNL"]["PRNDL"]
-    self.adaptive_Cruise = False
-    self.enable_lkas = True
 
   def update(self, pt_cp):
     ret = car.CarState.new_message()
-    ret.adaptiveCruise = self.adaptive_Cruise
-    ret.lkasEnable = self.enable_lkas
+
     self.prev_cruise_buttons = self.cruise_buttons
     self.cruise_buttons = pt_cp.vl["ASCMSteeringButton"]['ACCButtons']
+
     ret.wheelSpeeds.fl = pt_cp.vl["EBCMWheelSpdFront"]['FLWheelSpd'] * CV.KPH_TO_MS
     ret.wheelSpeeds.fr = pt_cp.vl["EBCMWheelSpdFront"]['FRWheelSpd'] * CV.KPH_TO_MS
     ret.wheelSpeeds.rl = pt_cp.vl["EBCMWheelSpdRear"]['RLWheelSpd'] * CV.KPH_TO_MS
@@ -63,37 +61,20 @@
     self.park_brake = pt_cp.vl["EPBStatus"]['EPBClosed']
     self.main_on = bool(pt_cp.vl["ECMEngineStatus"]['CruiseMainOn'])
     ret.espDisabled = pt_cp.vl["ESPStatus"]['TractionControlOn'] != 1
-<<<<<<< HEAD
     self.pcm_acc_status = pt_cp.vl["ASCMActiveCruiseControlStatus"]['ACCCmdActive']
     ret.cruiseState.available = self.main_on
     ret.cruiseState.enabled = self.pcm_acc_status != 0
     ret.cruiseState.standstill = False
 
     ret.brakePressed = ret.brake > 1e-5
-    self.regen_pressed = False
-    if self.car_fingerprint == CAR.VOLT or self.car_fingerprint == CAR.BOLT:
-      self.regen_pressed = bool(pt_cp.vl["EBCMRegenPaddle"]['RegenPaddle'])
-=======
-    self.pcm_acc_status = pt_cp.vl["AcceleratorPedal2"]['CruiseState']
-    ret.cruiseState.available = self.pcm_acc_status != 0
-    ret.cruiseState.standstill = False
-
-    ret.brakePressed = ret.brake > 1e-5
     ret.regenPressed = False
     if self.car_fingerprint == CAR.VOLT or self.car_fingerprint == CAR.BOLT:
       ret.regenPressed = bool(pt_cp.vl["EBCMRegenPaddle"]['RegenPaddle'])
->>>>>>> a72dd17a
     brake_light_enable = False
     if self.car_fingerprint == CAR.BOLT:
       if ret.aEgo < -1.3:
         brake_light_enable = True
-<<<<<<< HEAD
-    ret.brakeLights = ret.brakePressed or self.regen_pressed or brake_light_enable
-=======
     ret.brakeLights = ret.brakePressed or ret.regenPressed or brake_light_enable
-
-    ret.cruiseState.enabled = self.main_on or ret.adaptiveCruise
->>>>>>> a72dd17a
 
     return ret
 
@@ -135,15 +116,6 @@
         ("RegenPaddle", "EBCMRegenPaddle", 0),
         ("HVBatteryVoltage", "BECMBatteryVoltageCurrent", 0),
         ("HVBatteryCurrent", "BECMBatteryVoltageCurrent", 0),
-<<<<<<< HEAD
-=======
-      ]
-
-    if CP.enableGasInterceptor:
-      signals += [
-        ("INTERCEPTOR_GAS", "GAS_SENSOR", 0),
-        ("INTERCEPTOR_GAS2", "GAS_SENSOR", 0)
->>>>>>> a72dd17a
       ]
 
     return CANParser(DBC[CP.carFingerprint]['pt'], signals, [], CanBus.POWERTRAIN)