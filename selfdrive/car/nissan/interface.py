#!/usr/bin/env python3
from cereal import car
from selfdrive.car.nissan.values import CAR
from selfdrive.car import STD_CARGO_KG, scale_rot_inertia, scale_tire_stiffness, gen_empty_fingerprint
from selfdrive.car.interfaces import CarInterfaceBase

class CarInterface(CarInterfaceBase):
  def __init__(self, CP, CarController, CarState):
    super().__init__(CP, CarController, CarState)
    self.cp_adas = self.CS.get_adas_can_parser(CP)

  @staticmethod
<<<<<<< HEAD
  def compute_gb(accel, speed):
    return float(accel) / 4.0

  @staticmethod
  def get_params(candidate, fingerprint=gen_empty_fingerprint(), has_relay=False, car_fw=None):
=======
  def get_params(candidate, fingerprint=gen_empty_fingerprint(), car_fw=None):
>>>>>>> c7f8faca

    ret = CarInterfaceBase.get_std_params(candidate, fingerprint, has_relay)
    ret.carName = "nissan"
    ret.safetyModel = car.CarParams.SafetyModel.nissan

    # Nissan port is a community feature, since we don't own one to test
    ret.communityFeature = True

    ret.steerLimitAlert = False
    ret.steerRateCost = 0.5

    ret.steerActuatorDelay = 0.1

    if candidate in [CAR.ROGUE, CAR.XTRAIL]:
      ret.mass = 1610 + STD_CARGO_KG
      ret.wheelbase = 2.705
      ret.centerToFront = ret.wheelbase * 0.44
      ret.steerRatio = 17
    elif candidate in [CAR.LEAF, CAR.LEAF_IC]:
      ret.mass = 1610 + STD_CARGO_KG
      ret.wheelbase = 2.705
      ret.centerToFront = ret.wheelbase * 0.44
      ret.steerRatio = 17
    elif candidate == CAR.ALTIMA:
      # Altima has EPS on C-CAN unlike the others that have it on V-CAN
      ret.safetyParam = 1 # EPS is on alternate bus
      ret.mass = 1492 + STD_CARGO_KG
      ret.wheelbase = 2.824
      ret.centerToFront = ret.wheelbase * 0.44
      ret.steerRatio = 17

    ret.steerControlType = car.CarParams.SteerControlType.angle
    ret.radarOffCan = True

    # TODO: get actual value, for now starting with reasonable value for
    # civic and scaling by mass and wheelbase
    ret.rotationalInertia = scale_rot_inertia(ret.mass, ret.wheelbase)

    # TODO: start from empirically derived lateral slip stiffness for the civic and scale by
    # mass and CG position, so all cars will have approximately similar dyn behaviors
    ret.tireStiffnessFront, ret.tireStiffnessRear = scale_tire_stiffness(ret.mass, ret.wheelbase, ret.centerToFront)

    return ret

  # returns a car.CarState
  def update(self, c, can_strings):
    self.cp.update_strings(can_strings)
    self.cp_cam.update_strings(can_strings)
    self.cp_adas.update_strings(can_strings)

    ret = self.CS.update(self.cp, self.cp_adas, self.cp_cam)

    ret.canValid = self.cp.can_valid and self.cp_adas.can_valid and self.cp_cam.can_valid

    buttonEvents = []
    be = car.CarState.ButtonEvent.new_message()
    be.type = car.CarState.ButtonEvent.Type.accelCruise
    buttonEvents.append(be)

    events = self.create_common_events(ret)

    if self.CS.lkas_enabled:
      events.add(car.CarEvent.EventName.invalidLkasSetting)

    ret.events = events.to_msg()

    self.CS.out = ret.as_reader()
    return self.CS.out

  def apply(self, c):
    can_sends = self.CC.update(c.enabled, self.CS, self.frame, c.actuators,
                               c.cruiseControl.cancel, c.hudControl.visualAlert,
                               c.hudControl.leftLaneVisible, c.hudControl.rightLaneVisible,
                               c.hudControl.leftLaneDepart, c.hudControl.rightLaneDepart)
    self.frame += 1
    return can_sends<|MERGE_RESOLUTION|>--- conflicted
+++ resolved
@@ -10,17 +10,9 @@
     self.cp_adas = self.CS.get_adas_can_parser(CP)
 
   @staticmethod
-<<<<<<< HEAD
-  def compute_gb(accel, speed):
-    return float(accel) / 4.0
+  def get_params(candidate, fingerprint=gen_empty_fingerprint(), car_fw=None):
 
-  @staticmethod
-  def get_params(candidate, fingerprint=gen_empty_fingerprint(), has_relay=False, car_fw=None):
-=======
-  def get_params(candidate, fingerprint=gen_empty_fingerprint(), car_fw=None):
->>>>>>> c7f8faca
-
-    ret = CarInterfaceBase.get_std_params(candidate, fingerprint, has_relay)
+    ret = CarInterfaceBase.get_std_params(candidate, fingerprint)
     ret.carName = "nissan"
     ret.safetyModel = car.CarParams.SafetyModel.nissan
 
