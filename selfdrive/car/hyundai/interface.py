--- conflicted
+++ resolved
@@ -25,10 +25,7 @@
     ret.safetyConfigs = [get_safety_config(car.CarParams.SafetyModel.hyundai, 0)]
     ret.radarOffCan = RADAR_START_ADDR not in fingerprint[1]
 
-<<<<<<< HEAD
-=======
     # WARNING: disabling radar also disables AEB (and we show the same warning on the instrument cluster as if you manually disabled AEB)
->>>>>>> 17c9d769
     ret.openpilotLongitudinalControl = Params().get_bool("DisableRadar") and candidate in [CAR.SONATA, CAR.SONATA_HYBRID, CAR.PALISADE, CAR.SANTA_FE]
 
     ret.pcmCruise = not ret.openpilotLongitudinalControl
