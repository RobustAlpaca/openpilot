--- conflicted
+++ resolved
@@ -25,11 +25,7 @@
     ret.safetyModel = car.CarParams.SafetyModel.hyundai
     ret.radarOffCan = RADAR_START_ADDR not in fingerprint[1]
 
-<<<<<<< HEAD
-    ret.openpilotLongitudinalControl = Params().get_bool("DisableRadar") and candidate in [CAR.SONATA, CAR.PALISADE]
-=======
     ret.openpilotLongitudinalControl = Params().get_bool("DisableRadar") and candidate in [CAR.SONATA, CAR.SONATA_HYBRID, CAR.PALISADE]
->>>>>>> 82276a84
     ret.safetyParam = 0
 
     # Most Hyundai car ports are community features for now
