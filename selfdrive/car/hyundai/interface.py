--- conflicted
+++ resolved
@@ -24,19 +24,10 @@
     ret.carName = "hyundai"
     ret.safetyModel = car.CarParams.SafetyModel.hyundai
     ret.radarOffCan = RADAR_START_ADDR not in fingerprint[1]
-<<<<<<< HEAD
 
     ret.openpilotLongitudinalControl = Params().get_bool("DisableRadar") and candidate in [CAR.SONATA, CAR.SONATA_HYBRID, CAR.PALISADE, CAR.SANTA_FE]
     ret.safetyParam = 0
 
-    # Most Hyundai car ports are community features for now
-    ret.communityFeature = candidate not in [CAR.SONATA, CAR.PALISADE] or ret.openpilotLongitudinalControl
-=======
-
-    ret.openpilotLongitudinalControl = Params().get_bool("DisableRadar") and candidate in [CAR.SONATA, CAR.SONATA_HYBRID, CAR.PALISADE, CAR.SANTA_FE]
-    ret.safetyParam = 0
-
->>>>>>> 21689562
     ret.pcmCruise = not ret.openpilotLongitudinalControl
 
     ret.steerActuatorDelay = 0.1  # Default delay
