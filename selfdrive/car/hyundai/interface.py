--- conflicted
+++ resolved
@@ -4,10 +4,7 @@
 from common.params import Params
 from selfdrive.config import Conversions as CV
 from selfdrive.car.hyundai.values import CAR, EV_CAR, HYBRID_CAR, Buttons, CarControllerParams
-<<<<<<< HEAD
-=======
 from selfdrive.car.hyundai.radar_interface import RADAR_START_ADDR
->>>>>>> f150ead5
 from selfdrive.car import STD_CARGO_KG, scale_rot_inertia, scale_tire_stiffness, gen_empty_fingerprint
 from selfdrive.car.interfaces import CarInterfaceBase
 from selfdrive.car.disable_ecu import disable_ecu
@@ -31,9 +28,6 @@
     ret.openpilotLongitudinalControl = Params().get_bool("DisableRadar") and candidate in [CAR.SONATA, CAR.PALISADE]
     ret.safetyParam = 0
 
-    ret.openpilotLongitudinalControl = Params().get_bool("DisableRadar") and candidate in [CAR.SONATA, CAR.PALISADE]
-    ret.safetyParam = 0
-
     # Most Hyundai car ports are community features for now
     ret.communityFeature = candidate not in [CAR.SONATA, CAR.PALISADE] or ret.openpilotLongitudinalControl
     ret.pcmCruise = not ret.openpilotLongitudinalControl
@@ -51,11 +45,7 @@
     ret.stoppingDecelRate = 2.0
     ret.startAccel = 0.0
 
-<<<<<<< HEAD
-    ret.longitudinalActuatorDelay = 1.0 # s
-=======
     ret.longitudinalActuatorDelayUpperBound = 1.0 # s
->>>>>>> f150ead5
 
     if candidate == CAR.SANTA_FE:
       ret.lateralTuning.pid.kf = 0.00005
