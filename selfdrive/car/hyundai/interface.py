#!/usr/bin/env python3
from cereal import car
from panda import Panda
from common.params import Params
from selfdrive.config import Conversions as CV
from selfdrive.car.hyundai.values import CAR, EV_CAR, HYBRID_CAR, Buttons, CarControllerParams
from selfdrive.car.hyundai.radar_interface import RADAR_START_ADDR
from selfdrive.car import STD_CARGO_KG, scale_rot_inertia, scale_tire_stiffness, gen_empty_fingerprint
from selfdrive.car.interfaces import CarInterfaceBase
from selfdrive.car.disable_ecu import disable_ecu

ButtonType = car.CarState.ButtonEvent.Type
EventName = car.CarEvent.EventName

class CarInterface(CarInterfaceBase):
  @staticmethod
  def get_pid_accel_limits(CP, current_speed, cruise_speed):
    return CarControllerParams.ACCEL_MIN, CarControllerParams.ACCEL_MAX

  @staticmethod
  def get_params(candidate, fingerprint=gen_empty_fingerprint(), car_fw=[]):  # pylint: disable=dangerous-default-value
    ret = CarInterfaceBase.get_std_params(candidate, fingerprint)

    ret.carName = "hyundai"
    ret.safetyModel = car.CarParams.SafetyModel.hyundai
    ret.radarOffCan = RADAR_START_ADDR not in fingerprint[1]

    ret.openpilotLongitudinalControl = Params().get_bool("DisableRadar") and candidate in [CAR.SONATA, CAR.SONATA_HYBRID, CAR.PALISADE, CAR.SANTA_FE]
    ret.safetyParam = 0

    # Most Hyundai car ports are community features for now
    ret.communityFeature = candidate not in [CAR.SONATA, CAR.PALISADE] or ret.openpilotLongitudinalControl
    ret.pcmCruise = not ret.openpilotLongitudinalControl

    ret.steerActuatorDelay = 0.1  # Default delay
    ret.steerRateCost = 0.5
    ret.steerLimitTimer = 0.4
    tire_stiffness_factor = 1.

    ret.stoppingControl = True
    ret.vEgoStopping = 1.0

    ret.longitudinalTuning.kpV = [0.1]
    ret.longitudinalTuning.kiV = [0.0]
<<<<<<< HEAD
    ret.stoppingDecelRate = 2.0
=======
    ret.stopAccel = 0.0
>>>>>>> 7fe0f25d
    ret.startAccel = 0.0

    ret.longitudinalActuatorDelayUpperBound = 1.0 # s

    if candidate == CAR.SANTA_FE:
      ret.lateralTuning.pid.kf = 0.00005
      ret.mass = 3982. * CV.LB_TO_KG + STD_CARGO_KG
      ret.wheelbase = 2.766
      # Values from optimizer
      ret.steerRatio = 16.55  # 13.8 is spec end-to-end
      tire_stiffness_factor = 0.82
      ret.lateralTuning.pid.kiBP, ret.lateralTuning.pid.kpBP = [[9., 22.], [9., 22.]]
      ret.lateralTuning.pid.kpV, ret.lateralTuning.pid.kiV = [[0.2, 0.35], [0.05, 0.09]]
    elif candidate == CAR.SANTA_FE_2022:
      ret.lateralTuning.pid.kf = 0.00005
      ret.mass = 3982. * CV.LB_TO_KG + STD_CARGO_KG
      ret.wheelbase = 2.766
      # Values from optimizer
      ret.steerRatio = 16.55  # 13.8 is spec end-to-end
      tire_stiffness_factor = 0.82
      ret.lateralTuning.pid.kiBP, ret.lateralTuning.pid.kpBP = [[9., 22.], [9., 22.]]
      ret.lateralTuning.pid.kpV, ret.lateralTuning.pid.kiV = [[0.2, 0.35], [0.05, 0.09]]
    elif candidate in [CAR.SONATA, CAR.SONATA_HYBRID]:
      ret.lateralTuning.pid.kf = 0.00005
      ret.mass = 1513. + STD_CARGO_KG
      ret.wheelbase = 2.84
      ret.steerRatio = 13.27 * 1.15   # 15% higher at the center seems reasonable
      tire_stiffness_factor = 0.65
      ret.lateralTuning.pid.kiBP, ret.lateralTuning.pid.kpBP = [[0.], [0.]]
      ret.lateralTuning.pid.kpV, ret.lateralTuning.pid.kiV = [[0.25], [0.05]]
    elif candidate == CAR.SONATA_LF:
      ret.lateralTuning.pid.kf = 0.00005
      ret.mass = 4497. * CV.LB_TO_KG
      ret.wheelbase = 2.804
      ret.steerRatio = 13.27 * 1.15   # 15% higher at the center seems reasonable
      ret.lateralTuning.pid.kiBP, ret.lateralTuning.pid.kpBP = [[0.], [0.]]
      ret.lateralTuning.pid.kpV, ret.lateralTuning.pid.kiV = [[0.25], [0.05]]
    elif candidate == CAR.PALISADE:
      ret.lateralTuning.pid.kf = 0.00005
      ret.mass = 1999. + STD_CARGO_KG
      ret.wheelbase = 2.90
      ret.steerRatio = 15.6 * 1.15
      ret.lateralTuning.pid.kiBP, ret.lateralTuning.pid.kpBP = [[0.], [0.]]
      ret.lateralTuning.pid.kpV, ret.lateralTuning.pid.kiV = [[0.3], [0.05]]
    elif candidate in [CAR.ELANTRA, CAR.ELANTRA_GT_I30]:
      ret.lateralTuning.pid.kf = 0.00006
      ret.mass = 1275. + STD_CARGO_KG
      ret.wheelbase = 2.7
      ret.steerRatio = 15.4            # 14 is Stock | Settled Params Learner values are steerRatio: 15.401566348670535
      tire_stiffness_factor = 0.385    # stiffnessFactor settled on 1.0081302973865127
      ret.lateralTuning.pid.kiBP, ret.lateralTuning.pid.kpBP = [[0.], [0.]]
      ret.lateralTuning.pid.kpV, ret.lateralTuning.pid.kiV = [[0.25], [0.05]]
      ret.minSteerSpeed = 32 * CV.MPH_TO_MS
    elif candidate == CAR.ELANTRA_2021:
      ret.lateralTuning.pid.kf = 0.00005
      ret.mass = (2800. * CV.LB_TO_KG) + STD_CARGO_KG
      ret.wheelbase = 2.72
      ret.steerRatio = 12.9
      tire_stiffness_factor = 0.65
      ret.lateralTuning.pid.kiBP, ret.lateralTuning.pid.kpBP = [[0.], [0.]]
      ret.lateralTuning.pid.kpV, ret.lateralTuning.pid.kiV = [[0.25], [0.05]]
    elif candidate == CAR.ELANTRA_HEV_2021:
      ret.lateralTuning.pid.kf = 0.00005
      ret.mass = (3017. * CV.LB_TO_KG) + STD_CARGO_KG
      ret.wheelbase = 2.72
      ret.steerRatio = 12.9
      tire_stiffness_factor = 0.65
      ret.lateralTuning.pid.kiBP, ret.lateralTuning.pid.kpBP = [[0.], [0.]]
      ret.lateralTuning.pid.kpV, ret.lateralTuning.pid.kiV = [[0.25], [0.05]]
    elif candidate == CAR.HYUNDAI_GENESIS:
      ret.lateralTuning.pid.kf = 0.00005
      ret.mass = 2060. + STD_CARGO_KG
      ret.wheelbase = 3.01
      ret.steerRatio = 16.5
      ret.lateralTuning.init('indi')
      ret.lateralTuning.indi.innerLoopGainBP = [0.]
      ret.lateralTuning.indi.innerLoopGainV = [3.5]
      ret.lateralTuning.indi.outerLoopGainBP = [0.]
      ret.lateralTuning.indi.outerLoopGainV = [2.0]
      ret.lateralTuning.indi.timeConstantBP = [0.]
      ret.lateralTuning.indi.timeConstantV = [1.4]
      ret.lateralTuning.indi.actuatorEffectivenessBP = [0.]
      ret.lateralTuning.indi.actuatorEffectivenessV = [2.3]
      ret.minSteerSpeed = 60 * CV.KPH_TO_MS
    elif candidate in [CAR.KONA, CAR.KONA_EV, CAR.KONA_HEV]:
      ret.lateralTuning.pid.kf = 0.00005
      ret.mass = {CAR.KONA_EV: 1685., CAR.KONA_HEV: 1425.}.get(candidate, 1275.) + STD_CARGO_KG
      ret.wheelbase = 2.7
      ret.steerRatio = 13.73 * 1.15  # Spec
      tire_stiffness_factor = 0.385
      ret.lateralTuning.pid.kiBP, ret.lateralTuning.pid.kpBP = [[0.], [0.]]
      ret.lateralTuning.pid.kpV, ret.lateralTuning.pid.kiV = [[0.25], [0.05]]
    elif candidate in [CAR.IONIQ, CAR.IONIQ_EV_LTD, CAR.IONIQ_EV_2020, CAR.IONIQ_PHEV]:
      ret.lateralTuning.pid.kf = 0.00006
      ret.mass = 1490. + STD_CARGO_KG  # weight per hyundai site https://www.hyundaiusa.com/ioniq-electric/specifications.aspx
      ret.wheelbase = 2.7
      ret.steerRatio = 13.73  # Spec
      tire_stiffness_factor = 0.385
      ret.lateralTuning.pid.kiBP, ret.lateralTuning.pid.kpBP = [[0.], [0.]]
      ret.lateralTuning.pid.kpV, ret.lateralTuning.pid.kiV = [[0.25], [0.05]]
      if candidate not in [CAR.IONIQ_EV_2020, CAR.IONIQ_PHEV]:
        ret.minSteerSpeed = 32 * CV.MPH_TO_MS
    elif candidate == CAR.VELOSTER:
      ret.lateralTuning.pid.kf = 0.00005
      ret.mass = 3558. * CV.LB_TO_KG
      ret.wheelbase = 2.80
      ret.steerRatio = 13.75 * 1.15
      tire_stiffness_factor = 0.5
      ret.lateralTuning.pid.kiBP, ret.lateralTuning.pid.kpBP = [[0.], [0.]]
      ret.lateralTuning.pid.kpV, ret.lateralTuning.pid.kiV = [[0.25], [0.05]]

    # Kia
    elif candidate == CAR.KIA_SORENTO:
      ret.lateralTuning.pid.kf = 0.00005
      ret.mass = 1985. + STD_CARGO_KG
      ret.wheelbase = 2.78
      ret.steerRatio = 14.4 * 1.1   # 10% higher at the center seems reasonable
      ret.lateralTuning.pid.kiBP, ret.lateralTuning.pid.kpBP = [[0.], [0.]]
      ret.lateralTuning.pid.kpV, ret.lateralTuning.pid.kiV = [[0.25], [0.05]]
    elif candidate in [CAR.KIA_NIRO_EV, CAR.KIA_NIRO_HEV, CAR.KIA_NIRO_HEV_2021]:
      ret.lateralTuning.pid.kf = 0.00006
      ret.mass = 1737. + STD_CARGO_KG
      ret.wheelbase = 2.7
      ret.steerRatio = 13.9 if CAR.KIA_NIRO_HEV_2021 else 13.73  # Spec
      tire_stiffness_factor = 0.385
      ret.lateralTuning.pid.kiBP, ret.lateralTuning.pid.kpBP = [[0.], [0.]]
      ret.lateralTuning.pid.kpV, ret.lateralTuning.pid.kiV = [[0.25], [0.05]]
      if candidate == CAR.KIA_NIRO_HEV:
        ret.minSteerSpeed = 32 * CV.MPH_TO_MS
    elif candidate == CAR.KIA_SELTOS:
      ret.mass = 1337. + STD_CARGO_KG
      ret.wheelbase = 2.63
      ret.steerRatio = 14.56
      tire_stiffness_factor = 1
      ret.lateralTuning.init('indi')
      ret.lateralTuning.indi.innerLoopGainBP = [0.]
      ret.lateralTuning.indi.innerLoopGainV = [4.]
      ret.lateralTuning.indi.outerLoopGainBP = [0.]
      ret.lateralTuning.indi.outerLoopGainV = [3.]
      ret.lateralTuning.indi.timeConstantBP = [0.]
      ret.lateralTuning.indi.timeConstantV = [1.4]
      ret.lateralTuning.indi.actuatorEffectivenessBP = [0.]
      ret.lateralTuning.indi.actuatorEffectivenessV = [1.8]
    elif candidate in [CAR.KIA_OPTIMA, CAR.KIA_OPTIMA_H]:
      ret.lateralTuning.pid.kf = 0.00005
      ret.mass = 3558. * CV.LB_TO_KG
      ret.wheelbase = 2.80
      ret.steerRatio = 13.75
      tire_stiffness_factor = 0.5
      ret.lateralTuning.pid.kiBP, ret.lateralTuning.pid.kpBP = [[0.], [0.]]
      ret.lateralTuning.pid.kpV, ret.lateralTuning.pid.kiV = [[0.25], [0.05]]
    elif candidate == CAR.KIA_STINGER:
      ret.lateralTuning.pid.kf = 0.00005
      ret.mass = 1825. + STD_CARGO_KG
      ret.wheelbase = 2.78
      ret.steerRatio = 14.4 * 1.15   # 15% higher at the center seems reasonable
      ret.lateralTuning.pid.kiBP, ret.lateralTuning.pid.kpBP = [[0.], [0.]]
      ret.lateralTuning.pid.kpV, ret.lateralTuning.pid.kiV = [[0.25], [0.05]]
    elif candidate == CAR.KIA_FORTE:
      ret.lateralTuning.pid.kf = 0.00005
      ret.mass = 3558. * CV.LB_TO_KG
      ret.wheelbase = 2.80
      ret.steerRatio = 13.75
      tire_stiffness_factor = 0.5
      ret.lateralTuning.pid.kiBP, ret.lateralTuning.pid.kpBP = [[0.], [0.]]
      ret.lateralTuning.pid.kpV, ret.lateralTuning.pid.kiV = [[0.25], [0.05]]
    elif candidate == CAR.KIA_CEED:
      ret.lateralTuning.pid.kf = 0.00005
      ret.mass = 1450. + STD_CARGO_KG
      ret.wheelbase = 2.65
      ret.steerRatio = 13.75
      tire_stiffness_factor = 0.5
      ret.lateralTuning.pid.kf = 0.00005
      ret.lateralTuning.pid.kiBP, ret.lateralTuning.pid.kpBP = [[0.], [0.]]
      ret.lateralTuning.pid.kpV, ret.lateralTuning.pid.kiV = [[0.25], [0.05]]

    # Genesis
    elif candidate == CAR.GENESIS_G70:
      ret.lateralTuning.init('indi')
      ret.lateralTuning.indi.innerLoopGainBP = [0.]
      ret.lateralTuning.indi.innerLoopGainV = [2.5]
      ret.lateralTuning.indi.outerLoopGainBP = [0.]
      ret.lateralTuning.indi.outerLoopGainV = [3.5]
      ret.lateralTuning.indi.timeConstantBP = [0.]
      ret.lateralTuning.indi.timeConstantV = [1.4]
      ret.lateralTuning.indi.actuatorEffectivenessBP = [0.]
      ret.lateralTuning.indi.actuatorEffectivenessV = [1.8]
      ret.steerActuatorDelay = 0.1
      ret.mass = 1640.0 + STD_CARGO_KG
      ret.wheelbase = 2.84
      ret.steerRatio = 13.56
    elif candidate == CAR.GENESIS_G80:
      ret.lateralTuning.pid.kf = 0.00005
      ret.mass = 2060. + STD_CARGO_KG
      ret.wheelbase = 3.01
      ret.steerRatio = 16.5
      ret.lateralTuning.pid.kiBP, ret.lateralTuning.pid.kpBP = [[0.], [0.]]
      ret.lateralTuning.pid.kpV, ret.lateralTuning.pid.kiV = [[0.16], [0.01]]
    elif candidate == CAR.GENESIS_G90:
      ret.mass = 2200
      ret.wheelbase = 3.15
      ret.steerRatio = 12.069
      ret.lateralTuning.pid.kiBP, ret.lateralTuning.pid.kpBP = [[0.], [0.]]
      ret.lateralTuning.pid.kpV, ret.lateralTuning.pid.kiV = [[0.16], [0.01]]

    # these cars require a special panda safety mode due to missing counters and checksums in the messages
    if candidate in [CAR.HYUNDAI_GENESIS, CAR.IONIQ_EV_2020, CAR.IONIQ_EV_LTD, CAR.IONIQ_PHEV, CAR.IONIQ, CAR.KONA_EV, CAR.KIA_SORENTO,
                     CAR.SONATA_LF, CAR.KIA_NIRO_EV, CAR.KIA_OPTIMA, CAR.VELOSTER, CAR.KIA_STINGER,
                     CAR.GENESIS_G70, CAR.GENESIS_G80, CAR.KIA_CEED, CAR.ELANTRA]:
      ret.safetyModel = car.CarParams.SafetyModel.hyundaiLegacy

    # set appropriate safety param for gas signal
    if candidate in HYBRID_CAR:
      ret.safetyParam = 2
    elif candidate in EV_CAR:
      ret.safetyParam = 1

    ret.centerToFront = ret.wheelbase * 0.4

    # TODO: get actual value, for now starting with reasonable value for
    # civic and scaling by mass and wheelbase
    ret.rotationalInertia = scale_rot_inertia(ret.mass, ret.wheelbase)

    # TODO: start from empirically derived lateral slip stiffness for the civic and scale by
    # mass and CG position, so all cars will have approximately similar dyn behaviors
    ret.tireStiffnessFront, ret.tireStiffnessRear = scale_tire_stiffness(ret.mass, ret.wheelbase, ret.centerToFront,
                                                                         tire_stiffness_factor=tire_stiffness_factor)

    ret.enableBsm = 0x58b in fingerprint[0]

    if ret.openpilotLongitudinalControl:
      ret.safetyParam |= Panda.FLAG_HYUNDAI_LONG

    return ret

  @staticmethod
  def init(CP, logcan, sendcan):
    if CP.openpilotLongitudinalControl:
      disable_ecu(logcan, sendcan, addr=0x7d0, com_cont_req=b'\x28\x83\x01')

  def update(self, c, can_strings):
    self.cp.update_strings(can_strings)
    self.cp_cam.update_strings(can_strings)

    ret = self.CS.update(self.cp, self.cp_cam)
    ret.canValid = self.cp.can_valid and self.cp_cam.can_valid
    ret.steeringRateLimited = self.CC.steer_rate_limited if self.CC is not None else False

    events = self.create_common_events(ret, pcm_enable=self.CS.CP.pcmCruise)

    if self.CS.brake_error:
      events.add(EventName.brakeUnavailable)
    if self.CS.brake_hold and self.CS.CP.openpilotLongitudinalControl:
      events.add(EventName.brakeHold)
    if self.CS.park_brake:
      events.add(EventName.parkBrake)

    if self.CS.CP.openpilotLongitudinalControl:
      buttonEvents = []

      if self.CS.cruise_buttons != self.CS.prev_cruise_buttons:
        be = car.CarState.ButtonEvent.new_message()
        be.type = ButtonType.unknown
        if self.CS.cruise_buttons != 0:
          be.pressed = True
          but = self.CS.cruise_buttons
        else:
          be.pressed = False
          but = self.CS.prev_cruise_buttons
        if but == Buttons.RES_ACCEL:
          be.type = ButtonType.accelCruise
        elif but == Buttons.SET_DECEL:
          be.type = ButtonType.decelCruise
        elif but == Buttons.GAP_DIST:
          be.type = ButtonType.gapAdjustCruise
        elif but == Buttons.CANCEL:
          be.type = ButtonType.cancel
        buttonEvents.append(be)

        ret.buttonEvents = buttonEvents

        for b in ret.buttonEvents:
          # do enable on both accel and decel buttons
          if b.type in [ButtonType.accelCruise, ButtonType.decelCruise] and not b.pressed:
            events.add(EventName.buttonEnable)
          # do disable on button down
          if b.type == ButtonType.cancel and b.pressed:
            events.add(EventName.buttonCancel)

    # low speed steer alert hysteresis logic (only for cars with steer cut off above 10 m/s)
    if ret.vEgo < (self.CP.minSteerSpeed + 2.) and self.CP.minSteerSpeed > 10.:
      self.low_speed_alert = True
    if ret.vEgo > (self.CP.minSteerSpeed + 4.):
      self.low_speed_alert = False
    if self.low_speed_alert:
      events.add(car.CarEvent.EventName.belowSteerSpeed)

    ret.events = events.to_msg()

    self.CS.out = ret.as_reader()
    return self.CS.out

  def apply(self, c):
    can_sends = self.CC.update(c.enabled, self.CS, self.frame, c.actuators,
                               c.cruiseControl.cancel, c.hudControl.visualAlert, c.hudControl.setSpeed, c.hudControl.leftLaneVisible,
                               c.hudControl.rightLaneVisible, c.hudControl.leftLaneDepart, c.hudControl.rightLaneDepart)
    self.frame += 1
    return can_sends<|MERGE_RESOLUTION|>--- conflicted
+++ resolved
@@ -42,11 +42,7 @@
 
     ret.longitudinalTuning.kpV = [0.1]
     ret.longitudinalTuning.kiV = [0.0]
-<<<<<<< HEAD
-    ret.stoppingDecelRate = 2.0
-=======
     ret.stopAccel = 0.0
->>>>>>> 7fe0f25d
     ret.startAccel = 0.0
 
     ret.longitudinalActuatorDelayUpperBound = 1.0 # s
