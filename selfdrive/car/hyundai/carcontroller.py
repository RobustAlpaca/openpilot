from cereal import car
from common.realtime import DT_CTRL
from selfdrive.car import apply_std_steer_torque_limits
from selfdrive.car.hyundai.hyundaican import create_lkas11, create_clu11, create_lfahda_mfc
from selfdrive.car.hyundai.values import Buttons, CarControllerParams, CAR
from opendbc.can.packer import CANPacker

VisualAlert = car.CarControl.HUDControl.VisualAlert


def process_hud_alert(enabled, fingerprint, visual_alert, left_lane,
                      right_lane, left_lane_depart, right_lane_depart):
  sys_warning = (visual_alert in [VisualAlert.steerRequired, VisualAlert.ldw])

  # initialize to no line visible
  sys_state = 1
  if left_lane and right_lane or sys_warning:  # HUD alert only display when LKAS status is active
    sys_state = 3 if enabled or sys_warning else 4
  elif left_lane:
    sys_state = 5
  elif right_lane:
    sys_state = 6

  # initialize to no warnings
  left_lane_warning = 0
  right_lane_warning = 0
  if left_lane_depart:
    left_lane_warning = 1 if fingerprint in [CAR.GENESIS_G90, CAR.GENESIS_G80] else 2
  if right_lane_depart:
    right_lane_warning = 1 if fingerprint in [CAR.GENESIS_G90, CAR.GENESIS_G80] else 2

  return sys_warning, sys_state, left_lane_warning, right_lane_warning


class CarController():
  def __init__(self, dbc_name, CP, VM):
    self.p = CarControllerParams(CP)
    self.packer = CANPacker(dbc_name)

    self.apply_steer_last = 0
    self.car_fingerprint = CP.carFingerprint
    self.steer_rate_limited = False
    self.last_resume_frame = 0

  def update(self, enabled, CS, frame, actuators, pcm_cancel_cmd, visual_alert,
             left_lane, right_lane, left_lane_depart, right_lane_depart):
    # Steering Torque
    new_steer = int(round(actuators.steer * self.p.STEER_MAX))
    apply_steer = apply_std_steer_torque_limits(new_steer, self.apply_steer_last, CS.out.steeringTorque, self.p)
    self.steer_rate_limited = new_steer != apply_steer

    # disable when temp fault is active
    lkas_active = enabled and not CS.out.steerWarning

    # fix for Genesis hard fault at low speed
    if CS.out.vEgo < 16.7 and self.car_fingerprint == CAR.HYUNDAI_GENESIS:
      lkas_active = False

    if not lkas_active:
      apply_steer = 0

    self.apply_steer_last = apply_steer

    sys_warning, sys_state, left_lane_warning, right_lane_warning = \
      process_hud_alert(enabled, self.car_fingerprint, visual_alert,
                        left_lane, right_lane, left_lane_depart, right_lane_depart)

    can_sends = []
    can_sends.append(create_lkas11(self.packer, frame, self.car_fingerprint, apply_steer, lkas_active,
                                   CS.lkas11, sys_warning, sys_state, enabled,
                                   left_lane, right_lane,
                                   left_lane_warning, right_lane_warning))

    if pcm_cancel_cmd:
      can_sends.append(create_clu11(self.packer, frame, CS.clu11, Buttons.CANCEL))
    elif CS.out.cruiseState.standstill:
      # send resume at a max freq of 10Hz
      if (frame - self.last_resume_frame) * DT_CTRL > 0.1:
        # send 25 messages at a time to increases the likelihood of resume being accepted
        can_sends.extend([create_clu11(self.packer, frame, CS.clu11, Buttons.RES_ACCEL)] * 25)
        self.last_resume_frame = frame

    # 20 Hz LFA MFA message
    if frame % 5 == 0 and self.car_fingerprint in [CAR.SONATA, CAR.PALISADE, CAR.IONIQ, CAR.KIA_NIRO_EV, CAR.KONA_EV,
<<<<<<< HEAD
                                                   CAR.IONIQ_EV_2020, CAR.IONIQ_PHEV, CAR.KIA_CEED, CAR.KIA_SELTOS, CAR.ELANTRA_2021]:
=======
                                                   CAR.IONIQ_EV_2020, CAR.IONIQ_PHEV, CAR.KIA_CEED, CAR.KIA_SELTOS, CAR.ELANTRA_2021, CAR.ELANTRA_HEV_2021]:
>>>>>>> a4817c8b
      can_sends.append(create_lfahda_mfc(self.packer, enabled))

    return can_sends<|MERGE_RESOLUTION|>--- conflicted
+++ resolved
@@ -82,11 +82,7 @@
 
     # 20 Hz LFA MFA message
     if frame % 5 == 0 and self.car_fingerprint in [CAR.SONATA, CAR.PALISADE, CAR.IONIQ, CAR.KIA_NIRO_EV, CAR.KONA_EV,
-<<<<<<< HEAD
-                                                   CAR.IONIQ_EV_2020, CAR.IONIQ_PHEV, CAR.KIA_CEED, CAR.KIA_SELTOS, CAR.ELANTRA_2021]:
-=======
                                                    CAR.IONIQ_EV_2020, CAR.IONIQ_PHEV, CAR.KIA_CEED, CAR.KIA_SELTOS, CAR.ELANTRA_2021, CAR.ELANTRA_HEV_2021]:
->>>>>>> a4817c8b
       can_sends.append(create_lfahda_mfc(self.packer, enabled))
 
     return can_sends