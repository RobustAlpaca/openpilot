import copy
from cereal import car
from selfdrive.car.hyundai.values import DBC, STEER_THRESHOLD, FEATURES, EV_HYBRID
from selfdrive.car.interfaces import CarStateBase
from opendbc.can.parser import CANParser
from selfdrive.config import Conversions as CV

GearShifter = car.CarState.GearShifter


class CarState(CarStateBase):
  def update(self, cp, cp_cam):
    ret = car.CarState.new_message()

    ret.doorOpen = any([cp.vl["CGW1"]["CF_Gway_DrvDrSw"], cp.vl["CGW1"]["CF_Gway_AstDrSw"],
                        cp.vl["CGW2"]["CF_Gway_RLDrSw"], cp.vl["CGW2"]["CF_Gway_RRDrSw"]])

    ret.seatbeltUnlatched = cp.vl["CGW1"]["CF_Gway_DrvSeatBeltSw"] == 0

    ret.wheelSpeeds.fl = cp.vl["WHL_SPD11"]["WHL_SPD_FL"] * CV.KPH_TO_MS
    ret.wheelSpeeds.fr = cp.vl["WHL_SPD11"]["WHL_SPD_FR"] * CV.KPH_TO_MS
    ret.wheelSpeeds.rl = cp.vl["WHL_SPD11"]["WHL_SPD_RL"] * CV.KPH_TO_MS
    ret.wheelSpeeds.rr = cp.vl["WHL_SPD11"]["WHL_SPD_RR"] * CV.KPH_TO_MS
    ret.vEgoRaw = (ret.wheelSpeeds.fl + ret.wheelSpeeds.fr + ret.wheelSpeeds.rl + ret.wheelSpeeds.rr) / 4.
    ret.vEgo, ret.aEgo = self.update_speed_kf(ret.vEgoRaw)

    ret.standstill = ret.vEgoRaw < 0.1

    ret.steeringAngleDeg = cp.vl["SAS11"]["SAS_Angle"]
    ret.steeringRateDeg = cp.vl["SAS11"]["SAS_Speed"]
    ret.yawRate = cp.vl["ESP12"]["YAW_RATE"]
    ret.leftBlinker, ret.rightBlinker = self.update_blinker(50, cp.vl["CGW1"]["CF_Gway_TurnSigLh"],
                                                            cp.vl["CGW1"]["CF_Gway_TurnSigRh"])
    ret.steeringTorque = cp.vl["MDPS12"]["CR_Mdps_StrColTq"]
    ret.steeringTorqueEps = cp.vl["MDPS12"]["CR_Mdps_OutTq"]
    ret.steeringPressed = abs(ret.steeringTorque) > STEER_THRESHOLD
    ret.steerWarning = cp.vl["MDPS12"]["CF_Mdps_ToiUnavail"] != 0 or cp.vl["MDPS12"]["CF_Mdps_ToiFlt"] != 0

    # cruise state
    if self.CP.openpilotLongitudinalControl:
      ret.cruiseState.available = cp.vl["TCS13"]["ACCEnable"] == 0
      ret.cruiseState.enabled = cp.vl["TCS13"]["ACC_REQ"] == 1
      ret.cruiseState.standstill = cp.vl["TCS13"]["StandStill"] == 1
    else:
      ret.cruiseState.available = cp.vl["SCC11"]["MainMode_ACC"] == 1
      ret.cruiseState.enabled = cp.vl["SCC12"]["ACCMode"] != 0
      ret.cruiseState.standstill = cp.vl["SCC11"]["SCCInfoDisplay"] == 4.

    if ret.cruiseState.enabled:
      speed_conv = CV.MPH_TO_MS if cp.vl["CLU11"]["CF_Clu_SPEED_UNIT"] else CV.KPH_TO_MS
      ret.cruiseState.speed = cp.vl["SCC11"]["VSetDis"] * speed_conv
    else:
      ret.cruiseState.speed = 0

    # TODO: Find brake pressure
    ret.brake = 0
<<<<<<< HEAD
    ret.brakePressed = cp.vl["TCS13"]['DriverBraking'] != 0
=======
    ret.brakePressed = cp.vl["TCS13"]["DriverBraking"] != 0
>>>>>>> 825fa79e

    if self.CP.carFingerprint in EV_HYBRID:
      ret.gas = cp.vl["E_EMS11"]["Accel_Pedal_Pos"] / 256.
      ret.gasPressed = ret.gas > 0
    else:
      ret.gas = cp.vl["EMS12"]["PV_AV_CAN"] / 100
      ret.gasPressed = bool(cp.vl["EMS16"]["CF_Ems_AclAct"])

    # TODO: refactor gear parsing in function
    # Gear Selection via Cluster - For those Kia/Hyundai which are not fully discovered, we can use the Cluster Indicator for Gear Selection,
    # as this seems to be standard over all cars, but is not the preferred method.
    if self.CP.carFingerprint in FEATURES["use_cluster_gears"]:
      if cp.vl["CLU15"]["CF_Clu_InhibitD"] == 1:
        ret.gearShifter = GearShifter.drive
      elif cp.vl["CLU15"]["CF_Clu_InhibitN"] == 1:
        ret.gearShifter = GearShifter.neutral
      elif cp.vl["CLU15"]["CF_Clu_InhibitP"] == 1:
        ret.gearShifter = GearShifter.park
      elif cp.vl["CLU15"]["CF_Clu_InhibitR"] == 1:
        ret.gearShifter = GearShifter.reverse
      else:
        ret.gearShifter = GearShifter.unknown
    # Gear Selecton via TCU12
    elif self.CP.carFingerprint in FEATURES["use_tcu_gears"]:
      gear = cp.vl["TCU12"]["CUR_GR"]
      if gear == 0:
        ret.gearShifter = GearShifter.park
      elif gear == 14:
        ret.gearShifter = GearShifter.reverse
      elif gear > 0 and gear < 9:    # unaware of anything over 8 currently
        ret.gearShifter = GearShifter.drive
      else:
        ret.gearShifter = GearShifter.unknown
    # Gear Selecton - This is only compatible with optima hybrid 2017
    elif self.CP.carFingerprint in FEATURES["use_elect_gears"]:
      gear = cp.vl["ELECT_GEAR"]["Elect_Gear_Shifter"]
      if gear in (5, 8):  # 5: D, 8: sport mode
        ret.gearShifter = GearShifter.drive
      elif gear == 6:
        ret.gearShifter = GearShifter.neutral
      elif gear == 0:
        ret.gearShifter = GearShifter.park
      elif gear == 7:
        ret.gearShifter = GearShifter.reverse
      else:
        ret.gearShifter = GearShifter.unknown
    # Gear Selecton - This is not compatible with all Kia/Hyundai's, But is the best way for those it is compatible with
    else:
      gear = cp.vl["LVR12"]["CF_Lvr_Gear"]
      if gear in (5, 8):  # 5: D, 8: sport mode
        ret.gearShifter = GearShifter.drive
      elif gear == 6:
        ret.gearShifter = GearShifter.neutral
      elif gear == 0:
        ret.gearShifter = GearShifter.park
      elif gear == 7:
        ret.gearShifter = GearShifter.reverse
      else:
        ret.gearShifter = GearShifter.unknown

    if self.CP.carFingerprint in FEATURES["use_fca"]:
      ret.stockAeb = cp.vl["FCA11"]["FCA_CmdAct"] != 0
      ret.stockFcw = cp.vl["FCA11"]["CF_VSM_Warn"] == 2
    else:
      ret.stockAeb = cp.vl["SCC12"]["AEB_CmdAct"] != 0
      ret.stockFcw = cp.vl["SCC12"]["CF_VSM_Warn"] == 2

    if self.CP.enableBsm:
      ret.leftBlindspot = cp.vl["LCA11"]["CF_Lca_IndLeft"] != 0
      ret.rightBlindspot = cp.vl["LCA11"]["CF_Lca_IndRight"] != 0

    # save the entire LKAS11 and CLU11
    self.lkas11 = copy.copy(cp_cam.vl["LKAS11"])
    self.clu11 = copy.copy(cp.vl["CLU11"])
    self.park_brake = cp.vl["TCS13"]["PBRAKE_ACT"] == 1
    self.steer_state = cp.vl["MDPS12"]["CF_Mdps_ToiActive"]  # 0 NOT ACTIVE, 1 ACTIVE
    self.lead_distance = cp.vl["SCC11"]["ACC_ObjDist"]
    self.brake_hold = cp.vl["TCS15"]["AVH_LAMP"] == 2 # 0 OFF, 1 ERROR, 2 ACTIVE, 3 READY
    self.brake_error = cp.vl["TCS13"]["ACCEnable"] != 0 # 0 ACC CONTROL ENABLED, 1-3 ACC CONTROL DISABLED
    self.prev_cruise_buttons = self.cruise_buttons
    self.cruise_buttons = cp.vl["CLU11"]["CF_Clu_CruiseSwState"]

    return ret

  @staticmethod
  def get_can_parser(CP):
    signals = [
      # sig_name, sig_address, default
      ("WHL_SPD_FL", "WHL_SPD11", 0),
      ("WHL_SPD_FR", "WHL_SPD11", 0),
      ("WHL_SPD_RL", "WHL_SPD11", 0),
      ("WHL_SPD_RR", "WHL_SPD11", 0),

      ("YAW_RATE", "ESP12", 0),

      ("CF_Gway_DrvSeatBeltInd", "CGW4", 1),

      ("CF_Gway_DrvSeatBeltSw", "CGW1", 0),
      ("CF_Gway_DrvDrSw", "CGW1", 0),       # Driver Door
      ("CF_Gway_AstDrSw", "CGW1", 0),       # Passenger door
      ("CF_Gway_RLDrSw", "CGW2", 0),        # Rear reft door
      ("CF_Gway_RRDrSw", "CGW2", 0),        # Rear right door
      ("CF_Gway_TurnSigLh", "CGW1", 0),
      ("CF_Gway_TurnSigRh", "CGW1", 0),
      ("CF_Gway_ParkBrakeSw", "CGW1", 0),

      ("CYL_PRES", "ESP12", 0),

      ("CF_Clu_CruiseSwState", "CLU11", 0),
      ("CF_Clu_CruiseSwMain", "CLU11", 0),
      ("CF_Clu_SldMainSW", "CLU11", 0),
      ("CF_Clu_ParityBit1", "CLU11", 0),
      ("CF_Clu_VanzDecimal" , "CLU11", 0),
      ("CF_Clu_Vanz", "CLU11", 0),
      ("CF_Clu_SPEED_UNIT", "CLU11", 0),
      ("CF_Clu_DetentOut", "CLU11", 0),
      ("CF_Clu_RheostatLevel", "CLU11", 0),
      ("CF_Clu_CluInfo", "CLU11", 0),
      ("CF_Clu_AmpInfo", "CLU11", 0),
      ("CF_Clu_AliveCnt1", "CLU11", 0),

      ("ACCEnable", "TCS13", 0),
      ("ACC_REQ", "TCS13", 0),
      ("DriverBraking", "TCS13", 0),
      ("StandStill", "TCS13", 0),
      ("PBRAKE_ACT", "TCS13", 0),

      ("ESC_Off_Step", "TCS15", 0),
      ("AVH_LAMP", "TCS15", 0),

      ("CR_Mdps_StrColTq", "MDPS12", 0),
      ("CF_Mdps_ToiActive", "MDPS12", 0),
      ("CF_Mdps_ToiUnavail", "MDPS12", 0),
      ("CF_Mdps_ToiFlt", "MDPS12", 0),
      ("CR_Mdps_OutTq", "MDPS12", 0),

      ("SAS_Angle", "SAS11", 0),
      ("SAS_Speed", "SAS11", 0),

      ("MainMode_ACC", "SCC11", 0),
      ("VSetDis", "SCC11", 0),
      ("SCCInfoDisplay", "SCC11", 0),
      ("ACC_ObjDist", "SCC11", 0),
      ("ACCMode", "SCC12", 1),
    ]

    checks = [
      # address, frequency
      ("MDPS12", 50),
      ("TCS13", 50),
      ("TCS15", 10),
      ("CLU11", 50),
      ("ESP12", 100),
      ("CGW1", 10),
      ("CGW2", 5),
      ("CGW4", 5),
      ("WHL_SPD11", 50),
      ("SAS11", 100),
    ]

    if not CP.openpilotLongitudinalControl:
      checks += [
        ("SCC11", 50),
        ("SCC12", 50),
      ]

    if CP.enableBsm:
      signals += [
        ("CF_Lca_IndLeft", "LCA11", 0),
        ("CF_Lca_IndRight", "LCA11", 0),
      ]
      checks += [("LCA11", 50)]

    if CP.carFingerprint in EV_HYBRID:
      signals += [
        ("Accel_Pedal_Pos", "E_EMS11", 0),
      ]
      checks += [
        ("E_EMS11", 50),
      ]
    else:
      signals += [
        ("PV_AV_CAN", "EMS12", 0),
        ("CF_Ems_AclAct", "EMS16", 0),
      ]
      checks += [
        ("EMS12", 100),
        ("EMS16", 100),
      ]

    if CP.carFingerprint in FEATURES["use_cluster_gears"]:
      signals += [
        ("CF_Clu_InhibitD", "CLU15", 0),
        ("CF_Clu_InhibitP", "CLU15", 0),
        ("CF_Clu_InhibitN", "CLU15", 0),
        ("CF_Clu_InhibitR", "CLU15", 0),
      ]
      checks += [
        ("CLU15", 5)
      ]
    elif CP.carFingerprint in FEATURES["use_tcu_gears"]:
      signals += [
        ("CUR_GR", "TCU12", 0)
      ]
      checks += [
        ("TCU12", 100)
      ]
    elif CP.carFingerprint in FEATURES["use_elect_gears"]:
      signals += [("Elect_Gear_Shifter", "ELECT_GEAR", 0)]
      checks += [("ELECT_GEAR", 20)]
    else:
      signals += [
        ("CF_Lvr_Gear", "LVR12", 0)
      ]
      checks += [
        ("LVR12", 100)
      ]

    if CP.carFingerprint in FEATURES["use_fca"]:
      signals += [
        ("FCA_CmdAct", "FCA11", 0),
        ("CF_VSM_Warn", "FCA11", 0),
      ]
      if not CP.openpilotLongitudinalControl:
        checks += [("FCA11", 50)]
    else:
      signals += [
        ("AEB_CmdAct", "SCC12", 0),
        ("CF_VSM_Warn", "SCC12", 0),
      ]

    return CANParser(DBC[CP.carFingerprint]["pt"], signals, checks, 0)

  @staticmethod
  def get_cam_can_parser(CP):

    signals = [
      # sig_name, sig_address, default
      ("CF_Lkas_LdwsActivemode", "LKAS11", 0),
      ("CF_Lkas_LdwsSysState", "LKAS11", 0),
      ("CF_Lkas_SysWarning", "LKAS11", 0),
      ("CF_Lkas_LdwsLHWarning", "LKAS11", 0),
      ("CF_Lkas_LdwsRHWarning", "LKAS11", 0),
      ("CF_Lkas_HbaLamp", "LKAS11", 0),
      ("CF_Lkas_FcwBasReq", "LKAS11", 0),
      ("CF_Lkas_HbaSysState", "LKAS11", 0),
      ("CF_Lkas_FcwOpt", "LKAS11", 0),
      ("CF_Lkas_HbaOpt", "LKAS11", 0),
      ("CF_Lkas_FcwSysState", "LKAS11", 0),
      ("CF_Lkas_FcwCollisionWarning", "LKAS11", 0),
      ("CF_Lkas_FusionState", "LKAS11", 0),
      ("CF_Lkas_FcwOpt_USM", "LKAS11", 0),
      ("CF_Lkas_LdwsOpt_USM", "LKAS11", 0),
    ]

    checks = [
      ("LKAS11", 100)
    ]

    return CANParser(DBC[CP.carFingerprint]["pt"], signals, checks, 2)<|MERGE_RESOLUTION|>--- conflicted
+++ resolved
@@ -54,11 +54,7 @@
 
     # TODO: Find brake pressure
     ret.brake = 0
-<<<<<<< HEAD
-    ret.brakePressed = cp.vl["TCS13"]['DriverBraking'] != 0
-=======
     ret.brakePressed = cp.vl["TCS13"]["DriverBraking"] != 0
->>>>>>> 825fa79e
 
     if self.CP.carFingerprint in EV_HYBRID:
       ret.gas = cp.vl["E_EMS11"]["Accel_Pedal_Pos"] / 256.
