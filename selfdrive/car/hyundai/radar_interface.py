#!/usr/bin/env python3
import math

from cereal import car
from opendbc.can.parser import CANParser
from selfdrive.car.interfaces import RadarInterfaceBase
from selfdrive.car.hyundai.values import DBC

RADAR_START_ADDR = 0x500
RADAR_MSG_COUNT = 32


def get_radar_can_parser(CP):
  if DBC[CP.carFingerprint]['radar'] is None:
    return None

  signals = []
  checks = []

  for addr in range(RADAR_START_ADDR, RADAR_START_ADDR + RADAR_MSG_COUNT):
<<<<<<< HEAD
    msg = f"R_{hex(addr)}"
=======
    msg = f"RADAR_TRACK_{addr:x}"
>>>>>>> cab0c99f
    signals += [
      ("STATE", msg, 0),
      ("AZIMUTH", msg, 0),
      ("LONG_DIST", msg, 0),
      ("REL_ACCEL", msg, 0),
      ("REL_SPEED", msg, 0),
    ]
    checks += [(msg, 50)]
  return CANParser(DBC[CP.carFingerprint]['radar'], signals, checks, 1)


class RadarInterface(RadarInterfaceBase):
  def __init__(self, CP):
    super().__init__(CP)
    self.updated_messages = set()
    self.trigger_msg = RADAR_START_ADDR + RADAR_MSG_COUNT - 1
    self.track_id = 0

    self.radar_off_can = CP.radarOffCan
    self.rcp = get_radar_can_parser(CP)

  def update(self, can_strings):
    if self.radar_off_can or (self.rcp is None):
      return super().update(None)

    vls = self.rcp.update_strings(can_strings)
    self.updated_messages.update(vls)

    if self.trigger_msg not in self.updated_messages:
      return None

    rr = self._update(self.updated_messages)
    self.updated_messages.clear()

    return rr

  def _update(self, updated_messages):
    ret = car.RadarData.new_message()
    if self.rcp is None:
      return ret

    errors = []

    if not self.rcp.can_valid:
      errors.append("canError")
    ret.errors = errors

    for addr in range(RADAR_START_ADDR, RADAR_START_ADDR + RADAR_MSG_COUNT):
<<<<<<< HEAD
      msg = self.rcp.vl[f"R_{hex(addr)}"]
=======
      msg = self.rcp.vl[f"RADAR_TRACK_{addr:x}"]
>>>>>>> cab0c99f

      if addr not in self.pts:
        self.pts[addr] = car.RadarData.RadarPoint.new_message()
        self.pts[addr].trackId = self.track_id
        self.track_id += 1

      valid = msg['STATE'] in [3, 4]
      if valid:
        azimuth = math.radians(msg['AZIMUTH'])
        self.pts[addr].measured = True
        self.pts[addr].dRel = math.cos(azimuth) * msg['LONG_DIST']
        self.pts[addr].yRel = 0.5 * -math.sin(azimuth) * msg['LONG_DIST']
        self.pts[addr].vRel = msg['REL_SPEED']
        self.pts[addr].aRel = msg['REL_ACCEL'] 
        self.pts[addr].yvRel = float('nan')

      else:
        del self.pts[addr]

    ret.points = list(self.pts.values())
    return ret<|MERGE_RESOLUTION|>--- conflicted
+++ resolved
@@ -18,11 +18,7 @@
   checks = []
 
   for addr in range(RADAR_START_ADDR, RADAR_START_ADDR + RADAR_MSG_COUNT):
-<<<<<<< HEAD
-    msg = f"R_{hex(addr)}"
-=======
     msg = f"RADAR_TRACK_{addr:x}"
->>>>>>> cab0c99f
     signals += [
       ("STATE", msg, 0),
       ("AZIMUTH", msg, 0),
@@ -71,11 +67,7 @@
     ret.errors = errors
 
     for addr in range(RADAR_START_ADDR, RADAR_START_ADDR + RADAR_MSG_COUNT):
-<<<<<<< HEAD
-      msg = self.rcp.vl[f"R_{hex(addr)}"]
-=======
       msg = self.rcp.vl[f"RADAR_TRACK_{addr:x}"]
->>>>>>> cab0c99f
 
       if addr not in self.pts:
         self.pts[addr] = car.RadarData.RadarPoint.new_message()
