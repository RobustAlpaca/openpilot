--- conflicted
+++ resolved
@@ -47,13 +47,6 @@
   @staticmethod
   def get_pid_accel_limits(CP, current_speed, cruise_speed):
     return ACCEL_MIN, ACCEL_MAX
-<<<<<<< HEAD
-
-  @staticmethod
-  def calc_accel_override(a_ego, a_target, v_ego, v_target):
-    return 1.
-=======
->>>>>>> d0df8060
 
   @staticmethod
   def get_params(candidate, fingerprint=gen_empty_fingerprint(), car_fw=None):
