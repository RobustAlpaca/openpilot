import os
import time
from typing import Dict

from cereal import car
from common.kalman.simple_kalman import KF1D
from common.realtime import DT_CTRL
from selfdrive.car import gen_empty_fingerprint
from selfdrive.config import Conversions as CV
from selfdrive.controls.lib.drive_helpers import V_CRUISE_MAX
from selfdrive.controls.lib.events import Events
from selfdrive.controls.lib.vehicle_model import VehicleModel

GearShifter = car.CarState.GearShifter
EventName = car.CarEvent.EventName

# WARNING: this value was determined based on the model's training distribution,
#          model predictions above this speed can be unpredictable
MAX_CTRL_SPEED = (V_CRUISE_MAX + 4) * CV.KPH_TO_MS  # 135 + 4 = 86 mph

# generic car and radar interfaces


class CarInterfaceBase():
  def __init__(self, CP, CarController, CarState):
    self.CP = CP
    self.VM = VehicleModel(CP)

    self.frame = 0
    self.steer_warning = 0
    self.steering_unpressed = 0
    self.low_speed_alert = False

    ####added by jc01rho
    self.flag_pcmEnable_able =True
    self.flag_pcmEnable_initialSet = False

    self.initial_pcmEnable_counter = 0

    if CarState is not None:
      self.CS = CarState(CP)
      self.cp = self.CS.get_can_parser(CP)
      self.cp_cam = self.CS.get_cam_can_parser(CP)
      self.cp_body = self.CS.get_body_can_parser(CP)

    self.CC = None
    if CarController is not None:
      self.CC = CarController(self.cp.dbc_name, CP, self.VM)

  @staticmethod
  def calc_accel_override(a_ego, a_target, v_ego, v_target):
    return 1.

  @staticmethod
  def compute_gb(accel, speed):
    raise NotImplementedError

  @staticmethod
  def get_params(candidate, fingerprint=gen_empty_fingerprint(), has_relay=False, car_fw=None):
    raise NotImplementedError

  @staticmethod
  def init(CP, logcan, sendcan):
    pass

  # returns a set of default params to avoid repetition in car specific params
  @staticmethod
  def get_std_params(candidate, fingerprint, has_relay):
    ret = car.CarParams.new_message()
    ret.carFingerprint = candidate

    # standard ALC params
    ret.steerControlType = car.CarParams.SteerControlType.torque
    ret.steerMaxBP = [10., 25.]
    ret.steerMaxV = [1., 1.2]
    ret.minSteerSpeed = 0.

    ret.pcmCruise = True     # openpilot's state is tied to the PCM's cruise state on most cars
    ret.minEnableSpeed = -1. # enable is done by stock ACC, so ignore this
    ret.steerRatioRear = 0.  # no rear steering, at least on the listed cars aboveA
    ret.gasMaxBP = [0.]
    ret.gasMaxV = [.5]       # half max brake
    ret.brakeMaxBP = [0.]
    ret.brakeMaxV = [1.]
    ret.openpilotLongitudinalControl = False
    ret.startAccel = 0.0
    ret.minSpeedCan = 0.5
    ret.stoppingBrakeRate = 0.2 # brake_travel/s while trying to stop
    ret.startingBrakeRate = 0.8 # brake_travel/s while releasing on restart
    ret.stoppingControl = True
    ret.longitudinalTuning.deadzoneBP = [0.]
    ret.longitudinalTuning.deadzoneV = [0.]
    ret.longitudinalTuning.kpBP = [0.]
    ret.longitudinalTuning.kpV = [1.]
    ret.longitudinalTuning.kiBP = [0.]
    ret.longitudinalTuning.kiV = [1.]
    return ret

  # returns a car.CarState, pass in car.CarControl
  def update(self, c, can_strings):
    raise NotImplementedError

  # return sendcan, pass in a car.CarControl
  def apply(self, c):
    raise NotImplementedError

<<<<<<< HEAD
  def create_common_events(self, cs_out, extra_gears=[], gas_resume_speed=-1):  # pylint: disable=dangerous-default-value
=======
  def create_common_events(self, cs_out, extra_gears=None, gas_resume_speed=-1, pcm_enable=True):
>>>>>>> 7d68c064
    events = Events()

    if cs_out.doorOpen:
      events.add(EventName.doorOpen)
    if cs_out.seatbeltUnlatched:
      events.add(EventName.seatbeltNotLatched)
    if cs_out.gearShifter != GearShifter.drive and (extra_gears is None or
       cs_out.gearShifter not in extra_gears):
      events.add(EventName.wrongGear)
    if cs_out.gearShifter == GearShifter.reverse:
      events.add(EventName.reverseGear)
    if not cs_out.cruiseState.available:
      events.add(EventName.wrongCarMode)
    if cs_out.espDisabled:
      events.add(EventName.espDisabled)
    if cs_out.stockFcw:
      events.add(EventName.stockFcw)
    if cs_out.stockAeb:
      events.add(EventName.stockAeb)
    if cs_out.vEgo > MAX_CTRL_SPEED:
      events.add(EventName.speedTooHigh)

    self.steer_warning = self.steer_warning + 1 if cs_out.steerWarning else 0
    self.steering_unpressed = 0 if cs_out.steeringPressed else self.steering_unpressed + 1

    # Handle permanent and temporary steering faults
    if cs_out.steerError:
      events.add(EventName.steerUnavailable)
    elif cs_out.steerWarning:
      # only escalate to the harsher alert after the condition has
      # persisted for 0.5s and we're certain that the user isn't overriding
      if self.steering_unpressed > int(0.5/DT_CTRL) and self.steer_warning > int(0.5/DT_CTRL):
        events.add(EventName.steerTempUnavailable)
      else:
        events.add(EventName.steerTempUnavailableSilent)

    # Disable on rising edge of gas or brake. Also disable on brake when speed > 0.
    if cs_out.brakePressed and (not self.CS.out.brakePressed or not cs_out.standstill):
      pass
      #events.add(EventName.pedalPressed)

    if cs_out.cruiseState.enabled and not self.CS.out.cruiseState.enabled:
      events.add(EventName.pcmEnable)
    elif not cs_out.cruiseState.enabled:
      events.add(EventName.pcmDisable)




    return events


class RadarInterfaceBase():
  def __init__(self, CP):
    self.pts = {}
    self.delay = 0
    self.radar_ts = CP.radarTimeStep
    self.no_radar_sleep = 'NO_RADAR_SLEEP' in os.environ

  def update(self, can_strings):
    ret = car.RadarData.new_message()
    if not self.no_radar_sleep:
      time.sleep(self.radar_ts)  # radard runs on RI updates
    return ret


class CarStateBase:
  def __init__(self, CP):
    self.CP = CP
    self.car_fingerprint = CP.carFingerprint
    self.out = car.CarState.new_message()

    self.cruise_buttons = 0
    self.left_blinker_cnt = 0
    self.right_blinker_cnt = 0
    self.left_blinker_prev = False
    self.right_blinker_prev = False

    # Q = np.matrix([[10.0, 0.0], [0.0, 100.0]])
    # R = 1e3
    self.v_ego_kf = KF1D(x0=[[0.0], [0.0]],
                         A=[[1.0, DT_CTRL], [0.0, 1.0]],
                         C=[1.0, 0.0],
                         K=[[0.12287673], [0.29666309]])

  def update_speed_kf(self, v_ego_raw):
    if abs(v_ego_raw - self.v_ego_kf.x[0][0]) > 2.0:  # Prevent large accelerations when car starts at non zero speed
      self.v_ego_kf.x = [[v_ego_raw], [0.0]]

    v_ego_x = self.v_ego_kf.update(v_ego_raw)
    return float(v_ego_x[0]), float(v_ego_x[1])

  def update_blinker_from_lamp(self, blinker_time: int, left_blinker_lamp: bool, right_blinker_lamp: bool):
    """Update blinkers from lights. Enable output when light was seen within the last `blinker_time`
    iterations"""
    # TODO: Handle case when switching direction. Now both blinkers can be on at the same time
    self.left_blinker_cnt = blinker_time if left_blinker_lamp else max(self.left_blinker_cnt - 1, 0)
    self.right_blinker_cnt = blinker_time if right_blinker_lamp else max(self.right_blinker_cnt - 1, 0)
    return self.left_blinker_cnt > 0, self.right_blinker_cnt > 0

  def update_blinker_from_stalk(self, blinker_time: int, left_blinker_stalk: bool, right_blinker_stalk: bool):
    """Update blinkers from stalk position. When stalk is seen the blinker will be on for at least blinker_time,
    or until the stalk is turned off, whichever is longer. If the opposite stalk direction is seen the blinker
    is forced to the other side. On a rising edge of the stalk the timeout is reset."""

    if left_blinker_stalk:
      self.right_blinker_cnt = 0
      if not self.left_blinker_prev:
        self.left_blinker_cnt = blinker_time

    if right_blinker_stalk:
      self.left_blinker_cnt = 0
      if not self.right_blinker_prev:
        self.right_blinker_cnt = blinker_time

    self.left_blinker_cnt = max(self.left_blinker_cnt - 1, 0)
    self.right_blinker_cnt = max(self.right_blinker_cnt - 1, 0)

    self.left_blinker_prev = left_blinker_stalk
    self.right_blinker_prev = right_blinker_stalk

    return bool(left_blinker_stalk or self.left_blinker_cnt > 0), bool(right_blinker_stalk or self.right_blinker_cnt > 0)

  @staticmethod
  def parse_gear_shifter(gear: str) -> car.CarState.GearShifter:
    d: Dict[str, car.CarState.GearShifter] = {
        'P': GearShifter.park, 'R': GearShifter.reverse, 'N': GearShifter.neutral,
        'E': GearShifter.eco, 'T': GearShifter.manumatic, 'D': GearShifter.drive,
        'S': GearShifter.sport, 'L': GearShifter.low, 'B': GearShifter.brake
    }
    return d.get(gear, GearShifter.unknown)

  @staticmethod
  def get_cam_can_parser(CP):
    return None

  @staticmethod
  def get_body_can_parser(CP):
    return None<|MERGE_RESOLUTION|>--- conflicted
+++ resolved
@@ -104,11 +104,7 @@
   def apply(self, c):
     raise NotImplementedError
 
-<<<<<<< HEAD
-  def create_common_events(self, cs_out, extra_gears=[], gas_resume_speed=-1):  # pylint: disable=dangerous-default-value
-=======
   def create_common_events(self, cs_out, extra_gears=None, gas_resume_speed=-1, pcm_enable=True):
->>>>>>> 7d68c064
     events = Events()
 
     if cs_out.doorOpen:
