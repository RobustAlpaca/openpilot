--- conflicted
+++ resolved
@@ -18,11 +18,7 @@
 #          model predictions above this speed can be unpredictable
 MAX_CTRL_SPEED = (V_CRUISE_MAX + 4) * CV.KPH_TO_MS  # 135 + 4 = 86 mph
 ACCEL_MAX = 2.0
-<<<<<<< HEAD
-ACCEL_MIN = -4.0
-=======
 ACCEL_MIN = -3.5
->>>>>>> 37192c1a
 
 
 # generic car and radar interfaces
@@ -55,11 +51,7 @@
       self.CC = CarController(self.cp.dbc_name, CP, self.VM)
 
   @staticmethod
-<<<<<<< HEAD
-  def get_pid_accel_limits(current_speed, cruise_speed):
-=======
   def get_pid_accel_limits(CP, current_speed, cruise_speed):
->>>>>>> 37192c1a
     return ACCEL_MIN, ACCEL_MAX
 
   @staticmethod
