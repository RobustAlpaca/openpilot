#!/usr/bin/env python3
from cereal import car
from selfdrive.car.chrysler.values import Ecu, ECU_FINGERPRINT, CAR, FINGERPRINTS
from selfdrive.car import STD_CARGO_KG, scale_rot_inertia, scale_tire_stiffness, is_ecu_disconnected, gen_empty_fingerprint
from selfdrive.car.interfaces import CarInterfaceBase


class CarInterface(CarInterfaceBase):
  @staticmethod
  def compute_gb(accel, speed):
    return float(accel) / 3.0

  @staticmethod
<<<<<<< HEAD
  def get_params(candidate, fingerprint=gen_empty_fingerprint(), car_fw=None):
    ret = CarInterfaceBase.get_std_params(candidate, fingerprint)
=======
  def get_params(candidate, fingerprint=gen_empty_fingerprint(), has_relay=False, car_fw=None):
    ret = CarInterfaceBase.get_std_params(candidate, fingerprint, has_relay)
>>>>>>> a72dd17a
    ret.carName = "chrysler"
    ret.safetyModel = car.CarParams.SafetyModel.chrysler

    # Chrysler port is a community feature, since we don't own one to test
    ret.communityFeature = True

    # Speed conversion:              20, 45 mph
    ret.wheelbase = 3.089  # in meters for Pacifica Hybrid 2017
    ret.steerRatio = 16.2  # Pacifica Hybrid 2017
    ret.mass = 2242. + STD_CARGO_KG  # kg curb weight Pacifica Hybrid 2017
    ret.lateralTuning.pid.kpBP, ret.lateralTuning.pid.kiBP = [[9., 20.], [9., 20.]]
    ret.lateralTuning.pid.kpV, ret.lateralTuning.pid.kiV = [[0.15, 0.30], [0.03, 0.05]]
    ret.lateralTuning.pid.kf = 0.00006   # full torque for 10 deg at 80mph means 0.00007818594
    ret.steerActuatorDelay = 0.1
    ret.steerRateCost = 0.7
    ret.steerLimitTimer = 0.4

    if candidate in (CAR.JEEP_CHEROKEE, CAR.JEEP_CHEROKEE_2019):
      ret.wheelbase = 2.91  # in meters
      ret.steerRatio = 12.7
      ret.steerActuatorDelay = 0.2  # in seconds

    ret.centerToFront = ret.wheelbase * 0.44

    ret.minSteerSpeed = 3.8  # m/s
    if candidate in (CAR.PACIFICA_2019_HYBRID, CAR.PACIFICA_2020, CAR.JEEP_CHEROKEE_2019):
      # TODO allow 2019 cars to steer down to 13 m/s if already engaged.
      ret.minSteerSpeed = 17.5  # m/s 17 on the way up, 13 on the way down once engaged.

    # starting with reasonable value for civic and scaling by mass and wheelbase
    ret.rotationalInertia = scale_rot_inertia(ret.mass, ret.wheelbase)

    # TODO: start from empirically derived lateral slip stiffness for the civic and scale by
    # mass and CG position, so all cars will have approximately similar dyn behaviors
    ret.tireStiffnessFront, ret.tireStiffnessRear = scale_tire_stiffness(ret.mass, ret.wheelbase, ret.centerToFront)

    ret.enableCamera = is_ecu_disconnected(fingerprint[0], FINGERPRINTS, ECU_FINGERPRINT, candidate, Ecu.fwdCamera) or has_relay
    print("ECU Camera Simulated: {0}".format(ret.enableCamera))

    return ret

  # returns a car.CarState
  def update(self, c, can_strings):
    # ******************* do can recv *******************
    self.cp.update_strings(can_strings)
    self.cp_cam.update_strings(can_strings)

    ret = self.CS.update(self.cp, self.cp_cam)

    ret.canValid = self.cp.can_valid and self.cp_cam.can_valid

    # speeds
    ret.steeringRateLimited = self.CC.steer_rate_limited if self.CC is not None else False

    # events
    events = self.create_common_events(ret, extra_gears=[car.CarState.GearShifter.low],
                                       gas_resume_speed=2.)

    if ret.vEgo < self.CP.minSteerSpeed:
      events.add(car.CarEvent.EventName.belowSteerSpeed)

    ret.events = events.to_msg()

    # copy back carState packet to CS
    self.CS.out = ret.as_reader()

    return self.CS.out

  # pass in a car.CarControl
  # to be called @ 100hz
  def apply(self, c):

    if (self.CS.frame == -1):
      return []  # if we haven't seen a frame 220, then do not update.

    can_sends = self.CC.update(c.enabled, self.CS, c.actuators, c.cruiseControl.cancel, c.hudControl.visualAlert)

    return can_sends<|MERGE_RESOLUTION|>--- conflicted
+++ resolved
@@ -11,13 +11,8 @@
     return float(accel) / 3.0
 
   @staticmethod
-<<<<<<< HEAD
-  def get_params(candidate, fingerprint=gen_empty_fingerprint(), car_fw=None):
-    ret = CarInterfaceBase.get_std_params(candidate, fingerprint)
-=======
   def get_params(candidate, fingerprint=gen_empty_fingerprint(), has_relay=False, car_fw=None):
     ret = CarInterfaceBase.get_std_params(candidate, fingerprint, has_relay)
->>>>>>> a72dd17a
     ret.carName = "chrysler"
     ret.safetyModel = car.CarParams.SafetyModel.chrysler
 
