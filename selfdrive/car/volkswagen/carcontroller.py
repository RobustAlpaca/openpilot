--- conflicted
+++ resolved
@@ -20,11 +20,7 @@
 
     self.steer_rate_limited = False
 
-<<<<<<< HEAD
-  def update(self, enabled, CS, frame, actuators, visual_alert, left_lane_visible, right_lane_visible):
-=======
   def update(self, enabled, CS, frame, actuators, visual_alert, left_lane_visible, right_lane_visible, left_lane_depart, right_lane_depart):
->>>>>>> 6acaf683
     """ Controls thread """
 
     P = CarControllerParams
@@ -119,13 +115,6 @@
       else:
         hud_alert = MQB_LDW_MESSAGES["none"]
 
-<<<<<<< HEAD
-      can_sends.append(volkswagencan.create_mqb_hud_control(self.packer_pt, CANBUS.pt, hcaEnabled,
-                                                            CS.out.steeringPressed, hud_alert, left_lane_visible,
-                                                            right_lane_visible, CS.ldw_lane_warning_left,
-                                                            CS.ldw_lane_warning_right, CS.ldw_side_dlc_tlc,
-                                                            CS.ldw_dlc, CS.ldw_tlc))
-=======
 
       can_sends.append(volkswagencan.create_mqb_hud_control(self.packer_pt, CANBUS.pt, enabled,
                                                             CS.out.steeringPressed, hud_alert, left_lane_visible,
@@ -133,7 +122,6 @@
                                                             CS.ldw_lane_warning_right, CS.ldw_side_dlc_tlc,
                                                             CS.ldw_dlc, CS.ldw_tlc, CS.out.standstill,
                                                             left_lane_depart, right_lane_depart))
->>>>>>> 6acaf683
 
     #--------------------------------------------------------------------------
     #                                                                         #
