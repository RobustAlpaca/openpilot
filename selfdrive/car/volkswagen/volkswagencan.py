# CAN controls for MQB platform Volkswagen, Audi, Skoda and SEAT.
# PQ35/PQ46/NMS, and any future MLB, to come later.

def create_mqb_steering_control(packer, bus, apply_steer, idx, lkas_enabled):
  values = {
    "SET_ME_0X3": 0x3,
    "Assist_Torque": abs(apply_steer),
    "Assist_Requested": lkas_enabled,
    "Assist_VZ": 1 if apply_steer < 0 else 0,
    "HCA_Available": 1,
    "HCA_Standby": not lkas_enabled,
    "HCA_Active": lkas_enabled,
    "SET_ME_0XFE": 0xFE,
    "SET_ME_0X07": 0x07,
  }
  return packer.make_can_msg("HCA_01", bus, values, idx)

<<<<<<< HEAD
def create_mqb_hud_control(packer, bus, hca_enabled, steering_pressed, hud_alert, left_lane_visible, right_lane_visible,
                           ldw_lane_warning_left, ldw_lane_warning_right, ldw_side_dlc_tlc, ldw_dlc, ldw_tlc):
  if hca_enabled:
    left_lane_hud = 3 if left_lane_visible else 1
    right_lane_hud = 3 if right_lane_visible else 1
  else:
    left_lane_hud = 2 if left_lane_visible else 1
    right_lane_hud = 2 if right_lane_visible else 1

  values = {
    "LDW_Status_LED_gelb": 1 if hca_enabled and steering_pressed else 0,
    "LDW_Status_LED_gruen": 1 if hca_enabled and not steering_pressed else 0,
    "LDW_Lernmodus_links": left_lane_hud,
    "LDW_Lernmodus_rechts": right_lane_hud,
=======
def create_mqb_hud_control(packer, bus, enabled, steering_pressed, hud_alert, left_lane_visible, right_lane_visible,
                           ldw_lane_warning_left, ldw_lane_warning_right, ldw_side_dlc_tlc, ldw_dlc, ldw_tlc,
                           standstill, left_lane_depart, right_lane_depart):
  # Lane color reference:
  # 0 (LKAS disabled) - off 
  # 1 (LKAS enabled, no lane detected) - dark gray 
  # 2 (LKAS enabled, lane detected) - light gray on VW, green or white on Audi depending on year or virtual cockpit.  On a color MFD on a 2015 A3 TDI it is white, virtual cockpit on a 2018 A3 e-Tron its green. 
  # 3 (LKAS enabled, lane departure detected) - white on VW, red on Audi 

  values = {
    "LDW_Status_LED_gelb": 1 if enabled and steering_pressed else 0,
    "LDW_Status_LED_gruen": 1 if enabled and not steering_pressed else 0,
    "LDW_Lernmodus_links": 3 if left_lane_depart else 1 + left_lane_visible,
    "LDW_Lernmodus_rechts": 3 if right_lane_depart else 1 + right_lane_visible,
>>>>>>> 6acaf683
    "LDW_Texte": hud_alert,
    "LDW_SW_Warnung_links": ldw_lane_warning_left,
    "LDW_SW_Warnung_rechts": ldw_lane_warning_right,
    "LDW_Seite_DLCTLC": ldw_side_dlc_tlc,
    "LDW_DLC": ldw_dlc,
    "LDW_TLC": ldw_tlc
  }
  return packer.make_can_msg("LDW_02", bus, values)

def create_mqb_acc_buttons_control(packer, bus, buttonStatesToSend, CS, idx):
  values = {
    "GRA_Hauptschalter": CS.graHauptschalter,
    "GRA_Abbrechen": buttonStatesToSend["cancel"],
    "GRA_Tip_Setzen": buttonStatesToSend["setCruise"],
    "GRA_Tip_Hoch": buttonStatesToSend["accelCruise"],
    "GRA_Tip_Runter": buttonStatesToSend["decelCruise"],
    "GRA_Tip_Wiederaufnahme": buttonStatesToSend["resumeCruise"],
    "GRA_Verstellung_Zeitluecke": 3 if buttonStatesToSend["gapAdjustCruise"] else 0,
    "GRA_Typ_Hauptschalter": CS.graTypHauptschalter,
    "GRA_Codierung": 2,
    "GRA_Tip_Stufe_2": CS.graTipStufe2,
    "GRA_ButtonTypeInfo": CS.graButtonTypeInfo
  }
  return packer.make_can_msg("GRA_ACC_01", bus, values, idx)<|MERGE_RESOLUTION|>--- conflicted
+++ resolved
@@ -15,22 +15,6 @@
   }
   return packer.make_can_msg("HCA_01", bus, values, idx)
 
-<<<<<<< HEAD
-def create_mqb_hud_control(packer, bus, hca_enabled, steering_pressed, hud_alert, left_lane_visible, right_lane_visible,
-                           ldw_lane_warning_left, ldw_lane_warning_right, ldw_side_dlc_tlc, ldw_dlc, ldw_tlc):
-  if hca_enabled:
-    left_lane_hud = 3 if left_lane_visible else 1
-    right_lane_hud = 3 if right_lane_visible else 1
-  else:
-    left_lane_hud = 2 if left_lane_visible else 1
-    right_lane_hud = 2 if right_lane_visible else 1
-
-  values = {
-    "LDW_Status_LED_gelb": 1 if hca_enabled and steering_pressed else 0,
-    "LDW_Status_LED_gruen": 1 if hca_enabled and not steering_pressed else 0,
-    "LDW_Lernmodus_links": left_lane_hud,
-    "LDW_Lernmodus_rechts": right_lane_hud,
-=======
 def create_mqb_hud_control(packer, bus, enabled, steering_pressed, hud_alert, left_lane_visible, right_lane_visible,
                            ldw_lane_warning_left, ldw_lane_warning_right, ldw_side_dlc_tlc, ldw_dlc, ldw_tlc,
                            standstill, left_lane_depart, right_lane_depart):
@@ -45,7 +29,6 @@
     "LDW_Status_LED_gruen": 1 if enabled and not steering_pressed else 0,
     "LDW_Lernmodus_links": 3 if left_lane_depart else 1 + left_lane_visible,
     "LDW_Lernmodus_rechts": 3 if right_lane_depart else 1 + right_lane_visible,
->>>>>>> 6acaf683
     "LDW_Texte": hud_alert,
     "LDW_SW_Warnung_links": ldw_lane_warning_left,
     "LDW_SW_Warnung_rechts": ldw_lane_warning_right,
