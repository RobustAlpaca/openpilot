from cereal import car
from selfdrive.car.volkswagen.values import CAR, BUTTON_STATES, CANBUS, NetworkLocation, TransmissionType, GearShifter
from selfdrive.car import STD_CARGO_KG, scale_rot_inertia, scale_tire_stiffness, gen_empty_fingerprint
from selfdrive.car.interfaces import CarInterfaceBase

EventName = car.CarEvent.EventName


class CarInterface(CarInterfaceBase):
  def __init__(self, CP, CarController, CarState):
    super().__init__(CP, CarController, CarState)

    self.displayMetricUnitsPrev = None
    self.buttonStatesPrev = BUTTON_STATES.copy()

    if CP.networkLocation == NetworkLocation.fwdCamera:
      self.ext_bus = CANBUS.pt
      self.cp_ext = self.cp
    else:
      self.ext_bus = CANBUS.cam
      self.cp_ext = self.cp_cam

  @staticmethod
  def get_params(candidate, fingerprint=gen_empty_fingerprint(), car_fw=None):
    ret = CarInterfaceBase.get_std_params(candidate, fingerprint)
    ret.carName = "volkswagen"
    ret.communityFeature = True
    ret.radarOffCan = True

    if True:  # pylint: disable=using-constant-test
      # Set global MQB parameters
      ret.safetyModel = car.CarParams.SafetyModel.volkswagen
      ret.enableBsm = 0x30F in fingerprint[0]  # SWA_01

      if 0xAD in fingerprint[0]:  # Getriebe_11
        ret.transmissionType = TransmissionType.automatic
      elif 0x187 in fingerprint[0]:  # EV_Gearshift
        ret.transmissionType = TransmissionType.direct
      else:
        ret.transmissionType = TransmissionType.manual

      if any(msg in fingerprint[1] for msg in [0x40, 0x86, 0xB2]):  # Airbag_01, LWI_01, ESP_19
        ret.networkLocation = NetworkLocation.gateway
      else:
        ret.networkLocation = NetworkLocation.fwdCamera

    # Global tuning defaults, can be overridden per-vehicle

    ret.steerActuatorDelay = 0.05
    ret.steerRateCost = 1.0
    ret.steerLimitTimer = 0.4
    ret.steerRatio = 15.6  # Let the params learner figure this out
    tire_stiffness_factor = 1.0  # Let the params learner figure this out
    ret.lateralTuning.pid.kpBP = [0.]
    ret.lateralTuning.pid.kiBP = [0.]
    ret.lateralTuning.pid.kf = 0.00006
    ret.lateralTuning.pid.kpV = [0.6]
    ret.lateralTuning.pid.kiV = [0.2]

    # Per-chassis tuning values, override tuning defaults here if desired

    if candidate == CAR.ATLAS_MK1:
      ret.mass = 2011 + STD_CARGO_KG
      ret.wheelbase = 2.98

    elif candidate == CAR.GOLF_MK7:
      ret.mass = 1397 + STD_CARGO_KG
      ret.wheelbase = 2.62

    elif candidate == CAR.JETTA_MK7:
      ret.mass = 1328 + STD_CARGO_KG
      ret.wheelbase = 2.71

    elif candidate == CAR.PASSAT_MK8:
      ret.mass = 1551 + STD_CARGO_KG
      ret.wheelbase = 2.79

    elif candidate == CAR.TCROSS_MK1:
      ret.mass = 1150 + STD_CARGO_KG
      ret.wheelbase = 2.60

    elif candidate == CAR.TIGUAN_MK2:
      ret.mass = 1715 + STD_CARGO_KG
      ret.wheelbase = 2.74

    elif candidate == CAR.TOURAN_MK2:
      ret.mass = 1516 + STD_CARGO_KG
      ret.wheelbase = 2.79

    elif candidate == CAR.AUDI_A3_MK3:
      ret.mass = 1335 + STD_CARGO_KG
      ret.wheelbase = 2.61

    elif candidate == CAR.AUDI_Q2_MK1:
      ret.mass = 1205 + STD_CARGO_KG
      ret.wheelbase = 2.61

    elif candidate == CAR.SEAT_ATECA_MK1:
      ret.mass = 1900 + STD_CARGO_KG
      ret.wheelbase = 2.64

    elif candidate == CAR.SEAT_LEON_MK3:
      ret.mass = 1227 + STD_CARGO_KG
      ret.wheelbase = 2.64

<<<<<<< HEAD
=======
    elif candidate == CAR.SKODA_KAMIQ_MK1:
      ret.mass = 1265 + STD_CARGO_KG
      ret.wheelbase = 2.66

>>>>>>> f150ead5
    elif candidate == CAR.SKODA_KAROQ_MK1:
      ret.mass = 1278 + STD_CARGO_KG
      ret.wheelbase = 2.66

    elif candidate == CAR.SKODA_KODIAQ_MK1:
      ret.mass = 1569 + STD_CARGO_KG
      ret.wheelbase = 2.79

    elif candidate == CAR.SKODA_OCTAVIA_MK3:
      ret.mass = 1388 + STD_CARGO_KG
      ret.wheelbase = 2.68

    elif candidate == CAR.SKODA_SCALA_MK1:
      ret.mass = 1192 + STD_CARGO_KG
      ret.wheelbase = 2.65

    elif candidate == CAR.SKODA_SUPERB_MK3:
      ret.mass = 1505 + STD_CARGO_KG
      ret.wheelbase = 2.84

    # TODO: get actual value, for now starting with reasonable value for
    # civic and scaling by mass and wheelbase
    ret.rotationalInertia = scale_rot_inertia(ret.mass, ret.wheelbase)

    # TODO: start from empirically derived lateral slip stiffness for the civic and scale by
    # mass and CG position, so all cars will have approximately similar dyn behaviors
    ret.centerToFront = ret.wheelbase * 0.45
    ret.tireStiffnessFront, ret.tireStiffnessRear = scale_tire_stiffness(ret.mass, ret.wheelbase, ret.centerToFront,
                                                                         tire_stiffness_factor=tire_stiffness_factor)

    return ret

  # returns a car.CarState
  def update(self, c, can_strings):
    buttonEvents = []

    # Process the most recent CAN message traffic, and check for validity
    # The camera CAN has no signals we use at this time, but we process it
    # anyway so we can test connectivity with can_valid
    self.cp.update_strings(can_strings)
    self.cp_cam.update_strings(can_strings)

    ret = self.CS.update(self.cp, self.cp_cam, self.cp_ext, self.CP.transmissionType)
    ret.canValid = self.cp.can_valid and self.cp_cam.can_valid
    ret.steeringRateLimited = self.CC.steer_rate_limited if self.CC is not None else False

    # TODO: add a field for this to carState, car interface code shouldn't write params
    # Update the device metric configuration to match the car at first startup,
    # or if there's been a change.
    #if self.CS.displayMetricUnits != self.displayMetricUnitsPrev:
    #  put_nonblocking("IsMetric", "1" if self.CS.displayMetricUnits else "0")

    # Check for and process state-change events (button press or release) from
    # the turn stalk switch or ACC steering wheel/control stalk buttons.
    for button in self.CS.buttonStates:
      if self.CS.buttonStates[button] != self.buttonStatesPrev[button]:
        be = car.CarState.ButtonEvent.new_message()
        be.type = button
        be.pressed = self.CS.buttonStates[button]
        buttonEvents.append(be)

    events = self.create_common_events(ret, extra_gears=[GearShifter.eco, GearShifter.sport, GearShifter.manumatic])

    # Vehicle health and operation safety checks
    if self.CS.parkingBrakeSet:
      events.add(EventName.parkBrake)

    ret.events = events.to_msg()
    ret.buttonEvents = buttonEvents

    # update previous car states
    self.displayMetricUnitsPrev = self.CS.displayMetricUnits
    self.buttonStatesPrev = self.CS.buttonStates.copy()

    self.CS.out = ret.as_reader()
    return self.CS.out

  def apply(self, c):
    can_sends = self.CC.update(c.enabled, self.CS, self.frame, self.ext_bus, c.actuators,
                   c.hudControl.visualAlert,
                   c.hudControl.leftLaneVisible,
                   c.hudControl.rightLaneVisible,
                   c.hudControl.leftLaneDepart,
                   c.hudControl.rightLaneDepart)
    self.frame += 1
    return can_sends<|MERGE_RESOLUTION|>--- conflicted
+++ resolved
@@ -103,13 +103,10 @@
       ret.mass = 1227 + STD_CARGO_KG
       ret.wheelbase = 2.64
 
-<<<<<<< HEAD
-=======
     elif candidate == CAR.SKODA_KAMIQ_MK1:
       ret.mass = 1265 + STD_CARGO_KG
       ret.wheelbase = 2.66
 
->>>>>>> f150ead5
     elif candidate == CAR.SKODA_KAROQ_MK1:
       ret.mass = 1278 + STD_CARGO_KG
       ret.wheelbase = 2.66
