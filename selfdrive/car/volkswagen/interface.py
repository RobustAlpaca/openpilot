from cereal import car
from selfdrive.car.volkswagen.values import CAR, BUTTON_STATES, CANBUS, NetworkLocation, TransmissionType, GearShifter
from selfdrive.car import STD_CARGO_KG, scale_rot_inertia, scale_tire_stiffness, gen_empty_fingerprint
from selfdrive.car.interfaces import CarInterfaceBase

EventName = car.CarEvent.EventName


class CarInterface(CarInterfaceBase):
  def __init__(self, CP, CarController, CarState):
    super().__init__(CP, CarController, CarState)

    self.displayMetricUnitsPrev = None
    self.buttonStatesPrev = BUTTON_STATES.copy()

    if CP.networkLocation == NetworkLocation.fwdCamera:
      self.ext_bus = CANBUS.pt
      self.cp_ext = self.cp
    else:
      self.ext_bus = CANBUS.cam
      self.cp_ext = self.cp_cam

  @staticmethod
  def get_params(candidate, fingerprint=gen_empty_fingerprint(), car_fw=None):
    ret = CarInterfaceBase.get_std_params(candidate, fingerprint)
    ret.carName = "volkswagen"
    ret.communityFeature = True
    ret.radarOffCan = True

    if True:  # pylint: disable=using-constant-test
      # Set global MQB parameters
      ret.safetyModel = car.CarParams.SafetyModel.volkswagen
      ret.enableBsm = 0x30F in fingerprint[0]  # SWA_01

      if 0xAD in fingerprint[0]:  # Getriebe_11
        ret.transmissionType = TransmissionType.automatic
      elif 0x187 in fingerprint[0]:  # EV_Gearshift
        ret.transmissionType = TransmissionType.direct
      else:
        ret.transmissionType = TransmissionType.manual

      if any(msg in fingerprint[1] for msg in [0x40, 0x86, 0xB2]):  # Airbag_01, LWI_01, ESP_19
        ret.networkLocation = NetworkLocation.gateway
      else:
        ret.networkLocation = NetworkLocation.fwdCamera

    # Global tuning defaults, can be overridden per-vehicle

    ret.steerActuatorDelay = 0.05
    ret.steerRateCost = 1.0
    ret.steerLimitTimer = 0.4
    ret.steerRatio = 15.6  # Let the params learner figure this out
    tire_stiffness_factor = 1.0  # Let the params learner figure this out
    ret.lateralTuning.pid.kpBP = [0.]
    ret.lateralTuning.pid.kiBP = [0.]
    ret.lateralTuning.pid.kf = 0.00006
    ret.lateralTuning.pid.kpV = [0.6]
    ret.lateralTuning.pid.kiV = [0.2]

    # Per-chassis tuning values, override tuning defaults here if desired

    if candidate == CAR.ARTEON_MK1:
      ret.mass = 1733 + STD_CARGO_KG
      ret.wheelbase = 2.84

    elif candidate == CAR.ATLAS_MK1:
      ret.mass = 2011 + STD_CARGO_KG
      ret.wheelbase = 2.98

    elif candidate == CAR.GOLF_MK7:
      ret.mass = 1397 + STD_CARGO_KG
      ret.wheelbase = 2.62

    elif candidate == CAR.JETTA_MK7:
      ret.mass = 1328 + STD_CARGO_KG
      ret.wheelbase = 2.71

    elif candidate == CAR.PASSAT_MK8:
      ret.mass = 1551 + STD_CARGO_KG
      ret.wheelbase = 2.79

    elif candidate == CAR.TCROSS_MK1:
      ret.mass = 1150 + STD_CARGO_KG
      ret.wheelbase = 2.60

    elif candidate == CAR.TIGUAN_MK2:
      ret.mass = 1715 + STD_CARGO_KG
      ret.wheelbase = 2.74

    elif candidate == CAR.TOURAN_MK2:
      ret.mass = 1516 + STD_CARGO_KG
      ret.wheelbase = 2.79

    elif candidate == CAR.TRANSPORTER_T61:
      ret.mass = 1926 + STD_CARGO_KG
      ret.wheelbase = 3.00  # SWB, LWB is 3.40, TBD how to detect difference
<<<<<<< HEAD
=======
      ret.minSteerSpeed = 14.0
>>>>>>> 7fe0f25d

    elif candidate == CAR.AUDI_A3_MK3:
      ret.mass = 1335 + STD_CARGO_KG
      ret.wheelbase = 2.61

    elif candidate == CAR.AUDI_Q2_MK1:
      ret.mass = 1205 + STD_CARGO_KG
      ret.wheelbase = 2.61

    elif candidate == CAR.SEAT_ATECA_MK1:
      ret.mass = 1900 + STD_CARGO_KG
      ret.wheelbase = 2.64

    elif candidate == CAR.SEAT_LEON_MK3:
      ret.mass = 1227 + STD_CARGO_KG
      ret.wheelbase = 2.64

    elif candidate == CAR.SKODA_KAMIQ_MK1:
      ret.mass = 1265 + STD_CARGO_KG
      ret.wheelbase = 2.66

    elif candidate == CAR.SKODA_KAROQ_MK1:
      ret.mass = 1278 + STD_CARGO_KG
      ret.wheelbase = 2.66

    elif candidate == CAR.SKODA_KODIAQ_MK1:
      ret.mass = 1569 + STD_CARGO_KG
      ret.wheelbase = 2.79

    elif candidate == CAR.SKODA_OCTAVIA_MK3:
      ret.mass = 1388 + STD_CARGO_KG
      ret.wheelbase = 2.68

    elif candidate == CAR.SKODA_SCALA_MK1:
      ret.mass = 1192 + STD_CARGO_KG
      ret.wheelbase = 2.65

    elif candidate == CAR.SKODA_SUPERB_MK3:
      ret.mass = 1505 + STD_CARGO_KG
      ret.wheelbase = 2.84

    else:
      raise ValueError("unsupported car %s" % candidate)

    ret.rotationalInertia = scale_rot_inertia(ret.mass, ret.wheelbase)
    ret.centerToFront = ret.wheelbase * 0.45
    ret.tireStiffnessFront, ret.tireStiffnessRear = scale_tire_stiffness(ret.mass, ret.wheelbase, ret.centerToFront,
                                                                         tire_stiffness_factor=tire_stiffness_factor)
    return ret

  # returns a car.CarState
  def update(self, c, can_strings):
    buttonEvents = []

    # Process the most recent CAN message traffic, and check for validity
    # The camera CAN has no signals we use at this time, but we process it
    # anyway so we can test connectivity with can_valid
    self.cp.update_strings(can_strings)
    self.cp_cam.update_strings(can_strings)

    ret = self.CS.update(self.cp, self.cp_cam, self.cp_ext, self.CP.transmissionType)
    ret.canValid = self.cp.can_valid and self.cp_cam.can_valid
    ret.steeringRateLimited = self.CC.steer_rate_limited if self.CC is not None else False

    # TODO: add a field for this to carState, car interface code shouldn't write params
    # Update the device metric configuration to match the car at first startup,
    # or if there's been a change.
    #if self.CS.displayMetricUnits != self.displayMetricUnitsPrev:
    #  put_nonblocking("IsMetric", "1" if self.CS.displayMetricUnits else "0")

    # Check for and process state-change events (button press or release) from
    # the turn stalk switch or ACC steering wheel/control stalk buttons.
    for button in self.CS.buttonStates:
      if self.CS.buttonStates[button] != self.buttonStatesPrev[button]:
        be = car.CarState.ButtonEvent.new_message()
        be.type = button
        be.pressed = self.CS.buttonStates[button]
        buttonEvents.append(be)

    events = self.create_common_events(ret, extra_gears=[GearShifter.eco, GearShifter.sport, GearShifter.manumatic])

    # Vehicle health and operation safety checks
    if self.CS.parkingBrakeSet:
      events.add(EventName.parkBrake)

    # Low speed steer alert hysteresis logic
    if ret.vEgo < (self.CP.minSteerSpeed + 1.):
      self.low_speed_alert = True
    elif ret.vEgo > (self.CP.minSteerSpeed + 2.):
      self.low_speed_alert = False
    if self.low_speed_alert:
      events.add(EventName.belowSteerSpeed)

    ret.events = events.to_msg()
    ret.buttonEvents = buttonEvents

    # update previous car states
    self.displayMetricUnitsPrev = self.CS.displayMetricUnits
    self.buttonStatesPrev = self.CS.buttonStates.copy()

    self.CS.out = ret.as_reader()
    return self.CS.out

  def apply(self, c):
    can_sends = self.CC.update(c.enabled, self.CS, self.frame, self.ext_bus, c.actuators,
                   c.hudControl.visualAlert,
                   c.hudControl.leftLaneVisible,
                   c.hudControl.rightLaneVisible,
                   c.hudControl.leftLaneDepart,
                   c.hudControl.rightLaneDepart)
    self.frame += 1
    return can_sends<|MERGE_RESOLUTION|>--- conflicted
+++ resolved
@@ -94,10 +94,7 @@
     elif candidate == CAR.TRANSPORTER_T61:
       ret.mass = 1926 + STD_CARGO_KG
       ret.wheelbase = 3.00  # SWB, LWB is 3.40, TBD how to detect difference
-<<<<<<< HEAD
-=======
       ret.minSteerSpeed = 14.0
->>>>>>> 7fe0f25d
 
     elif candidate == CAR.AUDI_A3_MK3:
       ret.mass = 1335 + STD_CARGO_KG
