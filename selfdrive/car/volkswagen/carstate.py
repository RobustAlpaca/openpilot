--- conflicted
+++ resolved
@@ -9,11 +9,7 @@
 class CarState(CarStateBase):
   def __init__(self, CP):
     super().__init__(CP)
-<<<<<<< HEAD
-    can_define = CANDefine(DBC.mqb)
-=======
     can_define = CANDefine(DBC_FILES.mqb)
->>>>>>> f9827835
     if CP.transmissionType == TransmissionType.automatic:
       self.shifter_values = can_define.dv["Getriebe_11"]["GE_Fahrstufe"]
     elif CP.transmissionType == TransmissionType.direct:
@@ -243,11 +239,7 @@
       signals += MqbExtraSignals.bsm_radar_signals
       checks += MqbExtraSignals.bsm_radar_checks
 
-<<<<<<< HEAD
-    return CANParser(DBC.mqb, signals, checks, CANBUS.pt)
-=======
     return CANParser(DBC_FILES.mqb, signals, checks, CANBUS.pt)
->>>>>>> f9827835
 
   @staticmethod
   def get_cam_can_parser(CP):
@@ -266,11 +258,7 @@
       ("LDW_02", 10)        # From R242 Driver assistance camera
     ]
 
-<<<<<<< HEAD
-    return CANParser(DBC.mqb, signals, checks, CANBUS.cam)
-=======
     return CANParser(DBC_FILES.mqb, signals, checks, CANBUS.cam)
->>>>>>> f9827835
 
 class MqbExtraSignals:
   # Additional signal and message lists for optional or bus-portable controllers
