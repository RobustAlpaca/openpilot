# flake8: noqa

from collections import defaultdict
from typing import Dict

from cereal import car
from selfdrive.car import dbc_dict
Ecu = car.CarParams.Ecu

class CarControllerParams:
  HCA_STEP = 2                   # HCA_01 message frequency 50Hz
  LDW_STEP = 10                  # LDW_02 message frequency 10Hz
  GRA_ACC_STEP = 3               # GRA_ACC_01 message frequency 33Hz

  GRA_VBP_STEP = 100             # Send ACC virtual button presses once a second
  GRA_VBP_COUNT = 16             # Send VBP messages for ~0.5s (GRA_ACC_STEP * 16)

  # Observed documented MQB limits: 3.00 Nm max, rate of change 5.00 Nm/sec.
  # Limiting rate-of-change based on real-world testing and Comma's safety
  # requirements for minimum time to lane departure.
  STEER_MAX = 300                # Max heading control assist torque 3.00 Nm
  STEER_DELTA_UP = 4             # Max HCA reached in 1.50s (STEER_MAX / (50Hz * 1.50))
  STEER_DELTA_DOWN = 10          # Min HCA reached in 0.60s (STEER_MAX / (50Hz * 0.60))
  STEER_DRIVER_ALLOWANCE = 80
  STEER_DRIVER_MULTIPLIER = 3    # weight driver torque heavily
  STEER_DRIVER_FACTOR = 1        # from dbc

class CANBUS:
  pt = 0
  cam = 2

class DBC_FILES:
  mqb = "vw_mqb_2010"  # Used for all cars with MQB-style CAN messaging

DBC = defaultdict(lambda: dbc_dict(DBC_FILES.mqb, None))  # type: Dict[str, Dict[str, str]]

TransmissionType = car.CarParams.TransmissionType
GearShifter = car.CarState.GearShifter

BUTTON_STATES = {
  "accelCruise": False,
  "decelCruise": False,
  "cancel": False,
  "setCruise": False,
  "resumeCruise": False,
  "gapAdjustCruise": False
}

MQB_LDW_MESSAGES = {
  "none": 0,                            # Nothing to display
  "laneAssistUnavailChime": 1,          # "Lane Assist currently not available." with chime
  "laneAssistUnavailNoSensorChime": 3,  # "Lane Assist not available. No sensor view." with chime
  "laneAssistTakeOverUrgent": 4,        # "Lane Assist: Please Take Over Steering" with urgent beep
  "emergencyAssistUrgent": 6,           # "Emergency Assist: Please Take Over Steering" with urgent beep
  "laneAssistTakeOverChime": 7,         # "Lane Assist: Please Take Over Steering" with chime
  "laneAssistTakeOverSilent": 8,        # "Lane Assist: Please Take Over Steering" silent
  "emergencyAssistChangingLanes": 9,    # "Emergency Assist: Changing lanes..." with urgent beep
  "laneAssistDeactivated": 10,          # "Lane Assist deactivated." silent with persistent icon afterward
}

# Check the 7th and 8th characters of the VIN before adding a new CAR. If the
# chassis code is already listed below, don't add a new CAR, just add to the
# FW_VERSIONS for that existing CAR.
# Exception: SEAT Leon and SEAT Ateca share a chassis code

class CAR:
  ATLAS_MK1 = "VOLKSWAGEN ATLAS 1ST GEN"      # Chassis CA, Mk1 VW Atlas and Atlas Cross Sport
  GOLF_MK7 = "VOLKSWAGEN GOLF 7TH GEN"        # Chassis 5G/AU/BA/BE, Mk7 VW Golf and variants
  JETTA_MK7 = "VOLKSWAGEN JETTA 7TH GEN"      # Chassis BU, Mk7 Jetta
  PASSAT_MK8 = "VOLKSWAGEN PASSAT 8TH GEN"    # Chassis 3G, Mk8 Passat and variants
  TIGUAN_MK2 = "VOLKSWAGEN TIGUAN 2ND GEN"    # Chassis AD/BW, Mk2 VW Tiguan and variants
  TOURAN_MK2 = "VOLKSWAGEN TOURAN 2ND GEN"    # Chassis 1T, Mk2 VW Touran and variants
  AUDI_A3_MK3 = "AUDI A3 3RD GEN"             # Chassis 8V/FF, Mk3 Audi A3 and variants
  AUDI_Q2_MK1 = "AUDI Q2 1ST GEN"             # Chassis GA, Mk1 Audi Q2 (RoW) and Q2L (China only)
  SEAT_ATECA_MK1 = "SEAT ATECA 1ST GEN"       # Chassis 5F, Mk1 SEAT Ateca and CUPRA Ateca
  SEAT_LEON_MK3 = "SEAT LEON 3RD GEN"         # Chassis 5F, Mk3 SEAT Leon and variants
  SKODA_KODIAQ_MK1 = "SKODA KODIAQ 1ST GEN"   # Chassis NS, Mk1 Skoda Kodiaq
  SKODA_SCALA_MK1 = "SKODA SCALA 1ST GEN"     # Chassis NW, Mk1 Skoda Scala and Skoda Kamiq
  SKODA_SUPERB_MK3 = "SKODA SUPERB 3RD GEN"   # Chassis 3V/NP, Mk3 Skoda Superb and variants
  SKODA_OCTAVIA_MK3 = "SKODA OCTAVIA 3RD GEN" # Chassis NE, Mk3 Skoda Octavia and variants

# All supported cars should return FW from the engine, srs, eps, and fwdRadar. Cars
# with a manual trans won't return transmission firmware, but all other cars will.
#
# The 0xF187 SW part number query should return in the form of N[NX][NX] NNN NNN [X[X]],
# where N=number, X=letter, and the trailing two letters are optional. Performance
# tuners sometimes tamper with that field (e.g. 8V0 9C0 BB0 1 from COBB/EQT). Tampered
# ECU SW part numbers are invalid for vehicle ID and compatibility checks. Try to have
# them repaired by the tuner before including them in openpilot.

FW_VERSIONS = {
  CAR.ATLAS_MK1: {
    (Ecu.engine, 0x7e0, None): [
      b'\xf1\x8703H906026AA\xf1\x899970',
      b'\xf1\x8703H906026F \xf1\x896696',
      b'\xf1\x8703H906026F \xf1\x899970',
      b'\xf1\x8703H906026S \xf1\x896693',
<<<<<<< HEAD
=======
      b'\xf1\x8703H906026S \xf1\x899970',
>>>>>>> df2ccdfb
    ],
    (Ecu.transmission, 0x7e1, None): [
      b'\xf1\x8709G927158A \xf1\x893387',
      b'\xf1\x8709G927158DR\xf1\x893536',
    ],
    (Ecu.srs, 0x715, None): [
      b'\xf1\x873Q0959655BC\xf1\x890503\xf1\x82\0161914151912001103111122031200',
      b'\xf1\x873Q0959655BN\xf1\x890713\xf1\x82\0162214152212001105141122052900',
      b'\xf1\x873Q0959655DB\xf1\x890720\xf1\x82\0162214152212001105141122052900',
    ],
    (Ecu.eps, 0x712, None): [
      b'\xf1\x873QF909144B \xf1\x891582\xf1\x82\00571B60924A1',
      b'\xf1\x875Q0909143P \xf1\x892051\xf1\x820528B6090105',
    ],
    (Ecu.fwdRadar, 0x757, None): [
      b'\xf1\x875Q0907572H \xf1\x890620',
      b'\xf1\x875Q0907572J \xf1\x890654',
      b'\xf1\x875Q0907572P \xf1\x890682',
    ],
  },
  CAR.GOLF_MK7: {
    (Ecu.engine, 0x7e0, None): [
      b'\xf1\x8704E906016A \xf1\x897697',
      b'\xf1\x8704E906016AD\xf1\x895758',
      b'\xf1\x8704E906023AG\xf1\x891726',
      b'\xf1\x8704E906023BN\xf1\x894518',
      b'\xf1\x8704E906024K \xf1\x896811',
      b'\xf1\x8704E906027GR\xf1\x892394',
      b'\xf1\x8704E906027MA\xf1\x894958',
      b'\xf1\x8704L906026BP\xf1\x897608',
      b'\xf1\x8704L906026NF\xf1\x899528',
      b'\xf1\x8704L906056CR\xf1\x895813',
      b'\xf1\x8704L906056HE\xf1\x893758',
      b'\xf1\x870EA906016A \xf1\x898343',
      b'\xf1\x870EA906016F \xf1\x895002',
      b'\xf1\x870EA906016S \xf1\x897207',
      b'\xf1\x875G0906259  \xf1\x890007',
      b'\xf1\x875G0906259J \xf1\x890002',
      b'\xf1\x875G0906259L \xf1\x890002',
      b'\xf1\x875G0906259N \xf1\x890003',
      b'\xf1\x875G0906259Q \xf1\x890002',
      b'\xf1\x875G0906259Q \xf1\x892313',
      b'\xf1\x878V0906259J \xf1\x890003',
      b'\xf1\x878V0906259K \xf1\x890001',
      b'\xf1\x878V0906259P \xf1\x890001',
      b'\xf1\x878V0906259Q \xf1\x890002',
      b'\xf1\x878V0906264F \xf1\x890003',
      b'\xf1\x878V0906264L \xf1\x890002',
      b'\xf1\x878V0906264M \xf1\x890001',
      b'\xf1\x878V09C0BB01 \xf1\x890001',
    ],
    (Ecu.transmission, 0x7e1, None): [
      b'\xf1\x8709G927749AP\xf1\x892943',
      b'\xf1\x8709S927158A \xf1\x893585',
      b'\xf1\x870CW300041H \xf1\x891010',
      b'\xf1\x870CW300042F \xf1\x891604',
      b'\xf1\x870CW300045  \xf1\x894531',
      b'\xf1\x870CW300047D \xf1\x895261',
      b'\xf1\x870CW300048J \xf1\x890611',
      b'\xf1\x870D9300012  \xf1\x894913',
      b'\xf1\x870D9300012  \xf1\x894937',
      b'\xf1\x870D9300012  \xf1\x895045',
      b'\xf1\x870D9300014M \xf1\x895004',
      b'\xf1\x870D9300020S \xf1\x895201',
      b'\xf1\x870D9300040S \xf1\x894311',
      b'\xf1\x870D9300041H \xf1\x895220',
      b'\xf1\x870DD300045K \xf1\x891120',
      b'\xf1\x870DD300046F \xf1\x891601',
      b'\xf1\x870GC300012A \xf1\x891403',
      b'\xf1\x870GC300014B \xf1\x892401',
      b'\xf1\x870GC300014B \xf1\x892405',
      b'\xf1\x870GC300020G \xf1\x892401',
      b'\xf1\x870GC300020G \xf1\x892403',
      b'\xf1\x870GC300020G \xf1\x892404',
      b'\xf1\x870GC300043T \xf1\x899999',
    ],
    (Ecu.srs, 0x715, None): [
      b'\xf1\x875Q0959655AA\xf1\x890386\xf1\x82\0211413001113120043114317121C111C9113',
      b'\xf1\x875Q0959655AA\xf1\x890386\xf1\x82\0211413001113120053114317121C111C9113',
      b'\xf1\x875Q0959655AA\xf1\x890388\xf1\x82\0211413001113120043114317121C111C9113',
      b'\xf1\x875Q0959655AA\xf1\x890388\xf1\x82\0211413001113120043114417121411149113',
      b'\xf1\x875Q0959655AA\xf1\x890388\xf1\x82\0211413001113120053114317121C111C9113',
      b'\xf1\x875Q0959655BH\xf1\x890336\xf1\x82\02314160011123300314211012230229333463100',
      b'\xf1\x875Q0959655BT\xf1\x890403\xf1\x82\023141600111233003142405A2252229333463100',
      b'\xf1\x875Q0959655D \xf1\x890388\xf1\x82\0211413001113120006110417121A101A9113',
      b'\xf1\x875Q0959655J \xf1\x890830\xf1\x82\023271112111312--071104171825102591131211',
      b'\xf1\x875Q0959655J \xf1\x890830\xf1\x82\023271212111312--071104171838103891131211',
      b'\xf1\x875Q0959655J \xf1\x890830\xf1\x82\023341512112212--071104172328102891131211',
      b'\xf1\x875Q0959655J \xf1\x890830\xf1\x82\x13272512111312--07110417182C102C91131211',
      b'\xf1\x875Q0959655M \xf1\x890361\xf1\x82\0211413001112120041114115121611169112',
      b'\xf1\x875Q0959655S \xf1\x890870\xf1\x82\02315120011211200621143171717111791132111',
      b'\xf1\x875Q0959655S \xf1\x890870\xf1\x82\02324230011211200061104171724102491132111',
      b'\xf1\x875Q0959655S \xf1\x890870\xf1\x82\02324230011211200621143171724112491132111',
      b'\xf1\x875Q0959655S \xf1\x890870\xf1\x82\x1315120011211200061104171717101791132111',
      b'\xf1\x875Q0959655T \xf1\x890830\xf1\x82\x13271100111312--071104171826102691131211',
      b'\xf1\x875QD959655  \xf1\x890388\xf1\x82\x111413001113120006110417121D101D9112',
    ],
    (Ecu.eps, 0x712, None): [
      b'\xf1\x873Q0909144F \xf1\x895043\xf1\x82\00561A01612A0',
      b'\xf1\x873Q0909144H \xf1\x895061\xf1\x82\00566A0J612A1',
      b'\xf1\x873Q0909144J \xf1\x895063\xf1\x82\00566A00514A1',
      b'\xf1\x873Q0909144J \xf1\x895063\xf1\x82\00566A0J712A1',
      b'\xf1\x873Q0909144K \xf1\x895072\xf1\x82\00571A0J714A1',
      b'\xf1\x873Q0909144L \xf1\x895081\xf1\x82\x0571A0JA15A1',
      b'\xf1\x873Q0909144M \xf1\x895082\xf1\x82\00571A01A18A1',
      b'\xf1\x873Q0909144M \xf1\x895082\xf1\x82\00571A0JA16A1',
      b'\xf1\x875Q0909143K \xf1\x892033\xf1\x820519A9040203',
      b'\xf1\x875Q0909144AA\xf1\x891081\xf1\x82\00521A00441A1',
      b'\xf1\x875Q0909144AA\xf1\x891081\xf1\x82\x0521A00641A1',
      b'\xf1\x875Q0909144AB\xf1\x891082\xf1\x82\00521A00642A1',
      b'\xf1\x875Q0909144AB\xf1\x891082\xf1\x82\00521A07B05A1',
      b'\xf1\x875Q0909144L \xf1\x891021\xf1\x82\00522A00402A0',
      b'\xf1\x875Q0909144P \xf1\x891043\xf1\x82\00511A00403A0',
      b'\xf1\x875Q0909144R \xf1\x891061\xf1\x82\00516A00604A1',
      b'\xf1\x875Q0909144S \xf1\x891063\xf1\x82\00516A00604A1',
      b'\xf1\x875Q0909144S \xf1\x891063\xf1\x82\00516A07A02A1',
      b'\xf1\x875Q0909144T \xf1\x891072\xf1\x82\00521A20B03A1',
      b'\xf1\x875QD909144B \xf1\x891072\xf1\x82\x0521A00507A1',
      b'\xf1\x875QM909144A \xf1\x891072\xf1\x82\x0521A20B03A1',
      b'\xf1\x875QM909144B \xf1\x891081\xf1\x82\00521A00442A1',
      b'\xf1\x875QN909144A \xf1\x895081\xf1\x82\00571A01A16A1',
      b'\xf1\x875QN909144A \xf1\x895081\xf1\x82\00571A01A18A1',
      b'\xf1\x875QN909144A \xf1\x895081\xf1\x82\x0571A01A17A1',
    ],
    (Ecu.fwdRadar, 0x757, None): [
      b'\xf1\x875Q0907572A \xf1\x890141\xf1\x82\00101',
      b'\xf1\x875Q0907572B \xf1\x890200\xf1\x82\00101',
      b'\xf1\x875Q0907572C \xf1\x890210\xf1\x82\00101',
      b'\xf1\x875Q0907572D \xf1\x890304\xf1\x82\00101',
      b'\xf1\x875Q0907572F \xf1\x890400\xf1\x82\00101',
      b'\xf1\x875Q0907572G \xf1\x890571',
      b'\xf1\x875Q0907572H \xf1\x890620',
      b'\xf1\x875Q0907572J \xf1\x890654',
      b'\xf1\x875Q0907572P \xf1\x890682',
    ],
  },
  CAR.JETTA_MK7: {
    (Ecu.engine, 0x7e0, None): [
      b'\xf1\x8704E906024AK\xf1\x899937',
      b'\xf1\x8704E906024AS\xf1\x899912',
      b'\xf1\x8704E906024B \xf1\x895594',
      b'\xf1\x8704E906024L \xf1\x895595',
      b'\xf1\x8704E906027MS\xf1\x896223',
      b'\xf1\x875G0906259T \xf1\x890003',
    ],
    (Ecu.transmission, 0x7e1, None): [
      b'\xf1\x8709G927158BQ\xf1\x893545',
      b'\xf1\x8709S927158BS\xf1\x893642',
      b'\xf1\x8709S927158R \xf1\x893552',
      b'\xf1\x8709S927158R \xf1\x893587',
      b'\xf1\x870GC300020N \xf1\x892803',
    ],
    (Ecu.srs, 0x715, None): [
      b'\xf1\x875Q0959655AG\xf1\x890336\xf1\x82\02314171231313500314611011630169333463100',
      b'\xf1\x875Q0959655BM\xf1\x890403\xf1\x82\02314171231313500314643011650169333463100',
      b'\xf1\x875Q0959655BM\xf1\x890403\xf1\x82\02314171231313500314642011650169333463100',
      b'\xf1\x875Q0959655BR\xf1\x890403\xf1\x82\02311170031313300314240011150119333433100',
      b'\xf1\x875Q0959655BR\xf1\x890403\xf1\x82\02319170031313300314240011550159333463100',
    ],
    (Ecu.eps, 0x712, None): [
      b'\xf1\x875QM909144B \xf1\x891081\xf1\x82\00521A10A01A1',
      b'\xf1\x875QM909144B \xf1\x891081\xf1\x82\x0521B00404A1',
      b'\xf1\x875QM909144C \xf1\x891082\xf1\x82\00521A00642A1',
      b'\xf1\x875QM909144C \xf1\x891082\xf1\x82\00521A10A01A1',
      b'\xf1\x875QN909144B \xf1\x895082\xf1\x82\00571A10A11A1',
    ],
    (Ecu.fwdRadar, 0x757, None): [
      b'\xf1\x875Q0907572N \xf1\x890681',
      b'\xf1\x875Q0907572R \xf1\x890771',
    ],
  },
  CAR.PASSAT_MK8: {
    (Ecu.engine, 0x7e0, None): [
      b'\xf1\x8704E906023AH\xf1\x893379',
      b'\xf1\x8704L906026GA\xf1\x892013',
      b'\xf1\x873G0906264  \xf1\x890004',
    ],
    (Ecu.transmission, 0x7e1, None): [
      b'\xf1\x870CW300048R \xf1\x890610',
      b'\xf1\x870D9300014L \xf1\x895002',
      b'\xf1\x870DD300045T \xf1\x891601',
    ],
    (Ecu.srs, 0x715, None): [
      b'\xf1\x873Q0959655AN\xf1\x890306\xf1\x82\r58160058140013036914110311',
      b'\xf1\x873Q0959655BB\xf1\x890195\xf1\x82\r56140056130012026612120211',
      b'\xf1\x875Q0959655S \xf1\x890870\xf1\x82\02315120011111200631145171716121691132111',
    ],
    (Ecu.eps, 0x712, None): [
      b'\xf1\x875Q0909143M \xf1\x892041\xf1\x820522B0080803',
      b'\xf1\x875Q0909144S \xf1\x891063\xf1\x82\00516B00501A1',
      b'\xf1\x875Q0909144T \xf1\x891072\xf1\x82\00521B00703A1',
    ],
    (Ecu.fwdRadar, 0x757, None): [
      b'\xf1\x873Q0907572B \xf1\x890192',
      b'\xf1\x873Q0907572C \xf1\x890195',
      b'\xf1\x875Q0907572R \xf1\x890771',
    ],
  },
  CAR.TIGUAN_MK2: {
    (Ecu.engine, 0x7e0, None): [
      b'\xf1\x8704L906026EJ\xf1\x893661',
      b'\xf1\x8704L906027G \xf1\x899893',
      b'\xf1\x8783A907115B \xf1\x890005',
    ],
    (Ecu.transmission, 0x7e1, None): [
      b'\xf1\x8709G927158DT\xf1\x893698',
      b'\xf1\x870DL300011N \xf1\x892001',
      b'\xf1\x870DL300013A \xf1\x893005',
    ],
    (Ecu.srs, 0x715, None): [
      b'\xf1\x875Q0959655AR\xf1\x890317\xf1\x82\02331310031333334313132573732379333313100',
      b'\xf1\x875Q0959655BM\xf1\x890403\xf1\x82\02316143231313500314641011750179333423100',
      b'\xf1\x875Q0959655BT\xf1\x890403\xf1\x82\02331310031333336313140013950399333423100',
    ],
    (Ecu.eps, 0x712, None): [
      b'\xf1\x875Q0909143M \xf1\x892041\xf1\x820529A6060603',
      b'\xf1\x875QF909144B \xf1\x895582\xf1\x82\00571A60634A1',
      b'\xf1\x875QM909144C \xf1\x891082\xf1\x82\00521A60804A1',
    ],
    (Ecu.fwdRadar, 0x757, None): [
      b'\xf1\x872Q0907572J \xf1\x890156',
      b'\xf1\x872Q0907572R \xf1\x890372',
    ],
  },
  CAR.TOURAN_MK2: {
    (Ecu.engine, 0x7e0, None): [
      b'\xf1\x8704L906026HM\xf1\x893017',
    ],
    (Ecu.transmission, 0x7e1, None): [
      b'\xf1\x870CW300041E \xf1\x891005',
    ],
    (Ecu.srs, 0x715, None): [
      b'\xf1\x875Q0959655AS\xf1\x890318\xf1\x82\023363500213533353141324C4732479333313100',
    ],
    (Ecu.eps, 0x712, None): [
      b'\xf1\x875Q0909143P \xf1\x892051\xf1\x820531B0062105',
    ],
    (Ecu.fwdRadar, 0x757, None): [
      b'\xf1\x873Q0907572C \xf1\x890195',
    ],
  },
  CAR.AUDI_A3_MK3: {
    (Ecu.engine, 0x7e0, None): [
      b'\xf1\x8704E906023AN\xf1\x893695',
      b'\xf1\x8704E906023AR\xf1\x893440',
      b'\xf1\x8704E906023BL\xf1\x895190',
      b'\xf1\x8704E906027CJ\xf1\x897798',
      b'\xf1\x8704L997022N \xf1\x899459',
      b'\xf1\x875G0906259L \xf1\x890002',
      b'\xf1\x878V0906264B \xf1\x890003',
      b'\xf1\x878V0907115B \xf1\x890007',
    ],
    (Ecu.transmission, 0x7e1, None): [
      b'\xf1\x870CW300044T \xf1\x895245',
      b'\xf1\x870CW300048  \xf1\x895201',
      b'\xf1\x870D9300013B \xf1\x894931',
      b'\xf1\x870D9300041N \xf1\x894512',
      b'\xf1\x870DD300046A \xf1\x891602',
      b'\xf1\x870DD300046F \xf1\x891602',
      b'\xf1\x870DD300046G \xf1\x891601',
      b'\xf1\x870GC300042J \xf1\x891402',
    ],
    (Ecu.srs, 0x715, None): [
      b'\xf1\x875Q0959655AM\xf1\x890315\xf1\x82\x1311111111111111311411011231129321212100',
      b'\xf1\x875Q0959655J \xf1\x890825\xf1\x82\023111112111111--171115141112221291163221',
      b'\xf1\x875Q0959655J \xf1\x890830\xf1\x82\023121111111211--261117141112231291163221',
      b'\xf1\x875Q0959655J \xf1\x890830\xf1\x82\x13121111111111--341117141212231291163221',
      b'\xf1\x875Q0959655N \xf1\x890361\xf1\x82\0211212001112110004110411111421149114',
      b'\xf1\x875Q0959655N \xf1\x890361\xf1\x82\0211212001112111104110411111521159114',
    ],
    (Ecu.eps, 0x712, None): [
      b'\xf1\x875Q0909144P \xf1\x891043\xf1\x82\00503G00303A0',
      b'\xf1\x875Q0909144P \xf1\x891043\xf1\x82\00503G00803A0',
      b'\xf1\x875Q0909144R \xf1\x891061\xf1\x82\00516G00804A1',
      b'\xf1\x875Q0909144T \xf1\x891072\xf1\x82\00521G00807A1',
    ],
    (Ecu.fwdRadar, 0x757, None): [
      b'\xf1\x875Q0907572D \xf1\x890304\xf1\x82\00101',
      b'\xf1\x875Q0907572G \xf1\x890571',
      b'\xf1\x875Q0907572H \xf1\x890620',
    ],
  },
  CAR.AUDI_Q2_MK1: {
    (Ecu.engine, 0x7e0, None): [
      b'\xf1\x8704E906027JT\xf1\x894145',
    ],
    (Ecu.transmission, 0x7e1, None): [
      b'\xf1\x870CW300041F \xf1\x891006',
    ],
    (Ecu.srs, 0x715, None): [
      b'\xf1\x875Q0959655BD\xf1\x890336\xf1\x82\x1311111111111100311211011231129321312111',
    ],
    (Ecu.eps, 0x712, None): [
      b'\xf1\x873Q0909144K \xf1\x895072\xf1\x82\x0571F60511A1',
    ],
    (Ecu.fwdRadar, 0x757, None): [
      b'\xf1\x872Q0907572M \xf1\x890233',
    ],
  },
  CAR.SEAT_ATECA_MK1: {
    (Ecu.engine, 0x7e0, None): [
      b'\xf1\x8704E906027KA\xf1\x893749',
    ],
    (Ecu.transmission, 0x7e1, None): [
      b'\xf1\x870D9300014S \xf1\x895202',
    ],
    (Ecu.srs, 0x715, None): [
      b'\xf1\x873Q0959655BH\xf1\x890703\xf1\x82\0161212001211001305121211052900',
    ],
    (Ecu.eps, 0x712, None): [
      b'\xf1\x873Q0909144L \xf1\x895081\xf1\x82\00571N60511A1',
    ],
    (Ecu.fwdRadar, 0x757, None): [
      b'\xf1\x872Q0907572M \xf1\x890233',
    ],
  },
  CAR.SEAT_LEON_MK3: {
    (Ecu.engine, 0x7e0, None): [
      b'\xf1\x8704L906021EL\xf1\x897542',
      b'\xf1\x8704L906026BP\xf1\x891198',
      b'\xf1\x8705E906018AS\xf1\x899596',
    ],
    (Ecu.transmission, 0x7e1, None): [
      b'\xf1\x870CW300050J \xf1\x891908',
      b'\xf1\x870D9300042M \xf1\x895016',
    ],
    (Ecu.srs, 0x715, None): [
      b'\xf1\x873Q0959655AC\xf1\x890189\xf1\x82\r11110011110011021511110200',
      b'\xf1\x873Q0959655AS\xf1\x890200\xf1\x82\r12110012120012021612110200',
      b'\xf1\x873Q0959655CM\xf1\x890720\xf1\x82\0161312001313001305171311052900',
    ],
    (Ecu.eps, 0x712, None): [
      b'\xf1\x875Q0909144AB\xf1\x891082\xf1\x82\00521N01342A1',
      b'\xf1\x875Q0909144P \xf1\x891043\xf1\x82\00511N01805A0',
      b'\xf1\x875Q0909144T \xf1\x891072\xf1\x82\00521N05808A1',
    ],
    (Ecu.fwdRadar, 0x757, None): [
      b'\xf1\x875Q0907572B \xf1\x890200\xf1\x82\00101',
      b'\xf1\x875Q0907572H \xf1\x890620',
      b'\xf1\x875Q0907572P \xf1\x890682',
    ],
  },
  CAR.SKODA_KODIAQ_MK1: {
    (Ecu.engine, 0x7e0, None): [
      b'\xf1\x8704E906027DD\xf1\x893123',
      b'\xf1\x875NA907115E \xf1\x890003',
      b'\xf1\x8704L906026DE\xf1\x895418',
    ],
    (Ecu.transmission, 0x7e1, None): [
      b'\xf1\x870D9300043  \xf1\x895202',
      b'\xf1\x870DL300012M \xf1\x892107',
      b'\xf1\x870DL300012N \xf1\x892110',
    ],
    (Ecu.srs, 0x715, None): [
      b'\xf1\x873Q0959655BJ\xf1\x890703\xf1\x82\0161213001211001205212111052100',
      b'\xf1\x873Q0959655CQ\xf1\x890720\xf1\x82\x0e1213111211001205212112052111',
    ],
    (Ecu.eps, 0x712, None): [
      b'\xf1\x875Q0909143P \xf1\x892051\xf1\x820527T6050405',
      b'\xf1\x875Q0909143P \xf1\x892051\xf1\x820527T6060405',
      b'\xf1\x875Q0910143C \xf1\x892211\xf1\x82\x0567T600G600',
    ],
    (Ecu.fwdRadar, 0x757, None): [
      b'\xf1\x872Q0907572R \xf1\x890372',
      b'\xf1\x872Q0907572Q \xf1\x890342',
    ],
  },
  CAR.SKODA_OCTAVIA_MK3: {
    (Ecu.engine, 0x7e0, None): [
      b'\xf1\x8704E906027HD\xf1\x893742',
      b'\xf1\x8704L906021DT\xf1\x898127',
      b'\xf1\x8704L906026BS\xf1\x891541',
    ],
    (Ecu.transmission, 0x7e1, None): [
      b'\xf1\x870CW300043B \xf1\x891601',
      b'\xf1\x870D9300041J \xf1\x894902',
      b'\xf1\x870D9300041P \xf1\x894507',
    ],
    (Ecu.srs, 0x715, None): [
      b'\xf1\x873Q0959655AC\xf1\x890200\xf1\x82\r11120011100010022212110200',
      b'\xf1\x873Q0959655AS\xf1\x890200\xf1\x82\r11120011100010022212110200',
      b'\xf1\x873Q0959655CN\xf1\x890720\xf1\x82\x0e3221003221002105755331052100',
    ],
    (Ecu.eps, 0x712, None): [
      b'\xf1\x873Q0909144J \xf1\x895063\xf1\x82\00566A01513A1',
      b'\xf1\x875Q0909144AB\xf1\x891082\xf1\x82\x0521T00403A1',
      b'\xf1\x875Q0909144R \xf1\x891061\xf1\x82\x0516A00604A1',
    ],
    (Ecu.fwdRadar, 0x757, None): [
      b'\xf1\x875Q0907572D \xf1\x890304\xf1\x82\x0101',
      b'\xf1\x875Q0907572F \xf1\x890400\xf1\x82\00101',
      b'\xf1\x875Q0907572P \xf1\x890682',
    ],
  },
  CAR.SKODA_SCALA_MK1: {
    (Ecu.engine, 0x7e0, None): [
      b'\xf1\x8704C906025AK\xf1\x897053',
    ],
    (Ecu.transmission, 0x7e1, None): [
      b'\xf1\x870CW300050  \xf1\x891709',
    ],
    (Ecu.srs, 0x715, None): [
      b'\xf1\x872Q0959655AM\xf1\x890351\xf1\x82\022111104111104112104040404111111112H14',
    ],
    (Ecu.eps, 0x712, None): [
      b'\xf1\x872Q1909144M \xf1\x896041',
    ],
    (Ecu.fwdRadar, 0x757, None): [
      b'\xf1\x872Q0907572R \xf1\x890372',
    ],
  },
  CAR.SKODA_SUPERB_MK3: {
    (Ecu.engine, 0x7e0, None): [
      b'\xf1\x8704L906026KB\xf1\x894071',
      b'\xf1\x873G0906259B \xf1\x890002',
      b'\xf1\x8704L906026FP\xf1\x891196',
    ],
    (Ecu.transmission, 0x7e1, None): [
      b'\xf1\x870D9300012  \xf1\x894940',
      b'\xf1\x870D9300011T \xf1\x894801',
    ],
    (Ecu.srs, 0x715, None): [
      b'\xf1\x875Q0959655AE\xf1\x890130\xf1\x82\022111200111121001121118112231292221111',
      b'\xf1\x875Q0959655BH\xf1\x890336\xf1\x82\02331310031313100313131013141319331413100',
      b'\xf1\x875Q0959655AK\xf1\x890130\xf1\x82\022111200111121001121110012211292221111',
    ],
    (Ecu.eps, 0x712, None): [
      b'\xf1\x875Q0909143M \xf1\x892041\xf1\x820522UZ070303',
      b'\xf1\x875Q0910143B \xf1\x892201\xf1\x82\00563UZ060700',
      b'\xf1\x875Q0909143K \xf1\x892033\xf1\x820514UZ070203',
    ],
    (Ecu.fwdRadar, 0x757, None): [
      b'\xf1\x873Q0907572B \xf1\x890194',
      b'\xf1\x873Q0907572C \xf1\x890195',
      b'\xf1\x873Q0907572B \xf1\x890192',
    ],
  },
}<|MERGE_RESOLUTION|>--- conflicted
+++ resolved
@@ -95,10 +95,7 @@
       b'\xf1\x8703H906026F \xf1\x896696',
       b'\xf1\x8703H906026F \xf1\x899970',
       b'\xf1\x8703H906026S \xf1\x896693',
-<<<<<<< HEAD
-=======
       b'\xf1\x8703H906026S \xf1\x899970',
->>>>>>> df2ccdfb
     ],
     (Ecu.transmission, 0x7e1, None): [
       b'\xf1\x8709G927158A \xf1\x893387',
