--- conflicted
+++ resolved
@@ -65,10 +65,7 @@
   SKODA_KODIAQ_MK1 = "SKODA KODIAQ 1ST GEN"   # Chassis NS, Mk1 Skoda Kodiaq
   SKODA_SCALA_MK1 = "SKODA SCALA 1ST GEN"     # Chassis NW, Mk1 Skoda Scala and Skoda Kamiq
   SKODA_SUPERB_MK3 = "SKODA SUPERB 3RD GEN"   # Chassis 3V/NP, Mk3 Skoda Superb and variants
-<<<<<<< HEAD
-=======
   SKODA_OCTAVIA_MK3 = "SKODA OCTAVIA 3RD GEN" # Chassis NE, Mk3 Skoda Octavia and variants
->>>>>>> d875b6b1
 
 FW_VERSIONS = {
   CAR.ATLAS_MK1: {
