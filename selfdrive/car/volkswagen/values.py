--- conflicted
+++ resolved
@@ -1,11 +1,8 @@
 # flake8: noqa
 
-<<<<<<< HEAD
-=======
 from collections import defaultdict
 from typing import Dict
 
->>>>>>> f9827835
 from cereal import car
 from selfdrive.car import dbc_dict
 Ecu = car.CarParams.Ecu
@@ -32,17 +29,11 @@
   pt = 0
   cam = 2
 
-<<<<<<< HEAD
-class DBC:
-  mqb = "vw_mqb_2010"  # Used for all cars with MQB-style CAN messaging
-
-=======
 class DBC_FILES:
   mqb = "vw_mqb_2010"  # Used for all cars with MQB-style CAN messaging
 
 DBC = defaultdict(lambda: dbc_dict(DBC_FILES.mqb, None))  # type: Dict[str, Dict[str, str]]
 
->>>>>>> f9827835
 TransmissionType = car.CarParams.TransmissionType
 GearShifter = car.CarState.GearShifter
 
