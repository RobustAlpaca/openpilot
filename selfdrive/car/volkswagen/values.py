--- conflicted
+++ resolved
@@ -126,10 +126,7 @@
     ],
     (Ecu.transmission, 0x7e1, None): [
       b'\xf1\x8709G927749AP\xf1\x892943',
-<<<<<<< HEAD
-=======
       b'\xf1\x8709S927158A \xf1\x893585',
->>>>>>> c1112e44
       b'\xf1\x870CW300041H \xf1\x891010',
       b'\xf1\x870CW300042F \xf1\x891604',
       b'\xf1\x870CW300045  \xf1\x894531',
@@ -324,8 +321,6 @@
       b'\xf1\x875Q0907572D \xf1\x890304\xf1\x82\00101',
       b'\xf1\x875Q0907572G \xf1\x890571',
       b'\xf1\x875Q0907572H \xf1\x890620',
-<<<<<<< HEAD
-=======
     ],
   },
   CAR.AUDI_Q2_MK1: {
@@ -343,7 +338,6 @@
     ],
     (Ecu.fwdRadar, 0x757, None): [
       b'\xf1\x872Q0907572M \xf1\x890233',
->>>>>>> c1112e44
     ],
   },
   CAR.SEAT_ATECA_MK1: {
