--- conflicted
+++ resolved
@@ -172,13 +172,11 @@
   return car_fingerprint, finger, vin, car_fw, source, exact_match
 
 
-<<<<<<< HEAD
+  
+
+
 def get_car(logcan, sendcan, has_relay=False):
-  candidate, fingerprints, vin, car_fw, source = fingerprint(logcan, sendcan, has_relay)
-=======
-def get_car(logcan, sendcan):
-  candidate, fingerprints, vin, car_fw, source, exact_match = fingerprint(logcan, sendcan)
->>>>>>> b22e69f4
+  candidate, fingerprints, vin, car_fw, source, exact_match = fingerprint(logcan, sendcan, has_relay)
 
   if candidate is None:
     cloudlog.warning("car doesn't match any fingerprints: %r", fingerprints)
