#!/usr/bin/env python3
# simple boardd wrapper that updates the panda first
import os
import time

from panda import BASEDIR as PANDA_BASEDIR, Panda, PandaDFU
from common.basedir import BASEDIR
from common.gpio import gpio_init, gpio_set
from selfdrive.hardware import TICI
from selfdrive.hardware.tici.pins import GPIO_HUB_RST_N, GPIO_STM_BOOT0, GPIO_STM_RST_N
from selfdrive.swaglog import cloudlog

PANDA_FW_FN = os.path.join(PANDA_BASEDIR, "board", "obj", "panda.bin.signed")
<<<<<<< HEAD
PANDA_FW_FN_UNSIGNED = os.path.join(PANDA_BASEDIR, "board", "obj", "panda.bin")
=======
>>>>>>> a72dd17a


def set_panda_power(power=True):
  if not TICI:
    return

  gpio_init(GPIO_STM_RST_N, True)
  gpio_init(GPIO_STM_BOOT0, True)

  gpio_set(GPIO_STM_RST_N, True)
  gpio_set(GPIO_HUB_RST_N, True)

  time.sleep(0.1)

  gpio_set(GPIO_STM_RST_N, not power)


def get_expected_signature():
  try:
<<<<<<< HEAD
    if os.path.exists(PANDA_FW_FN):
      return Panda.get_signature_from_firmware(PANDA_FW_FN)
    elif os.path.exists(PANDA_FW_FN_UNSIGNED):
      return Panda.get_signature_from_firmware(PANDA_FW_FN_UNSIGNED)
    else:
      return b""
=======
    return Panda.get_signature_from_firmware(PANDA_FW_FN)
>>>>>>> a72dd17a
  except Exception:
    cloudlog.exception("Error computing expected signature")
    return b""


def update_panda():
  panda = None
  panda_dfu = None

  cloudlog.info("Connecting to panda")

  while True:
    # break on normal mode Panda
    panda_list = Panda.list()
    if len(panda_list) > 0:
      cloudlog.info("Panda found, connecting")
      panda = Panda(panda_list[0])
      break

    # flash on DFU mode Panda
    panda_dfu = PandaDFU.list()
    if len(panda_dfu) > 0:
      cloudlog.info("Panda in DFU mode found, flashing recovery")
      panda_dfu = PandaDFU(panda_dfu[0])
      panda_dfu.recover()

    time.sleep(1)

  fw_signature = get_expected_signature()

  try:
    serial = panda.get_serial()[0].decode("utf-8")
  except Exception:
    serial = None

  panda_version = "bootstub" if panda.bootstub else panda.get_version()
  panda_signature = b"" if panda.bootstub else panda.get_signature()
  cloudlog.warning("Panda %s connected, version: %s, signature %s, expected %s" % (
    serial,
    panda_version,
    panda_signature.hex(),
    fw_signature.hex(),
  ))

  if panda.bootstub or panda_signature != fw_signature:
    cloudlog.info("Panda firmware out of date, update required")
    panda.flash()
    cloudlog.info("Done flashing")

  if panda.bootstub:
    bootstub_version = panda.get_version()
    cloudlog.info(f"Flashed firmware not booting, flashing development bootloader. Bootstub version: {bootstub_version}")
    panda.recover()
    cloudlog.info("Done flashing bootloader")

  if panda.bootstub:
    cloudlog.info("Panda still not booting, exiting")
    raise AssertionError

  panda_signature = panda.get_signature()
  if panda_signature != fw_signature:
    cloudlog.info("Version mismatch after flashing, exiting")
    raise AssertionError

  cloudlog.info("Resetting panda")
  panda.reset()


def main():
  set_panda_power()
  update_panda()

  os.chdir(os.path.join(BASEDIR, "selfdrive/boardd"))
  os.execvp("./boardd", ["./boardd"])


if __name__ == "__main__":
  main()<|MERGE_RESOLUTION|>--- conflicted
+++ resolved
@@ -11,10 +11,6 @@
 from selfdrive.swaglog import cloudlog
 
 PANDA_FW_FN = os.path.join(PANDA_BASEDIR, "board", "obj", "panda.bin.signed")
-<<<<<<< HEAD
-PANDA_FW_FN_UNSIGNED = os.path.join(PANDA_BASEDIR, "board", "obj", "panda.bin")
-=======
->>>>>>> a72dd17a
 
 
 def set_panda_power(power=True):
@@ -34,16 +30,7 @@
 
 def get_expected_signature():
   try:
-<<<<<<< HEAD
-    if os.path.exists(PANDA_FW_FN):
-      return Panda.get_signature_from_firmware(PANDA_FW_FN)
-    elif os.path.exists(PANDA_FW_FN_UNSIGNED):
-      return Panda.get_signature_from_firmware(PANDA_FW_FN_UNSIGNED)
-    else:
-      return b""
-=======
     return Panda.get_signature_from_firmware(PANDA_FW_FN)
->>>>>>> a72dd17a
   except Exception:
     cloudlog.exception("Error computing expected signature")
     return b""
