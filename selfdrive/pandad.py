--- conflicted
+++ resolved
@@ -18,11 +18,7 @@
     return b""
 
 
-<<<<<<< HEAD
-def update_panda() -> None:
-=======
 def update_panda() -> Panda:
->>>>>>> c1112e44
   panda = None
   panda_dfu = None
 
@@ -81,11 +77,6 @@
     cloudlog.info("Version mismatch after flashing, exiting")
     raise AssertionError
 
-<<<<<<< HEAD
-
-def main() -> None:
-  update_panda()
-=======
   return panda
 
 
@@ -99,16 +90,6 @@
 
   cloudlog.info("Resetting panda")
   panda.reset()
->>>>>>> c1112e44
-
-  # check heatlh for lost heartbeat
-  panda = Panda()
-  health = panda.health()
-  if health["heartbeat_lost"]:
-    cloudlog.event("heartbeat lost", deviceState=health)
-
-  cloudlog.info("Resetting panda")
-  panda.reset()
 
   os.chdir(os.path.join(BASEDIR, "selfdrive/boardd"))
   os.execvp("./boardd", ["./boardd"])
