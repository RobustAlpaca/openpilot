#pragma once
const int  TRAJECTORY_SIZE = 33;
const float MIN_DRAW_DISTANCE = 10.0;
const float MAX_DRAW_DISTANCE = 100.0;

const double T_IDXS[TRAJECTORY_SIZE] = {0.        ,  0.00976562,  0.0390625 ,  0.08789062,  0.15625   ,
        0.24414062,  0.3515625 ,  0.47851562,  0.625     ,  0.79101562,
        0.9765625 ,  1.18164062,  1.40625   ,  1.65039062,  1.9140625 ,
        2.19726562,  2.5       ,  2.82226562,  3.1640625 ,  3.52539062,
        3.90625   ,  4.30664062,  4.7265625 ,  5.16601562,  5.625     ,
        6.10351562,  6.6015625 ,  7.11914062,  7.65625   ,  8.21289062,
        8.7890625 ,  9.38476562, 10.};
const double X_IDXS[TRAJECTORY_SIZE] = { 0.    ,   0.1875,   0.75  ,   1.6875,   3.    ,   4.6875,
         6.75  ,   9.1875,  12.    ,  15.1875,  18.75  ,  22.6875,
        27.    ,  31.6875,  36.75  ,  42.1875,  48.    ,  54.1875,
        60.75  ,  67.6875,  75.    ,  82.6875,  90.75  ,  99.1875,
       108.    , 117.1875, 126.75  , 136.6875, 147.    , 157.6875,
       168.75  , 180.1875, 192.};

#ifdef __cplusplus

#include "common/mat.h"
<<<<<<< HEAD
#ifdef QCOM2
const mat3 fcam_intrinsic_matrix = (mat3){{
  2648.0, 0.0, 1928.0/2,
  0.0, 2648.0, 1208.0/2,
  0.0,   0.0,   1.0
}};

// without unwarp, focal length is for center portion only
const mat3 ecam_intrinsic_matrix = (mat3){{
  620.0, 0.0, 1928.0/2,
  0.0, 620.0, 1208.0/2,
  0.0,   0.0,   1.0
}};
#else
const mat3 fcam_intrinsic_matrix = (mat3){{
  910., 0., 1164.0/2,
  0., 910., 874.0/2,
  0.,   0.,   1.
}};

const mat3 ecam_intrinsic_matrix = (mat3){{
  0., 0., 0.,
  0., 0., 0.,
  0., 0., 0.
}};
#endif
=======
#include "selfdrive/hardware/hw.h"
const mat3 fcam_intrinsic_matrix =
    Hardware::TICI() ? (mat3){{2648.0, 0.0, 1928.0 / 2,
                               0.0, 2648.0, 1208.0 / 2,
                               0.0, 0.0, 1.0}}
                     : (mat3){{910., 0., 1164.0 / 2,
                               0., 910., 874.0 / 2,
                               0., 0., 1.}};

// without unwarp, focal length is for center portion only
const mat3 ecam_intrinsic_matrix =
    Hardware::TICI() ? (mat3){{620.0, 0.0, 1928.0 / 2,
                               0.0, 620.0, 1208.0 / 2,
                               0.0, 0.0, 1.0}}
                     : (mat3){{0., 0., 0.,
                               0., 0., 0.,
                               0., 0., 0.}};
>>>>>>> 175e6363

static inline mat3 get_model_yuv_transform(bool bayer = true) {
  float db_s = Hardware::TICI() ? 1.0 : 0.5; // debayering does a 2x downscale on EON
  const mat3 transform = (mat3){{
    1.0, 0.0, 0.0,
    0.0, 1.0, 0.0,
    0.0, 0.0, 1.0
  }};
  return bayer ? transform_scale_buffer(transform, db_s) : transform;
}

#endif<|MERGE_RESOLUTION|>--- conflicted
+++ resolved
@@ -20,34 +20,6 @@
 #ifdef __cplusplus
 
 #include "common/mat.h"
-<<<<<<< HEAD
-#ifdef QCOM2
-const mat3 fcam_intrinsic_matrix = (mat3){{
-  2648.0, 0.0, 1928.0/2,
-  0.0, 2648.0, 1208.0/2,
-  0.0,   0.0,   1.0
-}};
-
-// without unwarp, focal length is for center portion only
-const mat3 ecam_intrinsic_matrix = (mat3){{
-  620.0, 0.0, 1928.0/2,
-  0.0, 620.0, 1208.0/2,
-  0.0,   0.0,   1.0
-}};
-#else
-const mat3 fcam_intrinsic_matrix = (mat3){{
-  910., 0., 1164.0/2,
-  0., 910., 874.0/2,
-  0.,   0.,   1.
-}};
-
-const mat3 ecam_intrinsic_matrix = (mat3){{
-  0., 0., 0.,
-  0., 0., 0.,
-  0., 0., 0.
-}};
-#endif
-=======
 #include "selfdrive/hardware/hw.h"
 const mat3 fcam_intrinsic_matrix =
     Hardware::TICI() ? (mat3){{2648.0, 0.0, 1928.0 / 2,
@@ -65,7 +37,6 @@
                      : (mat3){{0., 0., 0.,
                                0., 0., 0.,
                                0., 0., 0.}};
->>>>>>> 175e6363
 
 static inline mat3 get_model_yuv_transform(bool bayer = true) {
   float db_s = Hardware::TICI() ? 1.0 : 0.5; // debayering does a 2x downscale on EON
