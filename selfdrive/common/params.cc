#include "selfdrive/common/params.h"

#ifndef _GNU_SOURCE
#define _GNU_SOURCE
#endif  // _GNU_SOURCE

#include <dirent.h>
#include <sys/file.h>
#include <sys/stat.h>
#include <unistd.h>

#include <csignal>
#include <cstdio>
#include <cstdlib>
#include <cstring>
#include <mutex>
#include <unordered_map>

#include "selfdrive/common/swaglog.h"
#include "selfdrive/common/util.h"
#include "selfdrive/hardware/hw.h"

namespace {

volatile sig_atomic_t params_do_exit = 0;
void params_sig_handler(int signal) {
  params_do_exit = 1;
}

int fsync_dir(const char* path) {
  int fd = HANDLE_EINTR(open(path, O_RDONLY, 0755));
  if (fd < 0) {
    return -1;
  }

  int result = fsync(fd);
  int result_close = close(fd);
  if (result_close < 0) {
    result = result_close;
  }
  return result;
}

int mkdir_p(std::string path) {
  char * _path = (char *)path.c_str();

  for (char *p = _path + 1; *p; p++) {
    if (*p == '/') {
      *p = '\0'; // Temporarily truncate
      if (mkdir(_path, 0775) != 0) {
        if (errno != EEXIST) return -1;
      }
      *p = '/';
    }
  }
  if (mkdir(_path, 0775) != 0) {
    if (errno != EEXIST) return -1;
  }
  return 0;
}

bool create_params_path(const std::string &param_path, const std::string &key_path) {
  // Make sure params path exists
  if (!util::file_exists(param_path) && mkdir_p(param_path) != 0) {
    return false;
  }

  // See if the symlink exists, otherwise create it
  if (!util::file_exists(key_path)) {
    // 1) Create temp folder
    // 2) Set permissions
    // 3) Symlink it to temp link
    // 4) Move symlink to <params>/d

    std::string tmp_path = param_path + "/.tmp_XXXXXX";
    // this should be OK since mkdtemp just replaces characters in place
    char *tmp_dir = mkdtemp((char *)tmp_path.c_str());
    if (tmp_dir == NULL) {
      return false;
    }

    std::string link_path = std::string(tmp_dir) + ".link";
    if (symlink(tmp_dir, link_path.c_str()) != 0) {
      return false;
    }

    // don't return false if it has been created by other
    if (rename(link_path.c_str(), key_path.c_str()) != 0 && errno != EEXIST) {
      return false;
    }
  }

  return true;
}

void ensure_params_path(const std::string &params_path) {
  if (!create_params_path(params_path, params_path + "/d")) {
    throw std::runtime_error(util::string_format("Failed to ensure params path, errno=%d", errno));
  }
}

class FileLock {
 public:
  FileLock(const std::string& file_name, int op) : fn_(file_name), op_(op) {}

  void lock() {
    fd_ = HANDLE_EINTR(open(fn_.c_str(), O_CREAT, 0775));
    if (fd_ < 0) {
      LOGE("Failed to open lock file %s, errno=%d", fn_.c_str(), errno);
      return;
    }
    if (HANDLE_EINTR(flock(fd_, op_)) < 0) {
      LOGE("Failed to lock file %s, errno=%d", fn_.c_str(), errno);
    }
  }

  void unlock() { close(fd_); }

private:
  int fd_ = -1, op_;
  std::string fn_;
};

std::unordered_map<std::string, uint32_t> keys = {
    {"AccessToken", CLEAR_ON_MANAGER_START | DONT_LOG},
    {"AthenadPid", PERSISTENT},
    {"BootedOnroad", CLEAR_ON_MANAGER_START | CLEAR_ON_IGNITION_OFF},
    {"CalibrationParams", PERSISTENT},
    {"CarBatteryCapacity", PERSISTENT},
    {"CarParams", CLEAR_ON_MANAGER_START | CLEAR_ON_PANDA_DISCONNECT | CLEAR_ON_IGNITION_ON},
    {"CarParamsCache", CLEAR_ON_MANAGER_START | CLEAR_ON_PANDA_DISCONNECT},
    {"CarVin", CLEAR_ON_MANAGER_START | CLEAR_ON_PANDA_DISCONNECT | CLEAR_ON_IGNITION_ON},
    {"CommunityFeaturesToggle", PERSISTENT},
    {"CompletedTrainingVersion", PERSISTENT},
    {"ControlsReady", CLEAR_ON_MANAGER_START | CLEAR_ON_PANDA_DISCONNECT | CLEAR_ON_IGNITION_ON},
    {"CurrentRoute", CLEAR_ON_MANAGER_START | CLEAR_ON_IGNITION_ON},
    {"DisablePowerDown", PERSISTENT},
    {"DisableRadar_Allow", PERSISTENT},
    {"DisableRadar", PERSISTENT}, // WARNING: THIS DISABLES AEB
    {"DisableUpdates", PERSISTENT},
    {"DongleId", PERSISTENT},
    {"DoUninstall", CLEAR_ON_MANAGER_START},
    {"EnableWideCamera", CLEAR_ON_MANAGER_START},
    {"EndToEndToggle", PERSISTENT},
    {"ForcePowerDown", CLEAR_ON_MANAGER_START},
    {"GitBranch", PERSISTENT},
    {"GitCommit", PERSISTENT},
    {"GitDiff", PERSISTENT},
    {"GithubSshKeys", PERSISTENT},
    {"GithubUsername", PERSISTENT},
    {"GitRemote", PERSISTENT},
    {"GsmRoaming", PERSISTENT},
    {"HardwareSerial", PERSISTENT},
    {"HasAcceptedTerms", PERSISTENT},
    {"IMEI", PERSISTENT},
    {"InstallDate", PERSISTENT},
    {"IsDriverViewEnabled", CLEAR_ON_MANAGER_START},
    {"IsLdwEnabled", PERSISTENT},
    {"IsMetric", PERSISTENT},
    {"IsOffroad", CLEAR_ON_MANAGER_START},
    {"IsOnroad", PERSISTENT},
    {"IsRHD", PERSISTENT},
    {"IsTakingSnapshot", CLEAR_ON_MANAGER_START},
    {"IsUpdateAvailable", CLEAR_ON_MANAGER_START},
    {"JoystickDebugMode", CLEAR_ON_MANAGER_START | CLEAR_ON_IGNITION_OFF},
    {"LastAthenaPingTime", CLEAR_ON_MANAGER_START},
    {"LastGPSPosition", PERSISTENT},
    {"LastUpdateException", PERSISTENT},
    {"LastUpdateTime", PERSISTENT},
    {"LiveParameters", PERSISTENT},
    {"MapboxToken", PERSISTENT | DONT_LOG},
    {"NavDestination", CLEAR_ON_MANAGER_START | CLEAR_ON_IGNITION_OFF},
    {"NavSettingTime24h", PERSISTENT},
    {"OpenpilotEnabledToggle", PERSISTENT},
    {"PandaDongleId", CLEAR_ON_MANAGER_START | CLEAR_ON_PANDA_DISCONNECT},
    {"PandaFirmware", CLEAR_ON_MANAGER_START | CLEAR_ON_PANDA_DISCONNECT},
    {"PandaFirmwareHex", CLEAR_ON_MANAGER_START | CLEAR_ON_PANDA_DISCONNECT},
    {"PandaHeartbeatLost", CLEAR_ON_MANAGER_START | CLEAR_ON_IGNITION_OFF},
    {"Passive", PERSISTENT},
    {"PrimeRedirected", PERSISTENT},
    {"RecordFront", PERSISTENT},
    {"RecordFrontLock", PERSISTENT},  // for the internal fleet
    {"ReleaseNotes", PERSISTENT},
    {"ShouldDoUpdate", CLEAR_ON_MANAGER_START},
    {"SshEnabled", PERSISTENT},
    {"SubscriberInfo", PERSISTENT},
    {"TermsVersion", PERSISTENT},
    {"Timezone", PERSISTENT},
    {"TrainingVersion", PERSISTENT},
    {"UpdateAvailable", CLEAR_ON_MANAGER_START},
    {"UpdateFailedCount", CLEAR_ON_MANAGER_START},
    {"UploadRaw", PERSISTENT},
    {"Version", PERSISTENT},
    {"VisionRadarToggle", PERSISTENT},
    {"ApiCache_Device", PERSISTENT},
    {"ApiCache_DriveStats", PERSISTENT},
    {"ApiCache_NavDestinations", PERSISTENT},
    {"ApiCache_Owner", PERSISTENT},
    {"Offroad_ChargeDisabled", CLEAR_ON_MANAGER_START | CLEAR_ON_PANDA_DISCONNECT},
    {"Offroad_ConnectivityNeeded", CLEAR_ON_MANAGER_START},
    {"Offroad_ConnectivityNeededPrompt", CLEAR_ON_MANAGER_START},
    {"Offroad_HardwareUnsupported", CLEAR_ON_MANAGER_START},
    {"Offroad_InvalidTime", CLEAR_ON_MANAGER_START},
    {"Offroad_IsTakingSnapshot", CLEAR_ON_MANAGER_START},
    {"Offroad_NeosUpdate", CLEAR_ON_MANAGER_START},
    {"Offroad_NvmeMissing", CLEAR_ON_MANAGER_START},
<<<<<<< HEAD
    {"ForcePowerDown", CLEAR_ON_MANAGER_START},
    {"JoystickDebugMode", CLEAR_ON_MANAGER_START | CLEAR_ON_IGNITION_OFF},

    {"AutoLaneChangeEnabled", PERSISTENT},
    {"PrebuiltEnabled", PERSISTENT},

=======
    {"Offroad_PandaFirmwareMismatch", CLEAR_ON_MANAGER_START | CLEAR_ON_PANDA_DISCONNECT},
    {"Offroad_TemperatureTooHigh", CLEAR_ON_MANAGER_START},
    {"Offroad_UnofficialHardware", CLEAR_ON_MANAGER_START},
    {"Offroad_UpdateFailed", CLEAR_ON_MANAGER_START},
>>>>>>> 6fed7219
};

} // namespace

Params::Params() : params_path(Path::params()) {
  static std::once_flag once_flag;
  std::call_once(once_flag, ensure_params_path, params_path);
}

Params::Params(const std::string &path) : params_path(path) {
  ensure_params_path(params_path);
}

bool Params::checkKey(const std::string &key) {
  return keys.find(key) != keys.end();
}

ParamKeyType Params::getKeyType(const std::string &key) {
  return static_cast<ParamKeyType>(keys[key]);
}

int Params::put(const char* key, const char* value, size_t value_size) {
  // Information about safely and atomically writing a file: https://lwn.net/Articles/457667/
  // 1) Create temp file
  // 2) Write data to temp file
  // 3) fsync() the temp file
  // 4) rename the temp file to the real name
  // 5) fsync() the containing directory
  std::string tmp_path = params_path + "/.tmp_value_XXXXXX";
  int tmp_fd = mkstemp((char*)tmp_path.c_str());
  if (tmp_fd < 0) return -1;

  int result = -1;
  do {
    // Write value to temp.
    ssize_t bytes_written = HANDLE_EINTR(write(tmp_fd, value, value_size));
    if (bytes_written < 0 || (size_t)bytes_written != value_size) {
      result = -20;
      break;
    }

    // fsync to force persist the changes.
    if ((result = fsync(tmp_fd)) < 0) break;

    FileLock file_lock(params_path + "/.lock", LOCK_EX);
    std::lock_guard<FileLock> lk(file_lock);

    // Move temp into place.
    std::string path = params_path + "/d/" + std::string(key);
    if ((result = rename(tmp_path.c_str(), path.c_str())) < 0) break;

    // fsync parent directory
    path = params_path + "/d";
    result = fsync_dir(path.c_str());
  } while (false);

  close(tmp_fd);
  ::unlink(tmp_path.c_str());
  return result;
}

int Params::remove(const char *key) {
  FileLock file_lock(params_path + "/.lock", LOCK_EX);
  std::lock_guard<FileLock> lk(file_lock);
  // Delete value.
  std::string path = params_path + "/d/" + key;
  int result = unlink(path.c_str());
  if (result != 0) {
    return result;
  }
  // fsync parent directory
  path = params_path + "/d";
  return fsync_dir(path.c_str());
}

std::string Params::get(const char *key, bool block) {
  std::string path = params_path + "/d/" + key;
  if (!block) {
    return util::read_file(path);
  } else {
    // blocking read until successful
    params_do_exit = 0;
    void (*prev_handler_sigint)(int) = std::signal(SIGINT, params_sig_handler);
    void (*prev_handler_sigterm)(int) = std::signal(SIGTERM, params_sig_handler);

    std::string value;
    while (!params_do_exit) {
      if (value = util::read_file(path); !value.empty()) {
        break;
      }
      util::sleep_for(100);  // 0.1 s
    }

    std::signal(SIGINT, prev_handler_sigint);
    std::signal(SIGTERM, prev_handler_sigterm);
    return value;
  }
}

std::map<std::string, std::string> Params::readAll() {
  FileLock file_lock(params_path + "/.lock", LOCK_SH);
  std::lock_guard<FileLock> lk(file_lock);

  std::string key_path = params_path + "/d";
  return util::read_files_in_dir(key_path);
}

void Params::clearAll(ParamKeyType key_type) {
  FileLock file_lock(params_path + "/.lock", LOCK_EX);
  std::lock_guard<FileLock> lk(file_lock);

  std::string path;
  for (auto &[key, type] : keys) {
    if (type & key_type) {
      path = params_path + "/d/" + key;
      unlink(path.c_str());
    }
  }

  // fsync parent directory
  path = params_path + "/d";
  fsync_dir(path.c_str());
}<|MERGE_RESOLUTION|>--- conflicted
+++ resolved
@@ -204,19 +204,12 @@
     {"Offroad_IsTakingSnapshot", CLEAR_ON_MANAGER_START},
     {"Offroad_NeosUpdate", CLEAR_ON_MANAGER_START},
     {"Offroad_NvmeMissing", CLEAR_ON_MANAGER_START},
-<<<<<<< HEAD
-    {"ForcePowerDown", CLEAR_ON_MANAGER_START},
-    {"JoystickDebugMode", CLEAR_ON_MANAGER_START | CLEAR_ON_IGNITION_OFF},
-
-    {"AutoLaneChangeEnabled", PERSISTENT},
-    {"PrebuiltEnabled", PERSISTENT},
-
-=======
     {"Offroad_PandaFirmwareMismatch", CLEAR_ON_MANAGER_START | CLEAR_ON_PANDA_DISCONNECT},
     {"Offroad_TemperatureTooHigh", CLEAR_ON_MANAGER_START},
     {"Offroad_UnofficialHardware", CLEAR_ON_MANAGER_START},
     {"Offroad_UpdateFailed", CLEAR_ON_MANAGER_START},
->>>>>>> 6fed7219
+    {"AutoLaneChangeEnabled", PERSISTENT},
+    {"PrebuiltEnabled", PERSISTENT},
 };
 
 } // namespace
