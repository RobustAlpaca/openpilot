--- conflicted
+++ resolved
@@ -211,10 +211,7 @@
     {"Offroad_NeosUpdate", CLEAR_ON_MANAGER_START},
     {"Offroad_UpdateFailed", CLEAR_ON_MANAGER_START},
     {"Offroad_HardwareUnsupported", CLEAR_ON_MANAGER_START},
-<<<<<<< HEAD
-=======
     {"Offroad_UnofficialHardware", CLEAR_ON_MANAGER_START},
->>>>>>> 7bb0fe6d
     {"ForcePowerDown", CLEAR_ON_MANAGER_START},
 };
 
