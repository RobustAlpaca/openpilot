#include "selfdrive/common/params.h"

#ifndef _GNU_SOURCE
#define _GNU_SOURCE
#endif  // _GNU_SOURCE

#include <dirent.h>
#include <stdio.h>
#include <stdlib.h>
#include <string.h>
#include <sys/file.h>
#include <sys/stat.h>
#include <unistd.h>

#include <csignal>
#include <mutex>
#include <unordered_map>

#include "selfdrive/common/swaglog.h"
#include "selfdrive/common/util.h"
#include "selfdrive/hardware/hw.h"

// keep trying if x gets interrupted by a signal
#define HANDLE_EINTR(x)                                       \
  ({                                                          \
    decltype(x) ret;                                          \
    int try_cnt = 0;                                          \
    do {                                                      \
      ret = (x);                                              \
    } while (ret == -1 && errno == EINTR && try_cnt++ < 100); \
    ret;                                                      \
  })

namespace {

const std::string default_params_path = Hardware::PC() ? util::getenv_default("HOME", "/.comma/params", "/data/params")
                                                       : "/data/params";
const std::string persistent_params_path = Hardware::PC() ? default_params_path : "/persist/comma/params";

volatile sig_atomic_t params_do_exit = 0;
void params_sig_handler(int signal) {
  params_do_exit = 1;
}

int fsync_dir(const char* path){
  int fd = HANDLE_EINTR(open(path, O_RDONLY, 0755));
  if (fd < 0){
    return -1;
  }

  int result = fsync(fd);
  int result_close = close(fd);
  if (result_close < 0) {
    result = result_close;
  }
  return result;
}

// TODO: replace by std::filesystem::create_directories
int mkdir_p(std::string path) {
  char * _path = (char *)path.c_str();

  mode_t prev_mask = umask(0);
  for (char *p = _path + 1; *p; p++) {
    if (*p == '/') {
      *p = '\0'; // Temporarily truncate
      if (mkdir(_path, 0777) != 0) {
        if (errno != EEXIST) return -1;
      }
      *p = '/';
    }
  }
  if (mkdir(_path, 0777) != 0) {
    if (errno != EEXIST) return -1;
  }
  chmod(_path, 0777);
  umask(prev_mask);
  return 0;
}

bool ensure_params_path(const std::string &param_path, const std::string &key_path) {
  // Make sure params path exists
  if (!util::file_exists(param_path) && mkdir_p(param_path) != 0) {
    return false;
  }

  // See if the symlink exists, otherwise create it
  if (!util::file_exists(key_path)) {
    // 1) Create temp folder
    // 2) Set permissions
    // 3) Symlink it to temp link
    // 4) Move symlink to <params>/d

    std::string tmp_path = param_path + "/.tmp_XXXXXX";
    // this should be OK since mkdtemp just replaces characters in place
    char *tmp_dir = mkdtemp((char *)tmp_path.c_str());
    if (tmp_dir == NULL) {
      return false;
    }

    if (chmod(tmp_dir, 0777) != 0) {
      return false;
    }

    std::string link_path = std::string(tmp_dir) + ".link";
    if (symlink(tmp_dir, link_path.c_str()) != 0) {
      return false;
    }

    // don't return false if it has been created by other
    if (rename(link_path.c_str(), key_path.c_str()) != 0 && errno != EEXIST) {
      return false;
    }
  }

  // Ensure permissions are correct in case we didn't create the symlink
  return chmod(key_path.c_str(), 0777) == 0;
}

class FileLock {
 public:
  FileLock(const std::string& file_name, int op) : fn_(file_name), op_(op) {}

  void lock() {
    fd_ = HANDLE_EINTR(open(fn_.c_str(), O_CREAT, 0775));
    if (fd_ < 0) {
      LOGE("Failed to open lock file %s, errno=%d", fn_.c_str(), errno);
      return;
    }
    if (HANDLE_EINTR(flock(fd_, op_)) < 0) {
      close(fd_);
      LOGE("Failed to lock file %s, errno=%d", fn_.c_str(), errno);
    }
  }

  void unlock() { close(fd_); }

private:
  int fd_ = -1, op_;
  std::string fn_;
};

std::unordered_map<std::string, uint32_t> keys = {
    {"AccessToken", CLEAR_ON_MANAGER_START},
    {"ApiCache_DriveStats", PERSISTENT},
    {"ApiCache_Device", PERSISTENT},
    {"ApiCache_Owner", PERSISTENT},
    {"AthenadPid", PERSISTENT},
    {"CalibrationParams", PERSISTENT},
    {"CarBatteryCapacity", PERSISTENT},
    {"CarParams", CLEAR_ON_MANAGER_START | CLEAR_ON_PANDA_DISCONNECT | CLEAR_ON_IGNITION_ON},
    {"CarParamsCache", CLEAR_ON_MANAGER_START | CLEAR_ON_PANDA_DISCONNECT},
    {"CarVin", CLEAR_ON_MANAGER_START | CLEAR_ON_PANDA_DISCONNECT | CLEAR_ON_IGNITION_ON},
    {"CommunityFeaturesToggle", PERSISTENT},
    {"ControlsReady", CLEAR_ON_MANAGER_START | CLEAR_ON_PANDA_DISCONNECT | CLEAR_ON_IGNITION_ON},
    {"EnableLteOnroad", PERSISTENT},
    {"EndToEndToggle", PERSISTENT},
    {"CompletedTrainingVersion", PERSISTENT},
    {"DisablePowerDown", PERSISTENT},
    {"DisableUpdates", PERSISTENT},
    {"EnableWideCamera", PERSISTENT},
    {"DoUninstall", CLEAR_ON_MANAGER_START},
    {"DongleId", PERSISTENT},
    {"GitDiff", PERSISTENT},
    {"GitBranch", PERSISTENT},
    {"GitCommit", PERSISTENT},
    {"GitRemote", PERSISTENT},
    {"GithubSshKeys", PERSISTENT},
    {"GithubUsername", PERSISTENT},
    {"HardwareSerial", PERSISTENT},
    {"HasAcceptedTerms", PERSISTENT},
    {"IsDriverViewEnabled", CLEAR_ON_MANAGER_START},
    {"IMEI", PERSISTENT},
    {"IsLdwEnabled", PERSISTENT},
    {"IsMetric", PERSISTENT},
    {"IsOffroad", CLEAR_ON_MANAGER_START},
    {"IsRHD", PERSISTENT},
    {"IsTakingSnapshot", CLEAR_ON_MANAGER_START},
    {"IsUpdateAvailable", CLEAR_ON_MANAGER_START},
    {"UploadRaw", PERSISTENT},
    {"LastAthenaPingTime", PERSISTENT},
    {"LastGPSPosition", PERSISTENT},
    {"LastUpdateException", PERSISTENT},
    {"LastUpdateTime", PERSISTENT},
    {"LiveParameters", PERSISTENT},
    {"MapboxToken", PERSISTENT},
<<<<<<< HEAD
    {"NavDestination", PERSISTENT}, // TODO: CLEAR_ON_MANAGER_START
=======
    {"NavDestination", CLEAR_ON_MANAGER_START | CLEAR_ON_IGNITION_OFF},
>>>>>>> 966787d6
    {"OpenpilotEnabledToggle", PERSISTENT},
    {"PandaFirmware", CLEAR_ON_MANAGER_START | CLEAR_ON_PANDA_DISCONNECT},
    {"PandaFirmwareHex", CLEAR_ON_MANAGER_START | CLEAR_ON_PANDA_DISCONNECT},
    {"PandaDongleId", CLEAR_ON_MANAGER_START | CLEAR_ON_PANDA_DISCONNECT},
    {"Passive", PERSISTENT},
    {"RecordFront", PERSISTENT},
    {"RecordFrontLock", PERSISTENT},  // for the internal fleet
    {"ReleaseNotes", PERSISTENT},
    {"ShouldDoUpdate", CLEAR_ON_MANAGER_START},
    {"SubscriberInfo", PERSISTENT},
    {"SshEnabled", PERSISTENT},
    {"TermsVersion", PERSISTENT},
    {"Timezone", PERSISTENT},
    {"TrainingVersion", PERSISTENT},
    {"UpdateAvailable", CLEAR_ON_MANAGER_START},
    {"UpdateFailedCount", CLEAR_ON_MANAGER_START},
    {"Version", PERSISTENT},
    {"VisionRadarToggle", PERSISTENT},
    {"Offroad_ChargeDisabled", CLEAR_ON_MANAGER_START | CLEAR_ON_PANDA_DISCONNECT},
    {"Offroad_ConnectivityNeeded", CLEAR_ON_MANAGER_START},
    {"Offroad_ConnectivityNeededPrompt", CLEAR_ON_MANAGER_START},
    {"Offroad_TemperatureTooHigh", CLEAR_ON_MANAGER_START},
    {"Offroad_PandaFirmwareMismatch", CLEAR_ON_MANAGER_START | CLEAR_ON_PANDA_DISCONNECT},
    {"Offroad_InvalidTime", CLEAR_ON_MANAGER_START},
    {"Offroad_IsTakingSnapshot", CLEAR_ON_MANAGER_START},
    {"Offroad_NeosUpdate", CLEAR_ON_MANAGER_START},
    {"Offroad_UpdateFailed", CLEAR_ON_MANAGER_START},
    {"Offroad_HardwareUnsupported", CLEAR_ON_MANAGER_START},
    {"Offroad_UnofficialHardware", CLEAR_ON_MANAGER_START},
    {"Offroad_NvmeMissing", CLEAR_ON_MANAGER_START},
    {"ForcePowerDown", CLEAR_ON_MANAGER_START},
};

} // namespace

Params::Params(bool persistent_param) : Params(persistent_param ? persistent_params_path : default_params_path) {}

Params::Params(const std::string &path) : params_path(path) {
  if (!ensure_params_path(params_path, params_path + "/d")) {
    throw std::runtime_error(util::string_format("Failed to ensure params path, errno=%d", errno));
  }
}

bool Params::checkKey(const std::string &key) {
  return keys.find(key) != keys.end();
}

int Params::put(const char* key, const char* value, size_t value_size) {
  // Information about safely and atomically writing a file: https://lwn.net/Articles/457667/
  // 1) Create temp file
  // 2) Write data to temp file
  // 3) fsync() the temp file
  // 4) rename the temp file to the real name
  // 5) fsync() the containing directory
  std::string tmp_path = params_path + "/.tmp_value_XXXXXX";
  int tmp_fd = mkstemp((char*)tmp_path.c_str());
  if (tmp_fd < 0) return -1;

  int result = -1;
  do {
    // Write value to temp.
    ssize_t bytes_written = HANDLE_EINTR(write(tmp_fd, value, value_size));
    if (bytes_written < 0 || (size_t)bytes_written != value_size) {
      result = -20;
      break;
    }

    // change permissions to 0666 for apks
    if ((result = fchmod(tmp_fd, 0666)) < 0) break;
    // fsync to force persist the changes.
    if ((result = fsync(tmp_fd)) < 0) break;

    FileLock file_lock(params_path + "/.lock", LOCK_EX);
    std::lock_guard<FileLock> lk(file_lock);

    // Move temp into place.
    std::string path = params_path + "/d/" + std::string(key);
    if ((result = rename(tmp_path.c_str(), path.c_str())) < 0) break;

    // fsync parent directory
    path = params_path + "/d";
    result = fsync_dir(path.c_str());
  } while(0);

  close(tmp_fd);
  remove(tmp_path.c_str());
  return result;
}

int Params::remove(const char *key) {
  FileLock file_lock(params_path + "/.lock", LOCK_EX);
  std::lock_guard<FileLock> lk(file_lock);
  // Delete value.
  std::string path = params_path + "/d/" + key;
  int result = ::remove(path.c_str());
  if (result != 0) {
    result = ERR_NO_VALUE;
    return result;
  }
  // fsync parent directory
  path = params_path + "/d";
  return fsync_dir(path.c_str());
}

std::string Params::get(const char *key, bool block) {
  std::string path = params_path + "/d/" + key;
  if (!block) {
    return util::read_file(path);
  } else {
    // blocking read until successful
    params_do_exit = 0;
    void (*prev_handler_sigint)(int) = std::signal(SIGINT, params_sig_handler);
    void (*prev_handler_sigterm)(int) = std::signal(SIGTERM, params_sig_handler);

    std::string value;
    while (!params_do_exit) {
      if (value = util::read_file(path); !value.empty()) {
        break;
      }
      util::sleep_for(100);  // 0.1 s
    }

    std::signal(SIGINT, prev_handler_sigint);
    std::signal(SIGTERM, prev_handler_sigterm);
    return value;
  }
}

int Params::readAll(std::map<std::string, std::string> *params) {
  FileLock file_lock(params_path + "/.lock", LOCK_SH);
  std::lock_guard<FileLock> lk(file_lock);

  std::string key_path = params_path + "/d";
  return util::read_files_in_dir(key_path, params);
}

void Params::clearAll(ParamKeyType key_type) {
  for (auto &[key, type] : keys) {
    if (type & key_type) {
      remove(key);
    }
  }
}<|MERGE_RESOLUTION|>--- conflicted
+++ resolved
@@ -184,11 +184,7 @@
     {"LastUpdateTime", PERSISTENT},
     {"LiveParameters", PERSISTENT},
     {"MapboxToken", PERSISTENT},
-<<<<<<< HEAD
-    {"NavDestination", PERSISTENT}, // TODO: CLEAR_ON_MANAGER_START
-=======
     {"NavDestination", CLEAR_ON_MANAGER_START | CLEAR_ON_IGNITION_OFF},
->>>>>>> 966787d6
     {"OpenpilotEnabledToggle", PERSISTENT},
     {"PandaFirmware", CLEAR_ON_MANAGER_START | CLEAR_ON_PANDA_DISCONNECT},
     {"PandaFirmwareHex", CLEAR_ON_MANAGER_START | CLEAR_ON_PANDA_DISCONNECT},
