#include "selfdrive/common/params.h"

#ifndef _GNU_SOURCE
#define _GNU_SOURCE
#endif  // _GNU_SOURCE

#include <dirent.h>
#include <sys/file.h>
#include <sys/stat.h>
#include <unistd.h>

#include <csignal>
#include <cstdio>
#include <cstdlib>
#include <cstring>
#include <mutex>
#include <unordered_map>

#include "selfdrive/common/swaglog.h"
#include "selfdrive/common/util.h"
#include "selfdrive/hardware/hw.h"

// keep trying if x gets interrupted by a signal
#define HANDLE_EINTR(x)                                       \
  ({                                                          \
    decltype(x) ret;                                          \
    int try_cnt = 0;                                          \
    do {                                                      \
      ret = (x);                                              \
    } while (ret == -1 && errno == EINTR && try_cnt++ < 100); \
    ret;                                                      \
  })

namespace {

const std::string default_params_path = Hardware::PC() ? util::getenv_default("HOME", "/.comma/params", "/data/params")
                                                       : "/data/params";
const std::string persistent_params_path = Hardware::PC() ? default_params_path : "/persist/comma/params";

volatile sig_atomic_t params_do_exit = 0;
void params_sig_handler(int signal) {
  params_do_exit = 1;
}

int fsync_dir(const char* path) {
  int fd = HANDLE_EINTR(open(path, O_RDONLY, 0755));
  if (fd < 0) {
    return -1;
  }

  int result = fsync(fd);
  int result_close = close(fd);
  if (result_close < 0) {
    result = result_close;
  }
  return result;
}

// TODO: replace by std::filesystem::create_directories
int mkdir_p(std::string path) {
  char * _path = (char *)path.c_str();

  mode_t prev_mask = umask(0);
  for (char *p = _path + 1; *p; p++) {
    if (*p == '/') {
      *p = '\0'; // Temporarily truncate
      if (mkdir(_path, 0777) != 0) {
        if (errno != EEXIST) return -1;
      }
      *p = '/';
    }
  }
  if (mkdir(_path, 0777) != 0) {
    if (errno != EEXIST) return -1;
  }
  chmod(_path, 0777);
  umask(prev_mask);
  return 0;
}

static bool create_params_path(const std::string &param_path, const std::string &key_path) {
  // Make sure params path exists
  if (!util::file_exists(param_path) && mkdir_p(param_path) != 0) {
    return false;
  }

  // See if the symlink exists, otherwise create it
  if (!util::file_exists(key_path)) {
    // 1) Create temp folder
    // 2) Set permissions
    // 3) Symlink it to temp link
    // 4) Move symlink to <params>/d

    std::string tmp_path = param_path + "/.tmp_XXXXXX";
    // this should be OK since mkdtemp just replaces characters in place
    char *tmp_dir = mkdtemp((char *)tmp_path.c_str());
    if (tmp_dir == NULL) {
      return false;
    }

    if (chmod(tmp_dir, 0777) != 0) {
      return false;
    }

    std::string link_path = std::string(tmp_dir) + ".link";
    if (symlink(tmp_dir, link_path.c_str()) != 0) {
      return false;
    }

    // don't return false if it has been created by other
    if (rename(link_path.c_str(), key_path.c_str()) != 0 && errno != EEXIST) {
      return false;
    }
  }

  // Ensure permissions are correct in case we didn't create the symlink
  return chmod(key_path.c_str(), 0777) == 0;
}

static void ensure_params_path(const std::string &params_path) {
  if (!create_params_path(params_path, params_path + "/d")) {
    throw std::runtime_error(util::string_format("Failed to ensure params path, errno=%d", errno));
  }
}

class FileLock {
 public:
  FileLock(const std::string& file_name, int op) : fn_(file_name), op_(op) {}

  void lock() {
    fd_ = HANDLE_EINTR(open(fn_.c_str(), O_CREAT, 0775));
    if (fd_ < 0) {
      LOGE("Failed to open lock file %s, errno=%d", fn_.c_str(), errno);
      return;
    }
    if (HANDLE_EINTR(flock(fd_, op_)) < 0) {
      LOGE("Failed to lock file %s, errno=%d", fn_.c_str(), errno);
    }
  }

  void unlock() { close(fd_); }

private:
  int fd_ = -1, op_;
  std::string fn_;
};

std::unordered_map<std::string, uint32_t> keys = {
    {"AccessToken", CLEAR_ON_MANAGER_START},
    {"ApiCache_DriveStats", PERSISTENT},
    {"ApiCache_Device", PERSISTENT},
    {"ApiCache_Owner", PERSISTENT},
    {"ApiCache_NavDestinations", PERSISTENT},
    {"AthenadPid", PERSISTENT},
    {"CalibrationParams", PERSISTENT},
    {"CarBatteryCapacity", PERSISTENT},
    {"CarParams", CLEAR_ON_MANAGER_START | CLEAR_ON_PANDA_DISCONNECT | CLEAR_ON_IGNITION_ON},
    {"CarParamsCache", CLEAR_ON_MANAGER_START | CLEAR_ON_PANDA_DISCONNECT},
    {"CarVin", CLEAR_ON_MANAGER_START | CLEAR_ON_PANDA_DISCONNECT | CLEAR_ON_IGNITION_ON},
    {"CommunityFeaturesToggle", PERSISTENT},
    {"ControlsReady", CLEAR_ON_MANAGER_START | CLEAR_ON_PANDA_DISCONNECT | CLEAR_ON_IGNITION_ON},
    {"DisableRadar", PERSISTENT}, // WARNING: THIS DISABLES AEB
<<<<<<< HEAD
    {"EnableLteOnroad", PERSISTENT},
=======
>>>>>>> 7f6d981f
    {"EndToEndToggle", PERSISTENT},
    {"CompletedTrainingVersion", PERSISTENT},
    {"DisablePowerDown", PERSISTENT},
    {"DisableUpdates", PERSISTENT},
    {"EnableWideCamera", PERSISTENT},
    {"DoUninstall", CLEAR_ON_MANAGER_START},
    {"DongleId", PERSISTENT},
    {"GitDiff", PERSISTENT},
    {"GitBranch", PERSISTENT},
    {"GitCommit", PERSISTENT},
    {"GitRemote", PERSISTENT},
    {"GithubSshKeys", PERSISTENT},
    {"GithubUsername", PERSISTENT},
    {"HardwareSerial", PERSISTENT},
    {"HasAcceptedTerms", PERSISTENT},
    {"IsDriverViewEnabled", CLEAR_ON_MANAGER_START},
    {"IMEI", PERSISTENT},
    {"IsLdwEnabled", PERSISTENT},
    {"IsMetric", PERSISTENT},
    {"IsOffroad", CLEAR_ON_MANAGER_START},
    {"IsOnroad", PERSISTENT},
    {"IsRHD", PERSISTENT},
    {"IsTakingSnapshot", CLEAR_ON_MANAGER_START},
    {"IsUpdateAvailable", CLEAR_ON_MANAGER_START},
    {"UploadRaw", PERSISTENT},
    {"LastAthenaPingTime", PERSISTENT},
    {"LastGPSPosition", PERSISTENT},
    {"LastUpdateException", PERSISTENT},
    {"LastUpdateTime", PERSISTENT},
    {"LiveParameters", PERSISTENT},
    {"MapboxToken", PERSISTENT},
    {"NavDestination", CLEAR_ON_MANAGER_START | CLEAR_ON_IGNITION_OFF},
    {"NavSettingTime24h", PERSISTENT},
    {"OpenpilotEnabledToggle", PERSISTENT},
    {"PandaFirmware", CLEAR_ON_MANAGER_START | CLEAR_ON_PANDA_DISCONNECT},
    {"PandaFirmwareHex", CLEAR_ON_MANAGER_START | CLEAR_ON_PANDA_DISCONNECT},
    {"PandaDongleId", CLEAR_ON_MANAGER_START | CLEAR_ON_PANDA_DISCONNECT},
    {"Passive", PERSISTENT},
    {"RecordFront", PERSISTENT},
    {"RecordFrontLock", PERSISTENT},  // for the internal fleet
    {"ReleaseNotes", PERSISTENT},
    {"ShouldDoUpdate", CLEAR_ON_MANAGER_START},
    {"SubscriberInfo", PERSISTENT},
    {"SshEnabled", PERSISTENT},
    {"TermsVersion", PERSISTENT},
    {"Timezone", PERSISTENT},
    {"TrainingVersion", PERSISTENT},
    {"UpdateAvailable", CLEAR_ON_MANAGER_START},
    {"UpdateFailedCount", CLEAR_ON_MANAGER_START},
    {"Version", PERSISTENT},
    {"VisionRadarToggle", PERSISTENT},
    {"Offroad_ChargeDisabled", CLEAR_ON_MANAGER_START | CLEAR_ON_PANDA_DISCONNECT},
    {"Offroad_ConnectivityNeeded", CLEAR_ON_MANAGER_START},
    {"Offroad_ConnectivityNeededPrompt", CLEAR_ON_MANAGER_START},
    {"Offroad_TemperatureTooHigh", CLEAR_ON_MANAGER_START},
    {"Offroad_PandaFirmwareMismatch", CLEAR_ON_MANAGER_START | CLEAR_ON_PANDA_DISCONNECT},
    {"Offroad_InvalidTime", CLEAR_ON_MANAGER_START},
    {"Offroad_IsTakingSnapshot", CLEAR_ON_MANAGER_START},
    {"Offroad_NeosUpdate", CLEAR_ON_MANAGER_START},
    {"Offroad_UpdateFailed", CLEAR_ON_MANAGER_START},
    {"Offroad_HardwareUnsupported", CLEAR_ON_MANAGER_START},
    {"Offroad_UnofficialHardware", CLEAR_ON_MANAGER_START},
    {"Offroad_NvmeMissing", CLEAR_ON_MANAGER_START},
    {"ForcePowerDown", CLEAR_ON_MANAGER_START},
    {"JoystickDebugMode", CLEAR_ON_MANAGER_START | CLEAR_ON_IGNITION_OFF},
};

} // namespace

Params::Params(bool persistent_param) : Params(persistent_param ? persistent_params_path : default_params_path) {}

std::once_flag default_params_path_ensured;
Params::Params(const std::string &path) : params_path(path) {
  if (path == default_params_path) {
    std::call_once(default_params_path_ensured, ensure_params_path, path);
  } else {
    ensure_params_path(path);
  }
}

bool Params::checkKey(const std::string &key) {
  return keys.find(key) != keys.end();
}

int Params::put(const char* key, const char* value, size_t value_size) {
  // Information about safely and atomically writing a file: https://lwn.net/Articles/457667/
  // 1) Create temp file
  // 2) Write data to temp file
  // 3) fsync() the temp file
  // 4) rename the temp file to the real name
  // 5) fsync() the containing directory
  std::string tmp_path = params_path + "/.tmp_value_XXXXXX";
  int tmp_fd = mkstemp((char*)tmp_path.c_str());
  if (tmp_fd < 0) return -1;

  int result = -1;
  do {
    // Write value to temp.
    ssize_t bytes_written = HANDLE_EINTR(write(tmp_fd, value, value_size));
    if (bytes_written < 0 || (size_t)bytes_written != value_size) {
      result = -20;
      break;
    }

    // change permissions to 0666 for apks
    if ((result = fchmod(tmp_fd, 0666)) < 0) break;
    // fsync to force persist the changes.
    if ((result = fsync(tmp_fd)) < 0) break;

    FileLock file_lock(params_path + "/.lock", LOCK_EX);
    std::lock_guard<FileLock> lk(file_lock);

    // Move temp into place.
    std::string path = params_path + "/d/" + std::string(key);
    if ((result = rename(tmp_path.c_str(), path.c_str())) < 0) break;

    // fsync parent directory
    path = params_path + "/d";
    result = fsync_dir(path.c_str());
  } while (false);

  close(tmp_fd);
  remove(tmp_path.c_str());
  return result;
}

int Params::remove(const char *key) {
  FileLock file_lock(params_path + "/.lock", LOCK_EX);
  std::lock_guard<FileLock> lk(file_lock);
  // Delete value.
  std::string path = params_path + "/d/" + key;
  int result = ::remove(path.c_str());
  if (result != 0) {
    result = ERR_NO_VALUE;
    return result;
  }
  // fsync parent directory
  path = params_path + "/d";
  return fsync_dir(path.c_str());
}

std::string Params::get(const char *key, bool block) {
  std::string path = params_path + "/d/" + key;
  if (!block) {
    return util::read_file(path);
  } else {
    // blocking read until successful
    params_do_exit = 0;
    void (*prev_handler_sigint)(int) = std::signal(SIGINT, params_sig_handler);
    void (*prev_handler_sigterm)(int) = std::signal(SIGTERM, params_sig_handler);

    std::string value;
    while (!params_do_exit) {
      if (value = util::read_file(path); !value.empty()) {
        break;
      }
      util::sleep_for(100);  // 0.1 s
    }

    std::signal(SIGINT, prev_handler_sigint);
    std::signal(SIGTERM, prev_handler_sigterm);
    return value;
  }
}

int Params::readAll(std::map<std::string, std::string> *params) {
  FileLock file_lock(params_path + "/.lock", LOCK_SH);
  std::lock_guard<FileLock> lk(file_lock);

  std::string key_path = params_path + "/d";
  return util::read_files_in_dir(key_path, params);
}

void Params::clearAll(ParamKeyType key_type) {
  for (auto &[key, type] : keys) {
    if (type & key_type) {
      remove(key);
    }
  }
}<|MERGE_RESOLUTION|>--- conflicted
+++ resolved
@@ -160,10 +160,6 @@
     {"CommunityFeaturesToggle", PERSISTENT},
     {"ControlsReady", CLEAR_ON_MANAGER_START | CLEAR_ON_PANDA_DISCONNECT | CLEAR_ON_IGNITION_ON},
     {"DisableRadar", PERSISTENT}, // WARNING: THIS DISABLES AEB
-<<<<<<< HEAD
-    {"EnableLteOnroad", PERSISTENT},
-=======
->>>>>>> 7f6d981f
     {"EndToEndToggle", PERSISTENT},
     {"CompletedTrainingVersion", PERSISTENT},
     {"DisablePowerDown", PERSISTENT},
