#include "common/params.h"

#ifndef _GNU_SOURCE
#define _GNU_SOURCE
#endif  // _GNU_SOURCE

#include <stdio.h>
#include <stdlib.h>
#include <unistd.h>
#include <dirent.h>
#include <sys/file.h>
#include <sys/stat.h>
#include <mutex>
#include <csignal>
#include <string.h>
#include <unordered_map>
#include "common/util.h"
#include "common/swaglog.h"

// keep trying if x gets interrupted by a signal
#define HANDLE_EINTR(x)                                       \
  ({                                                          \
    decltype(x) ret;                                          \
    int try_cnt = 0;                                          \
    do {                                                      \
      ret = (x);                                              \
    } while (ret == -1 && errno == EINTR && try_cnt++ < 100); \
    ret;                                                      \
  })

namespace {

#if defined(QCOM) || defined(QCOM2)
const std::string default_params_path = "/data/params";
const std::string persistent_params_path = "/persist/comma/params";
#else
const std::string default_params_path = util::getenv_default("HOME", "/.comma/params", "/data/params");
const std::string persistent_params_path = default_params_path;
#endif

volatile sig_atomic_t params_do_exit = 0;
void params_sig_handler(int signal) {
  params_do_exit = 1;
}

int fsync_dir(const char* path){
  int fd = HANDLE_EINTR(open(path, O_RDONLY, 0755));
  if (fd < 0){
    return -1;
  }

  int result = fsync(fd);
  int result_close = close(fd);
  if (result_close < 0) {
    result = result_close;
  }
  return result;
}

// TODO: replace by std::filesystem::create_directories
int mkdir_p(std::string path) {
  char * _path = (char *)path.c_str();

  mode_t prev_mask = umask(0);
  for (char *p = _path + 1; *p; p++) {
    if (*p == '/') {
      *p = '\0'; // Temporarily truncate
      if (mkdir(_path, 0777) != 0) {
        if (errno != EEXIST) return -1;
      }
      *p = '/';
    }
  }
  if (mkdir(_path, 0777) != 0) {
    if (errno != EEXIST) return -1;
  }
  chmod(_path, 0777);
  umask(prev_mask);
  return 0;
}

bool ensure_params_path(const std::string &param_path, const std::string &key_path) {
  // Make sure params path exists
  if (!util::file_exists(param_path) && mkdir_p(param_path) != 0) {
    return false;
  }

  // See if the symlink exists, otherwise create it
  if (!util::file_exists(key_path)) {
    // 1) Create temp folder
    // 2) Set permissions
    // 3) Symlink it to temp link
    // 4) Move symlink to <params>/d

    std::string tmp_path = param_path + "/.tmp_XXXXXX";
    // this should be OK since mkdtemp just replaces characters in place
    char *tmp_dir = mkdtemp((char *)tmp_path.c_str());
    if (tmp_dir == NULL) {
      return false;
    }

    if (chmod(tmp_dir, 0777) != 0) {
      return false;
    }

    std::string link_path = std::string(tmp_dir) + ".link";
    if (symlink(tmp_dir, link_path.c_str()) != 0) {
      return false;
    }

    // don't return false if it has been created by other
    if (rename(link_path.c_str(), key_path.c_str()) != 0 && errno != EEXIST) {
      return false;
    }
  }

  // Ensure permissions are correct in case we didn't create the symlink
  return chmod(key_path.c_str(), 0777) == 0;
}
<<<<<<< HEAD

class FileLock {
 public:
  FileLock(const std::string& file_name, int op) : fn_(file_name), op_(op) {}

  void lock() {
    fd_ = HANDLE_EINTR(open(fn_.c_str(), O_CREAT, 0775));
    if (fd_ < 0) {
      LOGE("Failed to open lock file %s, errno=%d", fn_.c_str(), errno);
      return;
    }
    if (HANDLE_EINTR(flock(fd_, op_)) < 0) {
      close(fd_);
      LOGE("Failed to lock file %s, errno=%d", fn_.c_str(), errno);
    }
  }

  void unlock() { close(fd_); }

private:
  int fd_ = -1, op_;
  std::string fn_;
};

} // namespace

Params::Params(bool persistent_param) : Params(persistent_param ? persistent_params_path : default_params_path) {}

Params::Params(const std::string &path) : params_path(path) {
  if (!ensure_params_path(params_path, params_path + "/d")) {
    throw std::runtime_error(util::string_format("Failed to ensure params path, errno=%d", errno));
  }
=======

class FileLock {
 public:
  FileLock(const std::string& file_name, int op) : fn_(file_name), op_(op) {}

  void lock() {
    fd_ = HANDLE_EINTR(open(fn_.c_str(), O_CREAT, 0775));
    if (fd_ < 0) {
      LOGE("Failed to open lock file %s, errno=%d", fn_.c_str(), errno);
      return;
    }
    if (HANDLE_EINTR(flock(fd_, op_)) < 0) {
      close(fd_);
      LOGE("Failed to lock file %s, errno=%d", fn_.c_str(), errno);
    }
  }

  void unlock() { close(fd_); }

private:
  int fd_ = -1, op_;
  std::string fn_;
};

std::unordered_map<std::string, uint32_t> keys = {
    {"AccessToken", CLEAR_ON_MANAGER_START},
    {"ApiCache_DriveStats", PERSISTENT},
    {"ApiCache_Device", PERSISTENT},
    {"ApiCache_Owner", PERSISTENT},
    {"AthenadPid", PERSISTENT},
    {"CalibrationParams", PERSISTENT},
    {"CarBatteryCapacity", PERSISTENT},
    {"CarParams", CLEAR_ON_MANAGER_START | CLEAR_ON_PANDA_DISCONNECT | CLEAR_ON_IGNITION},
    {"CarParamsCache", CLEAR_ON_MANAGER_START | CLEAR_ON_PANDA_DISCONNECT},
    {"CarVin", CLEAR_ON_MANAGER_START | CLEAR_ON_PANDA_DISCONNECT | CLEAR_ON_IGNITION},
    {"CommunityFeaturesToggle", PERSISTENT},
    {"ControlsReady", CLEAR_ON_MANAGER_START | CLEAR_ON_PANDA_DISCONNECT | CLEAR_ON_IGNITION},
    {"EnableLteOnroad", PERSISTENT},
    {"EndToEndToggle", PERSISTENT},
    {"CompletedTrainingVersion", PERSISTENT},
    {"DisablePowerDown", PERSISTENT},
    {"DisableUpdates", PERSISTENT},
    {"EnableWideCamera", PERSISTENT},
    {"DoUninstall", CLEAR_ON_MANAGER_START},
    {"DongleId", PERSISTENT},
    {"GitDiff", PERSISTENT},
    {"GitBranch", PERSISTENT},
    {"GitCommit", PERSISTENT},
    {"GitRemote", PERSISTENT},
    {"GithubSshKeys", PERSISTENT},
    {"GithubUsername", PERSISTENT},
    {"HardwareSerial", PERSISTENT},
    {"HasAcceptedTerms", PERSISTENT},
    {"IsDriverViewEnabled", CLEAR_ON_MANAGER_START},
    {"IMEI", PERSISTENT},
    {"IsLdwEnabled", PERSISTENT},
    {"IsMetric", PERSISTENT},
    {"IsOffroad", CLEAR_ON_MANAGER_START},
    {"IsRHD", PERSISTENT},
    {"IsTakingSnapshot", CLEAR_ON_MANAGER_START},
    {"IsUpdateAvailable", CLEAR_ON_MANAGER_START},
    {"IsUploadRawEnabled", PERSISTENT},
    {"LastAthenaPingTime", PERSISTENT},
    {"LastGPSPosition", PERSISTENT},
    {"LastUpdateException", PERSISTENT},
    {"LastUpdateTime", PERSISTENT},
    {"LiveParameters", PERSISTENT},
    {"OpenpilotEnabledToggle", PERSISTENT},
    {"PandaFirmware", CLEAR_ON_MANAGER_START | CLEAR_ON_PANDA_DISCONNECT},
    {"PandaFirmwareHex", CLEAR_ON_MANAGER_START | CLEAR_ON_PANDA_DISCONNECT},
    {"PandaDongleId", CLEAR_ON_MANAGER_START | CLEAR_ON_PANDA_DISCONNECT},
    {"Passive", PERSISTENT},
    {"RecordFront", PERSISTENT},
    {"RecordFrontLock", PERSISTENT},  // for the internal fleet
    {"ReleaseNotes", PERSISTENT},
    {"ShouldDoUpdate", CLEAR_ON_MANAGER_START},
    {"SubscriberInfo", PERSISTENT},
    {"SshEnabled", PERSISTENT},
    {"TermsVersion", PERSISTENT},
    {"Timezone", PERSISTENT},
    {"TrainingVersion", PERSISTENT},
    {"UpdateAvailable", CLEAR_ON_MANAGER_START},
    {"UpdateFailedCount", CLEAR_ON_MANAGER_START},
    {"Version", PERSISTENT},
    {"VisionRadarToggle", PERSISTENT},
    {"Offroad_ChargeDisabled", CLEAR_ON_MANAGER_START | CLEAR_ON_PANDA_DISCONNECT},
    {"Offroad_ConnectivityNeeded", CLEAR_ON_MANAGER_START},
    {"Offroad_ConnectivityNeededPrompt", CLEAR_ON_MANAGER_START},
    {"Offroad_TemperatureTooHigh", CLEAR_ON_MANAGER_START},
    {"Offroad_PandaFirmwareMismatch", CLEAR_ON_MANAGER_START | CLEAR_ON_PANDA_DISCONNECT},
    {"Offroad_InvalidTime", CLEAR_ON_MANAGER_START},
    {"Offroad_IsTakingSnapshot", CLEAR_ON_MANAGER_START},
    {"Offroad_NeosUpdate", CLEAR_ON_MANAGER_START},
    {"Offroad_UpdateFailed", CLEAR_ON_MANAGER_START},
    {"Offroad_HardwareUnsupported", CLEAR_ON_MANAGER_START},
    {"ForcePowerDown", CLEAR_ON_MANAGER_START},
};

} // namespace

Params::Params(bool persistent_param) : Params(persistent_param ? persistent_params_path : default_params_path) {}

Params::Params(const std::string &path) : params_path(path) {
  if (!ensure_params_path(params_path, params_path + "/d")) {
    throw std::runtime_error(util::string_format("Failed to ensure params path, errno=%d", errno));
  }
}

bool Params::checkKey(const std::string &key) {
  return keys.find(key) != keys.end();
>>>>>>> 2265a98e
}

int Params::put(const char* key, const char* value, size_t value_size) {
  // Information about safely and atomically writing a file: https://lwn.net/Articles/457667/
  // 1) Create temp file
  // 2) Write data to temp file
  // 3) fsync() the temp file
  // 4) rename the temp file to the real name
  // 5) fsync() the containing directory
<<<<<<< HEAD

  std::string tmp_path = params_path + "/.tmp_value_XXXXXX";
  int tmp_fd = mkstemp((char*)tmp_path.c_str());
  if (tmp_fd < 0) return -1;

  int result = -1;
  do {
    // Write value to temp.
    ssize_t bytes_written = HANDLE_EINTR(write(tmp_fd, value, value_size));
    if (bytes_written < 0 || (size_t)bytes_written != value_size) {
      result = -20;
      break;
    }

    // change permissions to 0666 for apks
    if ((result = fchmod(tmp_fd, 0666)) < 0) break;
    // fsync to force persist the changes.
    if ((result = fsync(tmp_fd)) < 0) break;

    FileLock file_lock(params_path + "/.lock", LOCK_EX);
    std::lock_guard<FileLock> lk(file_lock);

    // Move temp into place.
    std::string path = params_path + "/d/" + std::string(key);
    if ((result = rename(tmp_path.c_str(), path.c_str())) < 0) break;

    // fsync parent directory
    path = params_path + "/d";
    result = fsync_dir(path.c_str());
  } while(0);

=======
  std::string tmp_path = params_path + "/.tmp_value_XXXXXX";
  int tmp_fd = mkstemp((char*)tmp_path.c_str());
  if (tmp_fd < 0) return -1;

  int result = -1;
  do {
    // Write value to temp.
    ssize_t bytes_written = HANDLE_EINTR(write(tmp_fd, value, value_size));
    if (bytes_written < 0 || (size_t)bytes_written != value_size) {
      result = -20;
      break;
    }

    // change permissions to 0666 for apks
    if ((result = fchmod(tmp_fd, 0666)) < 0) break;
    // fsync to force persist the changes.
    if ((result = fsync(tmp_fd)) < 0) break;

    FileLock file_lock(params_path + "/.lock", LOCK_EX);
    std::lock_guard<FileLock> lk(file_lock);

    // Move temp into place.
    std::string path = params_path + "/d/" + std::string(key);
    if ((result = rename(tmp_path.c_str(), path.c_str())) < 0) break;

    // fsync parent directory
    path = params_path + "/d";
    result = fsync_dir(path.c_str());
  } while(0);

>>>>>>> 2265a98e
  close(tmp_fd);
  remove(tmp_path.c_str());
  return result;
}

int Params::remove(const char *key) {
  FileLock file_lock(params_path + "/.lock", LOCK_EX);
  std::lock_guard<FileLock> lk(file_lock);
  // Delete value.
  std::string path = params_path + "/d/" + key;
  int result = ::remove(path.c_str());
  if (result != 0) {
    result = ERR_NO_VALUE;
    return result;
  }
  // fsync parent directory
  path = params_path + "/d";
  return fsync_dir(path.c_str());
}

std::string Params::get(const char *key, bool block) {
  std::string path = params_path + "/d/" + key;
  if (!block) {
    return util::read_file(path);
  } else {
    // blocking read until successful
    params_do_exit = 0;
    void (*prev_handler_sigint)(int) = std::signal(SIGINT, params_sig_handler);
    void (*prev_handler_sigterm)(int) = std::signal(SIGTERM, params_sig_handler);

    std::string value;
    while (!params_do_exit) {
      if (value = util::read_file(path); !value.empty()) {
        break;
      }
      util::sleep_for(100);  // 0.1 s
    }

    std::signal(SIGINT, prev_handler_sigint);
    std::signal(SIGTERM, prev_handler_sigterm);
    return value;
  }
}

<<<<<<< HEAD
int Params::read_db_all(std::map<std::string, std::string> *params) {
=======
int Params::readAll(std::map<std::string, std::string> *params) {
>>>>>>> 2265a98e
  FileLock file_lock(params_path + "/.lock", LOCK_SH);
  std::lock_guard<FileLock> lk(file_lock);

  std::string key_path = params_path + "/d";
  DIR *d = opendir(key_path.c_str());
  if (!d) return -1;

  struct dirent *de = NULL;
  while ((de = readdir(d))) {
    if (isalnum(de->d_name[0])) {
      (*params)[de->d_name] = util::read_file(key_path + "/" + de->d_name);
    }
  }

  closedir(d);
  return 0;
<<<<<<< HEAD
=======
}

void Params::clearAll(ParamKeyType key_type) {
  for (auto &[key, type] : keys) {
    if (type & key_type) {
      remove(key);
    }
  }
>>>>>>> 2265a98e
}<|MERGE_RESOLUTION|>--- conflicted
+++ resolved
@@ -117,40 +117,6 @@
   // Ensure permissions are correct in case we didn't create the symlink
   return chmod(key_path.c_str(), 0777) == 0;
 }
-<<<<<<< HEAD
-
-class FileLock {
- public:
-  FileLock(const std::string& file_name, int op) : fn_(file_name), op_(op) {}
-
-  void lock() {
-    fd_ = HANDLE_EINTR(open(fn_.c_str(), O_CREAT, 0775));
-    if (fd_ < 0) {
-      LOGE("Failed to open lock file %s, errno=%d", fn_.c_str(), errno);
-      return;
-    }
-    if (HANDLE_EINTR(flock(fd_, op_)) < 0) {
-      close(fd_);
-      LOGE("Failed to lock file %s, errno=%d", fn_.c_str(), errno);
-    }
-  }
-
-  void unlock() { close(fd_); }
-
-private:
-  int fd_ = -1, op_;
-  std::string fn_;
-};
-
-} // namespace
-
-Params::Params(bool persistent_param) : Params(persistent_param ? persistent_params_path : default_params_path) {}
-
-Params::Params(const std::string &path) : params_path(path) {
-  if (!ensure_params_path(params_path, params_path + "/d")) {
-    throw std::runtime_error(util::string_format("Failed to ensure params path, errno=%d", errno));
-  }
-=======
 
 class FileLock {
  public:
@@ -261,7 +227,6 @@
 
 bool Params::checkKey(const std::string &key) {
   return keys.find(key) != keys.end();
->>>>>>> 2265a98e
 }
 
 int Params::put(const char* key, const char* value, size_t value_size) {
@@ -271,8 +236,6 @@
   // 3) fsync() the temp file
   // 4) rename the temp file to the real name
   // 5) fsync() the containing directory
-<<<<<<< HEAD
-
   std::string tmp_path = params_path + "/.tmp_value_XXXXXX";
   int tmp_fd = mkstemp((char*)tmp_path.c_str());
   if (tmp_fd < 0) return -1;
@@ -303,38 +266,6 @@
     result = fsync_dir(path.c_str());
   } while(0);
 
-=======
-  std::string tmp_path = params_path + "/.tmp_value_XXXXXX";
-  int tmp_fd = mkstemp((char*)tmp_path.c_str());
-  if (tmp_fd < 0) return -1;
-
-  int result = -1;
-  do {
-    // Write value to temp.
-    ssize_t bytes_written = HANDLE_EINTR(write(tmp_fd, value, value_size));
-    if (bytes_written < 0 || (size_t)bytes_written != value_size) {
-      result = -20;
-      break;
-    }
-
-    // change permissions to 0666 for apks
-    if ((result = fchmod(tmp_fd, 0666)) < 0) break;
-    // fsync to force persist the changes.
-    if ((result = fsync(tmp_fd)) < 0) break;
-
-    FileLock file_lock(params_path + "/.lock", LOCK_EX);
-    std::lock_guard<FileLock> lk(file_lock);
-
-    // Move temp into place.
-    std::string path = params_path + "/d/" + std::string(key);
-    if ((result = rename(tmp_path.c_str(), path.c_str())) < 0) break;
-
-    // fsync parent directory
-    path = params_path + "/d";
-    result = fsync_dir(path.c_str());
-  } while(0);
-
->>>>>>> 2265a98e
   close(tmp_fd);
   remove(tmp_path.c_str());
   return result;
@@ -379,11 +310,7 @@
   }
 }
 
-<<<<<<< HEAD
-int Params::read_db_all(std::map<std::string, std::string> *params) {
-=======
 int Params::readAll(std::map<std::string, std::string> *params) {
->>>>>>> 2265a98e
   FileLock file_lock(params_path + "/.lock", LOCK_SH);
   std::lock_guard<FileLock> lk(file_lock);
 
@@ -400,8 +327,6 @@
 
   closedir(d);
   return 0;
-<<<<<<< HEAD
-=======
 }
 
 void Params::clearAll(ParamKeyType key_type) {
@@ -410,5 +335,4 @@
       remove(key);
     }
   }
->>>>>>> 2265a98e
 }