#include "selfdrive/common/params.h"

#ifndef _GNU_SOURCE
#define _GNU_SOURCE
#endif  // _GNU_SOURCE

#include <dirent.h>
#include <stdio.h>
#include <stdlib.h>
#include <string.h>
#include <sys/file.h>
#include <sys/stat.h>
#include <unistd.h>

#include <csignal>
#include <mutex>
#include <unordered_map>

#include "selfdrive/common/swaglog.h"
#include "selfdrive/common/util.h"
#include "selfdrive/hardware/hw.h"

// keep trying if x gets interrupted by a signal
#define HANDLE_EINTR(x)                                       \
  ({                                                          \
    decltype(x) ret;                                          \
    int try_cnt = 0;                                          \
    do {                                                      \
      ret = (x);                                              \
    } while (ret == -1 && errno == EINTR && try_cnt++ < 100); \
    ret;                                                      \
  })

namespace {

const std::string default_params_path = Hardware::PC() ? util::getenv_default("HOME", "/.comma/params", "/data/params")
                                                       : "/data/params";
const std::string persistent_params_path = Hardware::PC() ? default_params_path : "/persist/comma/params";

volatile sig_atomic_t params_do_exit = 0;
void params_sig_handler(int signal) {
  params_do_exit = 1;
}

int fsync_dir(const char* path){
  int fd = HANDLE_EINTR(open(path, O_RDONLY, 0755));
  if (fd < 0){
    return -1;
  }

  int result = fsync(fd);
  int result_close = close(fd);
  if (result_close < 0) {
    result = result_close;
  }
  return result;
}

// TODO: replace by std::filesystem::create_directories
int mkdir_p(std::string path) {
  char * _path = (char *)path.c_str();

  mode_t prev_mask = umask(0);
  for (char *p = _path + 1; *p; p++) {
    if (*p == '/') {
      *p = '\0'; // Temporarily truncate
      if (mkdir(_path, 0777) != 0) {
        if (errno != EEXIST) return -1;
      }
      *p = '/';
    }
  }
  if (mkdir(_path, 0777) != 0) {
    if (errno != EEXIST) return -1;
  }
  chmod(_path, 0777);
  umask(prev_mask);
  return 0;
}

bool ensure_params_path(const std::string &param_path, const std::string &key_path) {
  // Make sure params path exists
  if (!util::file_exists(param_path) && mkdir_p(param_path) != 0) {
    return false;
  }

  // See if the symlink exists, otherwise create it
  if (!util::file_exists(key_path)) {
    // 1) Create temp folder
    // 2) Set permissions
    // 3) Symlink it to temp link
    // 4) Move symlink to <params>/d

    std::string tmp_path = param_path + "/.tmp_XXXXXX";
    // this should be OK since mkdtemp just replaces characters in place
    char *tmp_dir = mkdtemp((char *)tmp_path.c_str());
    if (tmp_dir == NULL) {
      return false;
    }

    if (chmod(tmp_dir, 0777) != 0) {
      return false;
    }

    std::string link_path = std::string(tmp_dir) + ".link";
    if (symlink(tmp_dir, link_path.c_str()) != 0) {
      return false;
    }

    // don't return false if it has been created by other
    if (rename(link_path.c_str(), key_path.c_str()) != 0 && errno != EEXIST) {
      return false;
    }
  }

  // Ensure permissions are correct in case we didn't create the symlink
  return chmod(key_path.c_str(), 0777) == 0;
}

class FileLock {
 public:
  FileLock(const std::string& file_name, int op) : fn_(file_name), op_(op) {}

  void lock() {
    fd_ = HANDLE_EINTR(open(fn_.c_str(), O_CREAT, 0775));
    if (fd_ < 0) {
      LOGE("Failed to open lock file %s, errno=%d", fn_.c_str(), errno);
      return;
    }
    if (HANDLE_EINTR(flock(fd_, op_)) < 0) {
      close(fd_);
      LOGE("Failed to lock file %s, errno=%d", fn_.c_str(), errno);
    }
  }

  void unlock() { close(fd_); }

private:
  int fd_ = -1, op_;
  std::string fn_;
};

std::unordered_map<std::string, uint32_t> keys = {
    {"AccessToken", CLEAR_ON_MANAGER_START},
    {"ApiCache_DriveStats", PERSISTENT},
    {"ApiCache_Device", PERSISTENT},
    {"ApiCache_Owner", PERSISTENT},
    {"AthenadPid", PERSISTENT},
    {"CalibrationParams", PERSISTENT},
    {"CarBatteryCapacity", PERSISTENT},
    {"CarParams", CLEAR_ON_MANAGER_START | CLEAR_ON_PANDA_DISCONNECT | CLEAR_ON_IGNITION},
    {"CarParamsCache", CLEAR_ON_MANAGER_START | CLEAR_ON_PANDA_DISCONNECT},
    {"CarVin", CLEAR_ON_MANAGER_START | CLEAR_ON_PANDA_DISCONNECT | CLEAR_ON_IGNITION},
    {"CommunityFeaturesToggle", PERSISTENT},
    {"ControlsReady", CLEAR_ON_MANAGER_START | CLEAR_ON_PANDA_DISCONNECT | CLEAR_ON_IGNITION},
    {"EnableLteOnroad", PERSISTENT},
    {"EndToEndToggle", PERSISTENT},
    {"CompletedTrainingVersion", PERSISTENT},
    {"DisablePowerDown", PERSISTENT},
    {"DisableUpdates", PERSISTENT},
    {"EnableWideCamera", PERSISTENT},
    {"DoUninstall", CLEAR_ON_MANAGER_START},
    {"DongleId", PERSISTENT},
    {"GitDiff", PERSISTENT},
    {"GitBranch", PERSISTENT},
    {"GitCommit", PERSISTENT},
    {"GitRemote", PERSISTENT},
    {"GithubSshKeys", PERSISTENT},
    {"GithubUsername", PERSISTENT},
    {"HardwareSerial", PERSISTENT},
    {"HasAcceptedTerms", PERSISTENT},
    {"IsDriverViewEnabled", CLEAR_ON_MANAGER_START},
    {"IMEI", PERSISTENT},
    {"IsLdwEnabled", PERSISTENT},
    {"IsMetric", PERSISTENT},
    {"IsOffroad", CLEAR_ON_MANAGER_START},
    {"IsRHD", PERSISTENT},
    {"IsTakingSnapshot", CLEAR_ON_MANAGER_START},
    {"IsUpdateAvailable", CLEAR_ON_MANAGER_START},
    {"IsUploadRawEnabled", PERSISTENT},
    {"LastAthenaPingTime", PERSISTENT},
    {"LastGPSPosition", PERSISTENT},
    {"LastUpdateException", PERSISTENT},
    {"LastUpdateTime", PERSISTENT},
    {"LiveParameters", PERSISTENT},
    {"OpenpilotEnabledToggle", PERSISTENT},
    {"PandaFirmware", CLEAR_ON_MANAGER_START | CLEAR_ON_PANDA_DISCONNECT},
    {"PandaFirmwareHex", CLEAR_ON_MANAGER_START | CLEAR_ON_PANDA_DISCONNECT},
    {"PandaDongleId", CLEAR_ON_MANAGER_START | CLEAR_ON_PANDA_DISCONNECT},
    {"Passive", PERSISTENT},
    {"RecordFront", PERSISTENT},
    {"RecordFrontLock", PERSISTENT},  // for the internal fleet
    {"ReleaseNotes", PERSISTENT},
    {"ShouldDoUpdate", CLEAR_ON_MANAGER_START},
    {"SubscriberInfo", PERSISTENT},
    {"SshEnabled", PERSISTENT},
    {"TermsVersion", PERSISTENT},
    {"Timezone", PERSISTENT},
    {"TrainingVersion", PERSISTENT},
    {"UpdateAvailable", CLEAR_ON_MANAGER_START},
    {"UpdateFailedCount", CLEAR_ON_MANAGER_START},
    {"Version", PERSISTENT},
    {"VisionRadarToggle", PERSISTENT},
    {"Offroad_ChargeDisabled", CLEAR_ON_MANAGER_START | CLEAR_ON_PANDA_DISCONNECT},
    {"Offroad_ConnectivityNeeded", CLEAR_ON_MANAGER_START},
    {"Offroad_ConnectivityNeededPrompt", CLEAR_ON_MANAGER_START},
    {"Offroad_TemperatureTooHigh", CLEAR_ON_MANAGER_START},
    {"Offroad_PandaFirmwareMismatch", CLEAR_ON_MANAGER_START | CLEAR_ON_PANDA_DISCONNECT},
    {"Offroad_InvalidTime", CLEAR_ON_MANAGER_START},
    {"Offroad_IsTakingSnapshot", CLEAR_ON_MANAGER_START},
    {"Offroad_NeosUpdate", CLEAR_ON_MANAGER_START},
    {"Offroad_UpdateFailed", CLEAR_ON_MANAGER_START},
    {"Offroad_HardwareUnsupported", CLEAR_ON_MANAGER_START},
    {"Offroad_UnofficialHardware", CLEAR_ON_MANAGER_START},
    {"ForcePowerDown", CLEAR_ON_MANAGER_START},
};

} // namespace

Params::Params(bool persistent_param) : Params(persistent_param ? persistent_params_path : default_params_path) {}

Params::Params(const std::string &path) : params_path(path) {
  if (!ensure_params_path(params_path, params_path + "/d")) {
    throw std::runtime_error(util::string_format("Failed to ensure params path, errno=%d", errno));
  }
}

bool Params::checkKey(const std::string &key) {
  return keys.find(key) != keys.end();
}

int Params::put(const char* key, const char* value, size_t value_size) {
  // Information about safely and atomically writing a file: https://lwn.net/Articles/457667/
  // 1) Create temp file
  // 2) Write data to temp file
  // 3) fsync() the temp file
  // 4) rename the temp file to the real name
  // 5) fsync() the containing directory
  std::string tmp_path = params_path + "/.tmp_value_XXXXXX";
  int tmp_fd = mkstemp((char*)tmp_path.c_str());
  if (tmp_fd < 0) return -1;

  int result = -1;
  do {
    // Write value to temp.
    ssize_t bytes_written = HANDLE_EINTR(write(tmp_fd, value, value_size));
    if (bytes_written < 0 || (size_t)bytes_written != value_size) {
      result = -20;
      break;
    }

    // change permissions to 0666 for apks
    if ((result = fchmod(tmp_fd, 0666)) < 0) break;
    // fsync to force persist the changes.
    if ((result = fsync(tmp_fd)) < 0) break;

    FileLock file_lock(params_path + "/.lock", LOCK_EX);
    std::lock_guard<FileLock> lk(file_lock);

    // Move temp into place.
    std::string path = params_path + "/d/" + std::string(key);
    if ((result = rename(tmp_path.c_str(), path.c_str())) < 0) break;

    // fsync parent directory
    path = params_path + "/d";
    result = fsync_dir(path.c_str());
  } while(0);

  close(tmp_fd);
  remove(tmp_path.c_str());
  return result;
}

int Params::remove(const char *key) {
  FileLock file_lock(params_path + "/.lock", LOCK_EX);
  std::lock_guard<FileLock> lk(file_lock);
  // Delete value.
  std::string path = params_path + "/d/" + key;
  int result = ::remove(path.c_str());
  if (result != 0) {
    result = ERR_NO_VALUE;
    return result;
  }
  // fsync parent directory
  path = params_path + "/d";
  return fsync_dir(path.c_str());
}

std::string Params::get(const char *key, bool block) {
  std::string path = params_path + "/d/" + key;
  if (!block) {
    return util::read_file(path);
  } else {
    // blocking read until successful
    params_do_exit = 0;
    void (*prev_handler_sigint)(int) = std::signal(SIGINT, params_sig_handler);
    void (*prev_handler_sigterm)(int) = std::signal(SIGTERM, params_sig_handler);

    std::string value;
    while (!params_do_exit) {
      if (value = util::read_file(path); !value.empty()) {
        break;
      }
      util::sleep_for(100);  // 0.1 s
    }

    std::signal(SIGINT, prev_handler_sigint);
    std::signal(SIGTERM, prev_handler_sigterm);
    return value;
  }
}

int Params::readAll(std::map<std::string, std::string> *params) {
  FileLock file_lock(params_path + "/.lock", LOCK_SH);
  std::lock_guard<FileLock> lk(file_lock);

  std::string key_path = params_path + "/d";
<<<<<<< HEAD
  DIR *d = opendir(key_path.c_str());
  if (!d) return -1;

  struct dirent *de = NULL;
  while ((de = readdir(d))) {
    if (isalnum(de->d_name[0])) {
      (*params)[de->d_name] = util::read_file(key_path + "/" + de->d_name);
    }
  }

  closedir(d);
  return 0;
=======
  return util::read_files_in_dir(key_path, params);
>>>>>>> 6abeda9f
}

void Params::clearAll(ParamKeyType key_type) {
  for (auto &[key, type] : keys) {
    if (type & key_type) {
      remove(key);
    }
  }
}<|MERGE_RESOLUTION|>--- conflicted
+++ resolved
@@ -315,22 +315,7 @@
   std::lock_guard<FileLock> lk(file_lock);
 
   std::string key_path = params_path + "/d";
-<<<<<<< HEAD
-  DIR *d = opendir(key_path.c_str());
-  if (!d) return -1;
-
-  struct dirent *de = NULL;
-  while ((de = readdir(d))) {
-    if (isalnum(de->d_name[0])) {
-      (*params)[de->d_name] = util::read_file(key_path + "/" + de->d_name);
-    }
-  }
-
-  closedir(d);
-  return 0;
-=======
   return util::read_files_in_dir(key_path, params);
->>>>>>> 6abeda9f
 }
 
 void Params::clearAll(ParamKeyType key_type) {
