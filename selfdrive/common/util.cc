#include "selfdrive/common/util.h"

#include <cassert>
#include <cerrno>
#include <cstring>
#include <dirent.h>
#include <fstream>
#include <sstream>
#include <iomanip>

#ifdef __linux__
#include <sys/prctl.h>
#include <sys/syscall.h>
#ifndef __USE_GNU
#define __USE_GNU
#endif
#include <sched.h>
#endif  // __linux__

void set_thread_name(const char* name) {
#ifdef __linux__
  // pthread_setname_np is dumb (fails instead of truncates)
  prctl(PR_SET_NAME, (unsigned long)name, 0, 0, 0);
#endif
}

int set_realtime_priority(int level) {
#ifdef __linux__
  long tid = syscall(SYS_gettid);

  // should match python using chrt
  struct sched_param sa;
  memset(&sa, 0, sizeof(sa));
  sa.sched_priority = level;
  return sched_setscheduler(tid, SCHED_FIFO, &sa);
#else
  return -1;
#endif
}

int set_core_affinity(int core) {
#ifdef __linux__
  long tid = syscall(SYS_gettid);
  cpu_set_t rt_cpu;

  CPU_ZERO(&rt_cpu);
  CPU_SET(core, &rt_cpu);
  return sched_setaffinity(tid, sizeof(rt_cpu), &rt_cpu);
#else
  return -1;
#endif
}

namespace util {

std::string read_file(const std::string& fn) {
<<<<<<< HEAD
  std::ifstream ifs(fn, std::ios::binary | std::ios::ate);
  if (ifs) {
    int pos = ifs.tellg();
    if (pos > 0) {
      std::string result;
      result.resize(pos);
      ifs.seekg(0, std::ios::beg);
      ifs.read(result.data(), pos);
      if (ifs) {
=======
  std::ifstream f(fn, std::ios::binary | std::ios::in);
  if (f.is_open()) {
    f.seekg(0, std::ios::end);
    int size = f.tellg();
    if (f.good() && size > 0) {
      std::string result(size, '\0');
      f.seekg(0, std::ios::beg);
      f.read(result.data(), size);
      // return either good() or has reached end-of-file (e.g. /sys/power/wakeup_count)
      if (f.good() || f.eof()) {
        result.resize(f.gcount());
>>>>>>> f9827835
        return result;
      }
    }
    // fallback for files created on read, e.g. procfs
    std::stringstream buffer;
    buffer << f.rdbuf();
    return buffer.str();
  }
  return std::string();
}

int read_files_in_dir(const std::string &path, std::map<std::string, std::string> *contents) {
  DIR *d = opendir(path.c_str());
  if (!d) return -1;

  struct dirent *de = NULL;
  while ((de = readdir(d))) {
    if (isalnum(de->d_name[0])) {
      (*contents)[de->d_name] = util::read_file(path + "/" + de->d_name);
    }
  }

  closedir(d);
  return 0;
}

int write_file(const char* path, const void* data, size_t size, int flags, mode_t mode) {
  int fd = open(path, flags, mode);
  if (fd == -1) {
    return -1;
  }
  ssize_t n = write(fd, data, size);
  close(fd);
  return (n >= 0 && (size_t)n == size) ? 0 : -1;
}

std::string readlink(const std::string &path) {
  char buff[4096];
  ssize_t len = ::readlink(path.c_str(), buff, sizeof(buff)-1);
  if (len != -1) {
    buff[len] = '\0';
    return std::string(buff);
  }
  return "";
}

bool file_exists(const std::string& fn) {
  std::ifstream f(fn);
  return f.good();
}

std::string getenv_default(const char* env_var, const char * suffix, const char* default_val) {
  const char* env_val = getenv(env_var);
  if (env_val != NULL) {
    return std::string(env_val) + std::string(suffix);
  } else {
    return std::string(default_val);
  }
}

std::string tohex(const uint8_t *buf, size_t buf_size) {
  std::unique_ptr<char[]> hexbuf(new char[buf_size * 2 + 1]);
  for (size_t i = 0; i < buf_size; i++) {
    sprintf(&hexbuf[i * 2], "%02x", buf[i]);
  }
  hexbuf[buf_size * 2] = 0;
  return std::string(hexbuf.get(), hexbuf.get() + buf_size * 2);
}

std::string hexdump(const std::string& in) {
    std::stringstream ss;
    ss << std::hex << std::setfill('0');
    for (size_t i = 0; i < in.size(); i++) {
        ss << std::setw(2) << static_cast<unsigned int>(static_cast<unsigned char>(in[i]));
    }
    return ss.str();
}

std::string base_name(std::string const &path) {
  size_t pos = path.find_last_of("/");
  if (pos == std::string::npos) return path;
  return path.substr(pos + 1);
}

std::string dir_name(std::string const &path) {
  size_t pos = path.find_last_of("/");
  if (pos == std::string::npos) return "";
  return path.substr(0, pos);
}

bool is_valid_dongle_id(std::string const& dongle_id) {
  return !dongle_id.empty() && dongle_id != "UnregisteredDevice";
}

struct tm get_time() {
  time_t rawtime;
  time(&rawtime);

  struct tm sys_time;
  gmtime_r(&rawtime, &sys_time);

  return sys_time;
}

bool time_valid(struct tm sys_time) {
  int year = 1900 + sys_time.tm_year;
  int month = 1 + sys_time.tm_mon;
  return (year > 2020) || (year == 2020 && month >= 10);
}

}  // namespace util<|MERGE_RESOLUTION|>--- conflicted
+++ resolved
@@ -54,17 +54,6 @@
 namespace util {
 
 std::string read_file(const std::string& fn) {
-<<<<<<< HEAD
-  std::ifstream ifs(fn, std::ios::binary | std::ios::ate);
-  if (ifs) {
-    int pos = ifs.tellg();
-    if (pos > 0) {
-      std::string result;
-      result.resize(pos);
-      ifs.seekg(0, std::ios::beg);
-      ifs.read(result.data(), pos);
-      if (ifs) {
-=======
   std::ifstream f(fn, std::ios::binary | std::ios::in);
   if (f.is_open()) {
     f.seekg(0, std::ios::end);
@@ -76,7 +65,6 @@
       // return either good() or has reached end-of-file (e.g. /sys/power/wakeup_count)
       if (f.good() || f.eof()) {
         result.resize(f.gcount());
->>>>>>> f9827835
         return result;
       }
     }
