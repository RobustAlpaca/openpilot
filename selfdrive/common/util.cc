--- conflicted
+++ resolved
@@ -83,10 +83,7 @@
     }
   }
 
-<<<<<<< HEAD
-=======
   closedir(d);
->>>>>>> 0036c7a1
   return 0;
 }
 
