#include "selfdrive/common/util.h"

#include <errno.h>

#include <sstream>

#ifdef __linux__
#include <sys/prctl.h>
#include <sys/syscall.h>
#ifndef __USE_GNU
#define __USE_GNU
#endif
#include <sched.h>
#endif  // __linux__

void set_thread_name(const char* name) {
#ifdef __linux__
  // pthread_setname_np is dumb (fails instead of truncates)
  prctl(PR_SET_NAME, (unsigned long)name, 0, 0, 0);
#endif
}

int set_realtime_priority(int level) {
#ifdef __linux__
  long tid = syscall(SYS_gettid);

  // should match python using chrt
  struct sched_param sa;
  memset(&sa, 0, sizeof(sa));
  sa.sched_priority = level;
  return sched_setscheduler(tid, SCHED_FIFO, &sa);
#else
  return -1;
#endif
}

int set_core_affinity(int core) {
#ifdef __linux__
  long tid = syscall(SYS_gettid);
  cpu_set_t rt_cpu;

  CPU_ZERO(&rt_cpu);
  CPU_SET(core, &rt_cpu);
  return sched_setaffinity(tid, sizeof(rt_cpu), &rt_cpu);
#else
  return -1;
#endif
}

namespace util {

std::string read_file(const std::string& fn) {
  std::ifstream ifs(fn, std::ios::binary | std::ios::ate);
  if (ifs) {
    std::ifstream::pos_type pos = ifs.tellg();
    if (pos != std::ios::beg) {
      std::string result;
      result.resize(pos);
      ifs.seekg(0, std::ios::beg);
      ifs.read(result.data(), pos);
      if (ifs) {
        return result;
      }
    }
  }
  ifs.close();

  // fallback for files created on read, e.g. procfs
  std::ifstream f(fn);
  std::stringstream buffer;
  buffer << f.rdbuf();
  return buffer.str();
}

<<<<<<< HEAD
=======
int read_files_in_dir(std::string path, std::map<std::string, std::string> *contents) {
  DIR *d = opendir(path.c_str());
  if (!d) return -1;

  struct dirent *de = NULL;
  while ((de = readdir(d))) {
    if (isalnum(de->d_name[0])) {
      (*contents)[de->d_name] = util::read_file(path + "/" + de->d_name);
    }
  }

  return 0;
}

>>>>>>> 6abeda9f
int write_file(const char* path, const void* data, size_t size, int flags, mode_t mode) {
  int fd = open(path, flags, mode);
  if (fd == -1) {
    return -1;
  }
  ssize_t n = write(fd, data, size);
  close(fd);
  return (n >= 0 && (size_t)n == size) ? 0 : -1;
}

<<<<<<< HEAD
=======

>>>>>>> 6abeda9f
}  // namespace util<|MERGE_RESOLUTION|>--- conflicted
+++ resolved
@@ -72,8 +72,6 @@
   return buffer.str();
 }
 
-<<<<<<< HEAD
-=======
 int read_files_in_dir(std::string path, std::map<std::string, std::string> *contents) {
   DIR *d = opendir(path.c_str());
   if (!d) return -1;
@@ -88,7 +86,6 @@
   return 0;
 }
 
->>>>>>> 6abeda9f
 int write_file(const char* path, const void* data, size_t size, int flags, mode_t mode) {
   int fd = open(path, flags, mode);
   if (fd == -1) {
@@ -99,8 +96,5 @@
   return (n >= 0 && (size_t)n == size) ? 0 : -1;
 }
 
-<<<<<<< HEAD
-=======
 
->>>>>>> 6abeda9f
 }  // namespace util