#include "selfdrive/common/util.h"

#include <cassert>
#include <cerrno>
#include <cstring>
#include <dirent.h>
#include <fstream>
#include <sstream>
#include <iomanip>

#ifdef __linux__
#include <sys/prctl.h>
#include <sys/syscall.h>
#ifndef __USE_GNU
#define __USE_GNU
#endif
#include <sched.h>
#endif  // __linux__

void set_thread_name(const char* name) {
#ifdef __linux__
  // pthread_setname_np is dumb (fails instead of truncates)
  prctl(PR_SET_NAME, (unsigned long)name, 0, 0, 0);
#endif
}

int set_realtime_priority(int level) {
#ifdef __linux__
  long tid = syscall(SYS_gettid);

  // should match python using chrt
  struct sched_param sa;
  memset(&sa, 0, sizeof(sa));
  sa.sched_priority = level;
  return sched_setscheduler(tid, SCHED_FIFO, &sa);
#else
  return -1;
#endif
}

int set_core_affinity(int core) {
#ifdef __linux__
  long tid = syscall(SYS_gettid);
  cpu_set_t rt_cpu;

  CPU_ZERO(&rt_cpu);
  CPU_SET(core, &rt_cpu);
  return sched_setaffinity(tid, sizeof(rt_cpu), &rt_cpu);
#else
  return -1;
#endif
}

namespace util {

std::string read_file(const std::string& fn) {
  std::ifstream ifs(fn, std::ios::binary | std::ios::ate);
  if (ifs) {
    std::ifstream::pos_type pos = ifs.tellg();
    if (pos != std::ios::beg) {
      std::string result;
      result.resize(pos);
      ifs.seekg(0, std::ios::beg);
      ifs.read(result.data(), pos);
      if (ifs) {
        return result;
      }
    }
  }
  ifs.close();

  // fallback for files created on read, e.g. procfs
  std::ifstream f(fn);
  std::stringstream buffer;
  buffer << f.rdbuf();
  return buffer.str();
}

int read_files_in_dir(const std::string &path, std::map<std::string, std::string> *contents) {
  DIR *d = opendir(path.c_str());
  if (!d) return -1;

  struct dirent *de = NULL;
  while ((de = readdir(d))) {
    if (isalnum(de->d_name[0])) {
      (*contents)[de->d_name] = util::read_file(path + "/" + de->d_name);
    }
  }

  closedir(d);
  return 0;
}

int write_file(const char* path, const void* data, size_t size, int flags, mode_t mode) {
  int fd = open(path, flags, mode);
  if (fd == -1) {
    return -1;
  }
  ssize_t n = write(fd, data, size);
  close(fd);
  return (n >= 0 && (size_t)n == size) ? 0 : -1;
}

std::string readlink(const std::string &path) {
  char buff[4096];
  ssize_t len = ::readlink(path.c_str(), buff, sizeof(buff)-1);
  if (len != -1) {
    buff[len] = '\0';
    return std::string(buff);
  }
  return "";
}

bool file_exists(const std::string& fn) {
  std::ifstream f(fn);
  return f.good();
}

std::string getenv_default(const char* env_var, const char * suffix, const char* default_val) {
  const char* env_val = getenv(env_var);
  if (env_val != NULL) {
    return std::string(env_val) + std::string(suffix);
  } else {
    return std::string(default_val);
  }
}

std::string tohex(const uint8_t *buf, size_t buf_size) {
  std::unique_ptr<char[]> hexbuf(new char[buf_size * 2 + 1]);
  for (size_t i = 0; i < buf_size; i++) {
    sprintf(&hexbuf[i * 2], "%02x", buf[i]);
  }
  hexbuf[buf_size * 2] = 0;
  return std::string(hexbuf.get(), hexbuf.get() + buf_size * 2);
}

std::string hexdump(const std::string& in) {
    std::stringstream ss;
    ss << std::hex << std::setfill('0');
    for (size_t i = 0; i < in.size(); i++) {
        ss << std::setw(2) << static_cast<unsigned int>(static_cast<unsigned char>(in[i]));
    }
    return ss.str();
}

std::string base_name(std::string const &path) {
  size_t pos = path.find_last_of("/");
  if (pos == std::string::npos) return path;
  return path.substr(pos + 1);
}

std::string dir_name(std::string const &path) {
  size_t pos = path.find_last_of("/");
  if (pos == std::string::npos) return "";
  return path.substr(0, pos);
}

<<<<<<< HEAD
=======
bool is_valid_dongle_id(std::string const& dongle_id) {
  return !dongle_id.empty() && dongle_id != "UnregisteredDevice";
}

>>>>>>> ad46c70a
struct tm get_time() {
  time_t rawtime;
  time(&rawtime);

  struct tm sys_time;
  gmtime_r(&rawtime, &sys_time);

  return sys_time;
}

bool time_valid(struct tm sys_time) {
  int year = 1900 + sys_time.tm_year;
  int month = 1 + sys_time.tm_mon;
  return (year > 2020) || (year == 2020 && month >= 10);
}

}  // namespace util<|MERGE_RESOLUTION|>--- conflicted
+++ resolved
@@ -155,13 +155,10 @@
   return path.substr(0, pos);
 }
 
-<<<<<<< HEAD
-=======
 bool is_valid_dongle_id(std::string const& dongle_id) {
   return !dongle_id.empty() && dongle_id != "UnregisteredDevice";
 }
 
->>>>>>> ad46c70a
 struct tm get_time() {
   time_t rawtime;
   time(&rawtime);
