#include "selfdrive/common/util.h"

#include <errno.h>
#include <sstream>

#include <sstream>

#ifdef __linux__
#include <sys/prctl.h>
#include <sys/syscall.h>
#ifndef __USE_GNU
#define __USE_GNU
#endif
#include <sched.h>
<<<<<<< HEAD
#endif // __linux__
=======
#endif  // __linux__
>>>>>>> 3c01f686

void set_thread_name(const char* name) {
#ifdef __linux__
  // pthread_setname_np is dumb (fails instead of truncates)
  prctl(PR_SET_NAME, (unsigned long)name, 0, 0, 0);
#endif
}

int set_realtime_priority(int level) {
#ifdef __linux__
  long tid = syscall(SYS_gettid);

  // should match python using chrt
  struct sched_param sa;
  memset(&sa, 0, sizeof(sa));
  sa.sched_priority = level;
  return sched_setscheduler(tid, SCHED_FIFO, &sa);
#else
  return -1;
#endif
}

int set_core_affinity(int core) {
#ifdef __linux__
  long tid = syscall(SYS_gettid);
  cpu_set_t rt_cpu;

  CPU_ZERO(&rt_cpu);
  CPU_SET(core, &rt_cpu);
  return sched_setaffinity(tid, sizeof(rt_cpu), &rt_cpu);
#else
  return -1;
#endif
}

namespace util {

std::string read_file(const std::string& fn) {
  std::ifstream ifs(fn, std::ios::binary | std::ios::ate);
  if (ifs) {
    std::ifstream::pos_type pos = ifs.tellg();
    if (pos != std::ios::beg) {
      std::string result;
      result.resize(pos);
      ifs.seekg(0, std::ios::beg);
      ifs.read(result.data(), pos);
      if (ifs) {
        return result;
      }
    }
  }
  ifs.close();

  // fallback for files created on read, e.g. procfs
  std::ifstream f(fn);
  std::stringstream buffer;
  buffer << f.rdbuf();
  return buffer.str();
}

int write_file(const char* path, const void* data, size_t size, int flags, mode_t mode) {
  int fd = open(path, flags, mode);
  if (fd == -1) {
    return -1;
  }
  ssize_t n = write(fd, data, size);
  close(fd);
  return (n >= 0 && (size_t)n == size) ? 0 : -1;
}

}  // namespace util<|MERGE_RESOLUTION|>--- conflicted
+++ resolved
@@ -1,7 +1,6 @@
 #include "selfdrive/common/util.h"
 
 #include <errno.h>
-#include <sstream>
 
 #include <sstream>
 
@@ -12,11 +11,7 @@
 #define __USE_GNU
 #endif
 #include <sched.h>
-<<<<<<< HEAD
-#endif // __linux__
-=======
 #endif  // __linux__
->>>>>>> 3c01f686
 
 void set_thread_name(const char* name) {
 #ifdef __linux__
