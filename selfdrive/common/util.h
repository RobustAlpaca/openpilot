--- conflicted
+++ resolved
@@ -5,14 +5,11 @@
 
 #include <algorithm>
 #include <atomic>
-<<<<<<< HEAD
-=======
 #include <cassert>
 #include <chrono>
 #include <csignal>
 #include <cstdio>
 #include <cstring>
->>>>>>> 3c01f686
 #include <fstream>
 #include <memory>
 #include <string>
