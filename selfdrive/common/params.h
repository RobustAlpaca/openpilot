#pragma once

#include <stddef.h>

#include <map>
#include <sstream>
#include <string>
<<<<<<< HEAD
#include <sstream>
=======
>>>>>>> 3c01f686

#define ERR_NO_VALUE -33

enum ParamKeyType {
  PERSISTENT = 0x02,
  CLEAR_ON_MANAGER_START = 0x04,
  CLEAR_ON_PANDA_DISCONNECT = 0x08,
  CLEAR_ON_IGNITION = 0x10,
  ALL = 0x02 | 0x04 | 0x08 | 0x10
};

class Params {
private:
  std::string params_path;

public:
  Params(bool persistent_param = false);
  Params(const std::string &path);

  bool checkKey(const std::string &key);

  // Delete a value
  int remove(const char *key);
  inline int remove(const std::string &key) {
    return remove (key.c_str());
  }
  void clearAll(ParamKeyType type);

  // read all values
  int readAll(std::map<std::string, std::string> *params);

  // helpers for reading values
  std::string get(const char *key, bool block = false);

  inline std::string get(const std::string &key, bool block = false) {
    return get(key.c_str(), block);
  }

  template <class T>
  std::optional<T> get(const char *key, bool block = false) {
    std::istringstream iss(get(key, block));
    T value{};
    iss >> value;
    return iss.fail() ? std::nullopt : std::optional(value);
  }

  inline bool getBool(const std::string &key) {
    return getBool(key.c_str());
  }

  inline bool getBool(const char *key) {
    return get(key) == "1";
  }

  // helpers for writing values
  int put(const char* key, const char* val, size_t value_size);

  inline int put(const std::string &key, const std::string &val) {
    return put(key.c_str(), val.data(), val.size());
  }

  inline int putBool(const char *key, bool val) {
    return put(key, val ? "1" : "0", 1);
  }

  inline int putBool(const std::string &key, bool val) {
    return putBool(key.c_str(), val);
  }
};<|MERGE_RESOLUTION|>--- conflicted
+++ resolved
@@ -5,10 +5,6 @@
 #include <map>
 #include <sstream>
 #include <string>
-<<<<<<< HEAD
-#include <sstream>
-=======
->>>>>>> 3c01f686
 
 #define ERR_NO_VALUE -33
 
