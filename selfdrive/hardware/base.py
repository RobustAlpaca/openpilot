import json
import subprocess
from abc import abstractmethod
from collections import namedtuple

ThermalConfig = namedtuple('ThermalConfig', ['cpu', 'gpu', 'mem', 'bat', 'ambient'])

class HardwareBase:
  @staticmethod
  def get_cmdline():
    with open('/proc/cmdline') as f:
      cmdline = f.read()
    return {kv[0]: kv[1] for kv in [s.split('=') for s in cmdline.split(' ')] if len(kv) == 2}

  @staticmethod
  def read_param_file(path, parser, default=0):
    try:
      with open(path) as f:
        return parser(f.read())
    except Exception:
      return default

  @staticmethod
  def get_nvme_temps():
    ret = []
    try:
      out = subprocess.check_output("sudo smartctl -aj /dev/nvme0", shell=True)
      dat = json.loads(out)
      ret = list(map(int, dat["nvme_smart_health_information_log"]["temperature_sensors"]))
    except Exception:
      pass
    return ret

  @abstractmethod
  def reboot(self, reason=None):
    pass

  @abstractmethod
  def uninstall(self):
    pass

  @abstractmethod
  def get_os_version(self):
    pass

  @abstractmethod
  def get_device_type(self):
    pass

  @abstractmethod
  def get_sound_card_online(self):
    pass

  @abstractmethod
  def get_imei(self, slot):
    pass

  @abstractmethod
  def get_serial(self):
    pass

  @abstractmethod
  def get_subscriber_info(self):
    pass

  @abstractmethod
  def get_network_info(self):
    pass

  @abstractmethod
  def get_network_type(self):
    pass

  @abstractmethod
  def get_sim_info(self):
    pass

  @abstractmethod
  def get_network_strength(self, network_type):
    pass

  @abstractmethod
  def get_battery_capacity(self):
    pass

  @abstractmethod
  def get_battery_status(self):
    pass

  @abstractmethod
  def get_battery_current(self):
    pass

  @abstractmethod
  def get_battery_voltage(self):
    pass

  @abstractmethod
  def get_battery_charging(self):
    pass

  @abstractmethod
  def set_battery_charging(self, on):
    pass

  @abstractmethod
  def get_usb_present(self):
    pass

  @abstractmethod
  def get_current_power_draw(self):
    pass

  @abstractmethod
  def shutdown(self):
    pass

  @abstractmethod
  def get_thermal_config(self):
    pass

  @abstractmethod
  def set_screen_brightness(self, percentage):
    pass

  @abstractmethod
  def set_power_save(self, powersave_enabled):
    pass

  @abstractmethod
  def get_gpu_usage_percent(self):
    pass

  @abstractmethod
  def get_modem_version(self):
    pass

  @abstractmethod
  def get_modem_temperatures(self):
    pass

  @abstractmethod
<<<<<<< HEAD
=======
  def get_nvme_temperatures(self):
    pass

  @abstractmethod
>>>>>>> 1b5be1a7
  def initialize_hardware(self):
    pass

  @abstractmethod
  def get_networks(self):
    pass<|MERGE_RESOLUTION|>--- conflicted
+++ resolved
@@ -1,5 +1,3 @@
-import json
-import subprocess
 from abc import abstractmethod
 from collections import namedtuple
 
@@ -19,17 +17,6 @@
         return parser(f.read())
     except Exception:
       return default
-
-  @staticmethod
-  def get_nvme_temps():
-    ret = []
-    try:
-      out = subprocess.check_output("sudo smartctl -aj /dev/nvme0", shell=True)
-      dat = json.loads(out)
-      ret = list(map(int, dat["nvme_smart_health_information_log"]["temperature_sensors"]))
-    except Exception:
-      pass
-    return ret
 
   @abstractmethod
   def reboot(self, reason=None):
@@ -140,13 +127,10 @@
     pass
 
   @abstractmethod
-<<<<<<< HEAD
-=======
   def get_nvme_temperatures(self):
     pass
 
   @abstractmethod
->>>>>>> 1b5be1a7
   def initialize_hardware(self):
     pass
 
