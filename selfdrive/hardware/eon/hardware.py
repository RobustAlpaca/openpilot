--- conflicted
+++ resolved
@@ -136,15 +136,9 @@
 
   def get_network_info(self):
     msg = log.DeviceState.NetworkInfo.new_message()
-<<<<<<< HEAD
-    msg.state = getprop("gsm.sim.state")
-    msg.technology = getprop("gsm.network.type")
-    msg.operator = getprop("gsm.sim.operator.numeric")
-=======
     msg.state = getprop("gsm.sim.state") or ""
     msg.technology = getprop("gsm.network.type") or ""
     msg.operator = getprop("gsm.sim.operator.numeric") or ""
->>>>>>> 7f6d981f
 
     try:
       modem = serial.Serial(MODEM_PATH, 115200, timeout=0.1)
