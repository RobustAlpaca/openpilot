#pragma once

#include <cstdlib>
#include <fstream>

#include "selfdrive/common/util.h"
#include "selfdrive/common/params.h"
#include "selfdrive/hardware/base.h"

class HardwareTici : public HardwareNone {
public:
  static constexpr float MAX_VOLUME = 0.5;
  static constexpr float MIN_VOLUME = 0.4;

  static std::string get_os_version() {
    return "AGNOS " + util::read_file("/VERSION");
  };

  static void reboot() { std::system("sudo reboot"); };
  static void poweroff() { std::system("sudo poweroff"); };
  static void set_brightness(int percent) {
    std::ofstream brightness_control("/sys/class/backlight/panel0-backlight/brightness");
    if (brightness_control.is_open()) {
      brightness_control << (percent * (int)(1023/100.)) << "\n";
      brightness_control.close();
    }
  };
  static void set_display_power(bool on) {};

  static bool get_ssh_enabled() { return Params().getBool("SshEnabled"); };
  static void set_ssh_enabled(bool enabled) { Params().putBool("SshEnabled", enabled); };
<<<<<<< HEAD
  static void update_reboot() { reboot(); }
=======
>>>>>>> 50e77842
};<|MERGE_RESOLUTION|>--- conflicted
+++ resolved
@@ -29,8 +29,4 @@
 
   static bool get_ssh_enabled() { return Params().getBool("SshEnabled"); };
   static void set_ssh_enabled(bool enabled) { Params().putBool("SshEnabled", enabled); };
-<<<<<<< HEAD
-  static void update_reboot() { reboot(); }
-=======
->>>>>>> 50e77842
 };