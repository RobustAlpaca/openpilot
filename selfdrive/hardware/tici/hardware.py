--- conflicted
+++ resolved
@@ -233,8 +233,6 @@
     except Exception:
       return []
 
-<<<<<<< HEAD
-=======
   def get_nvme_temperatures(self):
     ret = []
     try:
@@ -245,7 +243,6 @@
       pass
     return ret
 
->>>>>>> 1b5be1a7
   # We don't have a battery, so let's use some sane constants
   def get_battery_capacity(self):
     return 100
