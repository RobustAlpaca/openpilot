import os
from enum import IntEnum
import subprocess
from pathlib import Path
from smbus2 import SMBus

from cereal import log
from selfdrive.hardware.base import HardwareBase, ThermalConfig

NM = 'org.freedesktop.NetworkManager'
NM_CON_ACT = NM + '.Connection.Active'
NM_DEV_WL = NM + '.Device.Wireless'
NM_AP = NM + '.AccessPoint'
DBUS_PROPS = 'org.freedesktop.DBus.Properties'

MM = 'org.freedesktop.ModemManager1'
MM_MODEM = MM + ".Modem"
MM_MODEM_SIMPLE = MM + ".Modem.Simple"
MM_SIM = MM + ".Sim"

class MM_MODEM_STATE(IntEnum):
       FAILED        = -1
       UNKNOWN       = 0
       INITIALIZING  = 1
       LOCKED        = 2
       DISABLED      = 3
       DISABLING     = 4
       ENABLING      = 5
       ENABLED       = 6
       SEARCHING     = 7
       REGISTERED    = 8
       DISCONNECTING = 9
       CONNECTING    = 10
       CONNECTED     = 11

TIMEOUT = 0.1

NetworkType = log.DeviceState.NetworkType
NetworkStrength = log.DeviceState.NetworkStrength

# https://developer.gnome.org/ModemManager/unstable/ModemManager-Flags-and-Enumerations.html#MMModemAccessTechnology
MM_MODEM_ACCESS_TECHNOLOGY_UMTS = 1 << 5
MM_MODEM_ACCESS_TECHNOLOGY_LTE = 1 << 14

AMP_I2C_BUS = 0
AMP_ADDRESS = 0x10

def write_amplifier_reg(reg, val, offset, mask):
  with SMBus(AMP_I2C_BUS) as bus:
    v = bus.read_byte_data(AMP_ADDRESS, reg, force=True)
    v = (v & (~mask)) | ((val << offset) & mask)
    bus.write_byte_data(AMP_ADDRESS, reg, v, force=True)

class Tici(HardwareBase):
  def __init__(self):
    import dbus  # pylint: disable=import-error

    self.bus = dbus.SystemBus()
    self.nm = self.bus.get_object(NM, '/org/freedesktop/NetworkManager')
    self.mm = self.bus.get_object(MM, '/org/freedesktop/ModemManager1')

  def get_os_version(self):
    with open("/VERSION") as f:
      return f.read().strip()

  def get_device_type(self):
    return "tici"

  def get_sound_card_online(self):
    return (os.path.isfile('/proc/asound/card0/state') and
            open('/proc/asound/card0/state').read().strip() == 'ONLINE')

  def reboot(self, reason=None):
    subprocess.check_output(["sudo", "reboot"])

  def uninstall(self):
    Path("/data/__system_reset__").touch()
    os.sync()
    self.reboot()

  def get_serial(self):
    return self.get_cmdline()['androidboot.serialno']

  def get_network_type(self):
    try:
      primary_connection = self.nm.Get(NM, 'PrimaryConnection', dbus_interface=DBUS_PROPS, timeout=TIMEOUT)
      primary_connection = self.bus.get_object(NM, primary_connection)
      tp = primary_connection.Get(NM_CON_ACT, 'Type', dbus_interface=DBUS_PROPS, timeout=TIMEOUT)

      if tp in ['802-3-ethernet', '802-11-wireless']:
        return NetworkType.wifi
      elif tp in ['gsm']:
        modem = self.get_modem()
        access_t = modem.Get(MM_MODEM, 'AccessTechnologies', dbus_interface=DBUS_PROPS, timeout=TIMEOUT)
        if access_t >= MM_MODEM_ACCESS_TECHNOLOGY_LTE:
          return NetworkType.cell4G
        elif access_t >= MM_MODEM_ACCESS_TECHNOLOGY_UMTS:
          return NetworkType.cell3G
        else:
          return NetworkType.cell2G
    except Exception:
      pass

    return NetworkType.none

  def get_modem(self):
    objects = self.mm.GetManagedObjects(dbus_interface="org.freedesktop.DBus.ObjectManager", timeout=TIMEOUT)
    modem_path = list(objects.keys())[0]
    return self.bus.get_object(MM, modem_path)

  def get_wlan(self):
    wlan_path = self.nm.GetDeviceByIpIface('wlan0', dbus_interface=NM, timeout=TIMEOUT)
    return self.bus.get_object(NM, wlan_path)

  def get_sim_info(self):
    modem = self.get_modem()
    sim_path = modem.Get(MM_MODEM, 'Sim', dbus_interface=DBUS_PROPS, timeout=TIMEOUT)

    if sim_path == "/":
      return {
        'sim_id': '',
        'mcc_mnc': None,
        'network_type': ["Unknown"],
        'sim_state': ["ABSENT"],
        'data_connected': False
      }
    else:
      sim = self.bus.get_object(MM, sim_path)
      return {
        'sim_id': str(sim.Get(MM_SIM, 'SimIdentifier', dbus_interface=DBUS_PROPS, timeout=TIMEOUT)),
        'mcc_mnc': str(sim.Get(MM_SIM, 'OperatorIdentifier', dbus_interface=DBUS_PROPS, timeout=TIMEOUT)),
        'network_type': ["Unknown"],
        'sim_state': ["READY"],
        'data_connected': modem.Get(MM_MODEM, 'State', dbus_interface=DBUS_PROPS, timeout=TIMEOUT) == MM_MODEM_STATE.CONNECTED,
      }

  def get_subscriber_info(self):
    return ""

  def get_imei(self, slot):
    if slot != 0:
      return ""

    return str(self.get_modem().Get(MM_MODEM, 'EquipmentIdentifier', dbus_interface=DBUS_PROPS, timeout=TIMEOUT))

  def get_network_info(self):
    modem = self.get_modem()
    try:
      info = modem.Command("AT+QNWINFO", int(TIMEOUT * 1000), dbus_interface=MM_MODEM, timeout=TIMEOUT)
      extra = modem.Command('AT+QENG="servingcell"', int(TIMEOUT * 1000), dbus_interface=MM_MODEM, timeout=TIMEOUT)
<<<<<<< HEAD
=======
      state = modem.Get(MM_MODEM, 'State', dbus_interface=DBUS_PROPS, timeout=TIMEOUT)
>>>>>>> a315fb8a
    except Exception:
      return None

    if info and info.startswith('+QNWINFO: '):
      info = info.replace('+QNWINFO: ', '').replace('"', '').split(',')
      extra = "" if extra is None else extra.replace('+QENG: "servingcell",', '').replace('"', '')
<<<<<<< HEAD
=======
      state = "" if state is None else MM_MODEM_STATE(state).name
>>>>>>> a315fb8a

      if len(info) != 4:
        return None

<<<<<<< HEAD
      technology, operator, band, channel = info 
=======
      technology, operator, band, channel = info
>>>>>>> a315fb8a

      return({
        'technology': technology,
        'operator': operator,
        'band': band,
        'channel': int(channel),
        'extra': extra,
<<<<<<< HEAD
=======
        'state': state,
>>>>>>> a315fb8a
      })
    else:
      return None

  def parse_strength(self, percentage):
      if percentage < 25:
        return NetworkStrength.poor
      elif percentage < 50:
        return NetworkStrength.moderate
      elif percentage < 75:
        return NetworkStrength.good
      else:
        return NetworkStrength.great

  def get_network_strength(self, network_type):
    network_strength = NetworkStrength.unknown

    try:
      if network_type == NetworkType.none:
        pass
      elif network_type == NetworkType.wifi:
        wlan = self.get_wlan()
        active_ap_path = wlan.Get(NM_DEV_WL, 'ActiveAccessPoint', dbus_interface=DBUS_PROPS, timeout=TIMEOUT)
        if active_ap_path != "/":
          active_ap = self.bus.get_object(NM, active_ap_path)
          strength = int(active_ap.Get(NM_AP, 'Strength', dbus_interface=DBUS_PROPS, timeout=TIMEOUT))
          network_strength = self.parse_strength(strength)
      else:  # Cellular
        modem = self.get_modem()
        strength = int(modem.Get(MM_MODEM, 'SignalQuality', dbus_interface=DBUS_PROPS, timeout=TIMEOUT)[0])
        network_strength = self.parse_strength(strength)
    except Exception:
      pass

    return network_strength

  # We don't have a battery, so let's use some sane constants
  def get_battery_capacity(self):
    return 100

  def get_battery_status(self):
    return ""

  def get_battery_current(self):
    return 0

  def get_battery_voltage(self):
    return 0

  def get_battery_charging(self):
    return True

  def set_battery_charging(self, on):
    pass

  def get_usb_present(self):
    # Not sure if relevant on tici, but the file exists
    return self.read_param_file("/sys/class/power_supply/usb/present", lambda x: bool(int(x)), False)

  def get_current_power_draw(self):
    return (self.read_param_file("/sys/class/hwmon/hwmon1/power1_input", int) / 1e6)

  def shutdown(self):
    # Note that for this to work and have the device stay powered off, the panda needs to be in UsbPowerMode::CLIENT!
    os.system("sudo poweroff")

  def get_thermal_config(self):
    return ThermalConfig(cpu=((1, 2, 3, 4, 5, 6, 7, 8), 1000), gpu=((48,49), 1000), mem=(15, 1000), bat=(None, 1), ambient=(65, 1000))

  def set_screen_brightness(self, percentage):
    try:
      with open("/sys/class/backlight/panel0-backlight/brightness", "w") as f:
        f.write(str(int(percentage * 10.23)))
    except Exception:
      pass

  def set_power_save(self, enabled):
    # amplifier, 100mW at idle
    write_amplifier_reg(0x51, 0b0 if enabled else 0b1, 7, 0b10000000)

    # offline big cluster, leave core 4 online for boardd
    for i in range(5, 8):
      # TODO: fix permissions with udev
      val = "0" if enabled else "1"
      os.system(f"sudo su -c 'echo {val} > /sys/devices/system/cpu/cpu{i}/online'")

if __name__ == "__main__":
  import sys
  Tici().set_power_save(bool(int(sys.argv[1])))<|MERGE_RESOLUTION|>--- conflicted
+++ resolved
@@ -148,29 +148,19 @@
     try:
       info = modem.Command("AT+QNWINFO", int(TIMEOUT * 1000), dbus_interface=MM_MODEM, timeout=TIMEOUT)
       extra = modem.Command('AT+QENG="servingcell"', int(TIMEOUT * 1000), dbus_interface=MM_MODEM, timeout=TIMEOUT)
-<<<<<<< HEAD
-=======
       state = modem.Get(MM_MODEM, 'State', dbus_interface=DBUS_PROPS, timeout=TIMEOUT)
->>>>>>> a315fb8a
     except Exception:
       return None
 
     if info and info.startswith('+QNWINFO: '):
       info = info.replace('+QNWINFO: ', '').replace('"', '').split(',')
       extra = "" if extra is None else extra.replace('+QENG: "servingcell",', '').replace('"', '')
-<<<<<<< HEAD
-=======
       state = "" if state is None else MM_MODEM_STATE(state).name
->>>>>>> a315fb8a
 
       if len(info) != 4:
         return None
 
-<<<<<<< HEAD
-      technology, operator, band, channel = info 
-=======
       technology, operator, band, channel = info
->>>>>>> a315fb8a
 
       return({
         'technology': technology,
@@ -178,10 +168,7 @@
         'band': band,
         'channel': int(channel),
         'extra': extra,
-<<<<<<< HEAD
-=======
         'state': state,
->>>>>>> a315fb8a
       })
     else:
       return None
