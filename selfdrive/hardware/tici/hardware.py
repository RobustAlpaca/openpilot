--- conflicted
+++ resolved
@@ -133,19 +133,13 @@
     modem = self.get_modem()
     try:
       info = modem.Command("AT+QNWINFO", int(TIMEOUT * 1000), dbus_interface=MM_MODEM, timeout=TIMEOUT)
-<<<<<<< HEAD
-=======
       extra = modem.Command('AT+QENG="servingcell"', int(TIMEOUT * 1000), dbus_interface=MM_MODEM, timeout=TIMEOUT)
->>>>>>> 67a8abd5
     except Exception:
       return None
 
     if info and info.startswith('+QNWINFO: '):
       info = info.replace('+QNWINFO: ', '').replace('"', '').split(',')
-<<<<<<< HEAD
-=======
       extra = "" if extra is None else extra.replace('+QENG: "servingcell",', '').replace('"', '')
->>>>>>> 67a8abd5
 
       if len(info) != 4:
         return None
@@ -156,12 +150,8 @@
         'technology': technology,
         'operator': operator,
         'band': band,
-<<<<<<< HEAD
-        'channel': int(channel)
-=======
         'channel': int(channel),
         'extra': extra,
->>>>>>> 67a8abd5
       })
     else:
       return None
