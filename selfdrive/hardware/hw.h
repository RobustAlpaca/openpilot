#pragma once

#include "selfdrive/hardware/base.h"
#include "selfdrive/common/util.h"

#ifdef QCOM
#include "selfdrive/hardware/eon/hardware.h"
#define Hardware HardwareEon
#elif QCOM2
#include "selfdrive/hardware/tici/hardware.h"
#define Hardware HardwareTici
#else
class HardwarePC : public HardwareNone {
public:
  static std::string get_os_version() { return "openpilot for PC"; }
  static bool PC() { return true; }
};
#define Hardware HardwarePC
#endif

namespace Path {
inline static std::string HOME = util::getenv("HOME");
inline std::string log_root() {
  if (const char *env = getenv("LOG_ROOT")) {
    return env;
  }
  return Hardware::PC() ? HOME + "/.comma/media/0/realdata" : "/data/media/0/realdata";
}
inline std::string params() {
  return Hardware::PC() ? HOME + "/.comma/params" : "/data/params";
}
<<<<<<< HEAD
inline std::string persistent_params() {
  return Hardware::PC() ? HOME + "/.comma/params" : "/persist/comma/params";
}
=======
>>>>>>> f902e64b
inline std::string rsa_file() {
  return Hardware::PC() ? HOME + "/.comma/persist/comma/id_rsa" : "/persist/comma/id_rsa";
}
}  // namespace Path<|MERGE_RESOLUTION|>--- conflicted
+++ resolved
@@ -29,12 +29,6 @@
 inline std::string params() {
   return Hardware::PC() ? HOME + "/.comma/params" : "/data/params";
 }
-<<<<<<< HEAD
-inline std::string persistent_params() {
-  return Hardware::PC() ? HOME + "/.comma/params" : "/persist/comma/params";
-}
-=======
->>>>>>> f902e64b
 inline std::string rsa_file() {
   return Hardware::PC() ? HOME + "/.comma/persist/comma/id_rsa" : "/persist/comma/id_rsa";
 }
