--- conflicted
+++ resolved
@@ -10,7 +10,6 @@
   static constexpr float MIN_VOLUME = 0;
 
   static std::string get_os_version() { return ""; }
-<<<<<<< HEAD
 
   static void reboot() {}
   static void poweroff() {}
@@ -20,17 +19,6 @@
   static bool get_ssh_enabled() { return false; }
   static void set_ssh_enabled(bool enabled) {}
 
-=======
-
-  static void reboot() {}
-  static void poweroff() {}
-  static void set_brightness(int percent) {}
-  static void set_display_power(bool on) {}
-
-  static bool get_ssh_enabled() { return false; }
-  static void set_ssh_enabled(bool enabled) {}
-
->>>>>>> 3c01f686
   static bool PC() { return false; }
   static bool EON() { return false; }
   static bool TICI() { return false; }
