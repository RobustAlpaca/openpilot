import random

from cereal import log
from selfdrive.hardware.base import HardwareBase, ThermalConfig

NetworkType = log.DeviceState.NetworkType
NetworkStrength = log.DeviceState.NetworkStrength


class Pc(HardwareBase):
  def get_os_version(self):
    return None

  def get_device_type(self):
    return "pc"

  def get_sound_card_online(self):
    return True

  def reboot(self, reason=None):
    print("REBOOT!")

  def uninstall(self):
    print("uninstall")

  def get_imei(self, slot):
    return "%015d" % random.randint(0, 1 << 32)

  def get_serial(self):
    return "cccccccc"

  def get_subscriber_info(self):
    return ""

  def get_network_type(self):
    return NetworkType.wifi

  def get_sim_info(self):
    return {
      'sim_id': '',
      'mcc_mnc': None,
      'network_type': ["Unknown"],
      'sim_state': ["ABSENT"],
      'data_connected': False
    }

  def get_network_strength(self, network_type):
    return NetworkStrength.unknown

  def get_battery_capacity(self):
    return 100

  def get_battery_status(self):
    return ""

  def get_battery_current(self):
    return 0

  def get_battery_voltage(self):
    return 0

  def get_battery_charging(self):
    return True

  def set_battery_charging(self, on):
    pass

  def get_usb_present(self):
    return False

  def get_current_power_draw(self):
    return 0

  def shutdown(self):
    print("SHUTDOWN!")

  def get_thermal_config(self):
    return ThermalConfig(cpu=((None,), 1), gpu=((None,), 1), mem=(None, 1), bat=(None, 1), ambient=(None, 1))

  def set_screen_brightness(self, percentage):
    pass

  def set_power_save(self, enabled):
<<<<<<< HEAD
    pass

  def update_reboot(self, reason=None):
    self.reboot()
=======
    pass
>>>>>>> 50e77842
<|MERGE_RESOLUTION|>--- conflicted
+++ resolved
@@ -81,11 +81,4 @@
     pass
 
   def set_power_save(self, enabled):
-<<<<<<< HEAD
-    pass
-
-  def update_reboot(self, reason=None):
-    self.reboot()
-=======
-    pass
->>>>>>> 50e77842
+    pass