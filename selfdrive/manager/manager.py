--- conflicted
+++ resolved
@@ -12,11 +12,7 @@
 from common.params import Params
 from common.text_window import TextWindow
 from selfdrive.boardd.set_time import set_time
-<<<<<<< HEAD
-from selfdrive.hardware import HARDWARE
-=======
 from selfdrive.hardware import HARDWARE, TICI
->>>>>>> ba1e9ae0
 from selfdrive.manager.helpers import unblock_stdout
 from selfdrive.manager.process import ensure_running
 from selfdrive.manager.process_config import managed_processes
@@ -40,12 +36,9 @@
     ("OpenpilotEnabledToggle", "1"),
   ]
 
-<<<<<<< HEAD
-=======
   if TICI:
     default_params.append(("IsUploadRawEnabled", "1"))
 
->>>>>>> ba1e9ae0
   if params.get_bool("RecordFrontLock"):
     params.put_bool("RecordFront", True)
 
