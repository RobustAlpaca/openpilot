--- conflicted
+++ resolved
@@ -35,12 +35,9 @@
     ("HasAcceptedTerms", "0"),
     ("LastUpdateTime", datetime.datetime.utcnow().isoformat().encode('utf8')),
     ("OpenpilotEnabledToggle", "1"),
-<<<<<<< HEAD
 
     ("AutoLaneChangeEnabled", "0"),
     ("PrebuiltEnabled", "0"),
-=======
->>>>>>> 50e77842
   ]
 
   if TICI:
