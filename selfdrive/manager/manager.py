#!/usr/bin/env python3
import datetime
import os
import signal
import subprocess
import sys
import traceback

import cereal.messaging as messaging
import selfdrive.crash as crash
from common.basedir import BASEDIR
from common.params import Params, ParamKeyType
from common.text_window import TextWindow
from selfdrive.boardd.set_time import set_time
from selfdrive.hardware import HARDWARE, PC, TICI
from selfdrive.manager.helpers import unblock_stdout
from selfdrive.manager.process import ensure_running
from selfdrive.manager.process_config import managed_processes
from selfdrive.athena.registration import register, UNREGISTERED_DONGLE_ID
from selfdrive.swaglog import cloudlog, add_file_handler
from selfdrive.version import dirty, get_git_commit, version, origin, branch, commit, \
                              terms_version, training_version, comma_remote, \
                              get_git_branch, get_git_remote

def manager_init():

  # update system time from panda
  set_time(cloudlog)

  params = Params()
  params.clear_all(ParamKeyType.CLEAR_ON_MANAGER_START)

  default_params = [
    ("CompletedTrainingVersion", "0"),
    ("HasAcceptedTerms", "0"),
    ("LastUpdateTime", datetime.datetime.utcnow().isoformat().encode('utf8')),
    ("OpenpilotEnabledToggle", "1"),
  ]

  if TICI:
    default_params.append(("EnableLteOnroad", "1"))
<<<<<<< HEAD
    default_params.append(("IsUploadRawEnabled", "1"))
=======
>>>>>>> 14a617f3

  if params.get_bool("RecordFrontLock"):
    params.put_bool("RecordFront", True)

  # set unset params
  for k, v in default_params:
    if params.get(k) is None:
      params.put(k, v)

  # is this dashcam?
  if os.getenv("PASSIVE") is not None:
    params.put_bool("Passive", bool(int(os.getenv("PASSIVE"))))

  if params.get("Passive") is None:
    raise Exception("Passive must be set to continue")

  os.umask(0)  # Make sure we can create files with 777 permissions

  # Create folders needed for msgq
  try:
    os.mkdir("/dev/shm")
  except FileExistsError:
    pass
  except PermissionError:
    print("WARNING: failed to make /dev/shm")

  # set version params
  params.put("Version", version)
  params.put("TermsVersion", terms_version)
  params.put("TrainingVersion", training_version)
  params.put("GitCommit", get_git_commit(default=""))
  params.put("GitBranch", get_git_branch(default=""))
  params.put("GitRemote", get_git_remote(default=""))

  # set dongle id
  reg_res = register(show_spinner=True)
  if reg_res:
    dongle_id = reg_res
  else:
    serial = params.get("HardwareSerial")
    raise Exception(f"Registration failed for device {serial}")
  os.environ['DONGLE_ID'] = dongle_id  # Needed for swaglog

  if not dirty:
    os.environ['CLEAN'] = '1'

  cloudlog.bind_global(dongle_id=dongle_id, version=version, dirty=dirty,
                       device=HARDWARE.get_device_type())

  if comma_remote and not (os.getenv("NOLOG") or os.getenv("NOCRASH") or PC):
    crash.init()
  crash.bind_user(id=dongle_id)
  crash.bind_extra(dirty=dirty, origin=origin, branch=branch, commit=commit,
                   device=HARDWARE.get_device_type())


def manager_prepare():
  for p in managed_processes.values():
    p.prepare()


def manager_cleanup():
  for p in managed_processes.values():
    p.stop()

  cloudlog.info("everything is dead")


def manager_thread():
  cloudlog.info("manager start")
  cloudlog.info({"environ": os.environ})

  # save boot log
  subprocess.call("./bootlog", cwd=os.path.join(BASEDIR, "selfdrive/loggerd"))

  params = Params()

  ignore = []
  if params.get("DongleId", encoding='utf8') == UNREGISTERED_DONGLE_ID:
    ignore += ["manage_athenad", "uploader"]
  if os.getenv("NOBOARD") is not None:
    ignore.append("pandad")
  if os.getenv("BLOCK") is not None:
    ignore += os.getenv("BLOCK").split(",")

  ensure_running(managed_processes.values(), started=False, not_run=ignore)

  started_prev = False
  sm = messaging.SubMaster(['deviceState'])
  pm = messaging.PubMaster(['managerState'])

  while True:
    sm.update()
    not_run = ignore[:]

    if sm['deviceState'].freeSpacePercent < 5:
      not_run.append("loggerd")

    started = sm['deviceState'].started
    driverview = params.get_bool("IsDriverViewEnabled")
    ensure_running(managed_processes.values(), started, driverview, not_run)

    # trigger an update after going offroad
    if started_prev and not started and 'updated' in managed_processes:
      os.sync()
      managed_processes['updated'].signal(signal.SIGHUP)

    started_prev = started

    running_list = ["%s%s\u001b[0m" % ("\u001b[32m" if p.proc.is_alive() else "\u001b[31m", p.name)
                    for p in managed_processes.values() if p.proc]
    cloudlog.debug(' '.join(running_list))

    # send managerState
    msg = messaging.new_message('managerState')
    msg.managerState.processes = [p.get_process_state_msg() for p in managed_processes.values()]
    pm.send('managerState', msg)

    # TODO: let UI handle this
    # Exit main loop when uninstall is needed
    if params.get_bool("DoUninstall"):
      break


def main():
  prepare_only = os.getenv("PREPAREONLY") is not None

  manager_init()

  # Start UI early so prepare can happen in the background
  if not prepare_only:
    managed_processes['ui'].start()

  manager_prepare()

  if prepare_only:
    return

  # SystemExit on sigterm
  signal.signal(signal.SIGTERM, lambda signum, frame: sys.exit(1))

  try:
    manager_thread()
  except Exception:
    traceback.print_exc()
    crash.capture_exception()
  finally:
    manager_cleanup()

  if Params().get_bool("DoUninstall"):
    cloudlog.warning("uninstalling")
    HARDWARE.uninstall()


if __name__ == "__main__":
  unblock_stdout()

  try:
    main()
  except Exception:
    add_file_handler(cloudlog)
    cloudlog.exception("Manager failed to start")

    # Show last 3 lines of traceback
    error = traceback.format_exc(-3)
    error = "Manager failed to start\n\n" + error
    with TextWindow(error) as t:
      t.wait_for_exit()

    raise

  # manual exit because we are forked
  sys.exit(0)<|MERGE_RESOLUTION|>--- conflicted
+++ resolved
@@ -39,10 +39,6 @@
 
   if TICI:
     default_params.append(("EnableLteOnroad", "1"))
-<<<<<<< HEAD
-    default_params.append(("IsUploadRawEnabled", "1"))
-=======
->>>>>>> 14a617f3
 
   if params.get_bool("RecordFrontLock"):
     params.put_bool("RecordFront", True)
