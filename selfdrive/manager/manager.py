--- conflicted
+++ resolved
@@ -16,11 +16,7 @@
 from selfdrive.manager.helpers import unblock_stdout
 from selfdrive.manager.process import ensure_running
 from selfdrive.manager.process_config import managed_processes
-<<<<<<< HEAD
-from selfdrive.athena.registration import register
-=======
 from selfdrive.athena.registration import register, UNREGISTERED_DONGLE_ID
->>>>>>> 7bb0fe6d
 from selfdrive.swaglog import cloudlog, add_file_handler
 from selfdrive.version import dirty, get_git_commit, version, origin, branch, commit, \
                               terms_version, training_version, comma_remote, \
