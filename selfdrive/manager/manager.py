--- conflicted
+++ resolved
@@ -47,10 +47,6 @@
 
   if TICI:
     default_params.append(("EnableLteOnroad", "1"))
-<<<<<<< HEAD
-    default_params.append(("IsUploadRawEnabled", "1"))
-=======
->>>>>>> dfa14f74
 
   if params.get_bool("RecordFrontLock"):
     params.put_bool("RecordFront", True)
