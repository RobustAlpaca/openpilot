#include <thread>
#include <chrono>
#include <stdio.h>
#include <assert.h>
#include <unistd.h>

#if defined(QCOM) && !defined(QCOM_REPLAY)
#include "cameras/camera_qcom.h"
#elif QCOM2
#include "cameras/camera_qcom2.h"
#elif WEBCAM
#include "cameras/camera_webcam.h"
#else
#include "cameras/camera_frame_stream.h"
#endif

#include "camera_common.h"
#include <libyuv.h>
#include <jpeglib.h>

#include "clutil.h"
#include "common/params.h"
#include "common/swaglog.h"
#include "common/util.h"
#include "modeldata.h"
#include "imgproc/utils.h"
#include "selfdrive/hardware/hw.h"

static cl_program build_debayer_program(cl_device_id device_id, cl_context context, const CameraInfo *ci, const CameraBuf *b, const CameraState *s) {
  char args[4096];
  snprintf(args, sizeof(args),
           "-cl-fast-relaxed-math -cl-denorms-are-zero "
           "-DFRAME_WIDTH=%d -DFRAME_HEIGHT=%d -DFRAME_STRIDE=%d "
           "-DRGB_WIDTH=%d -DRGB_HEIGHT=%d -DRGB_STRIDE=%d "
           "-DBAYER_FLIP=%d -DHDR=%d -DCAM_NUM=%d",
           ci->frame_width, ci->frame_height, ci->frame_stride,
           b->rgb_width, b->rgb_height, b->rgb_stride,
           ci->bayer_flip, ci->hdr, s->camera_num);
  const char *cl_file = Hardware::TICI() ? "cameras/real_debayer.cl" : "cameras/debayer.cl";
  return cl_program_from_file(context, device_id, cl_file, args);
}

void CameraBuf::init(cl_device_id device_id, cl_context context, CameraState *s, VisionIpcServer * v, int frame_cnt, VisionStreamType rgb_type, VisionStreamType yuv_type, release_cb release_callback) {
  vipc_server = v;
  this->rgb_type = rgb_type;
  this->yuv_type = yuv_type;
  this->release_callback = release_callback;

  const CameraInfo *ci = &s->ci;
  camera_state = s;
  frame_buf_count = frame_cnt;

  // RAW frame
  const int frame_size = ci->frame_height * ci->frame_stride;
  camera_bufs = std::make_unique<VisionBuf[]>(frame_buf_count);
  camera_bufs_metadata = std::make_unique<FrameMetadata[]>(frame_buf_count);

  for (int i = 0; i < frame_buf_count; i++) {
    camera_bufs[i].allocate(frame_size);
    camera_bufs[i].init_cl(device_id, context);
  }

  rgb_width = ci->frame_width;
  rgb_height = ci->frame_height;

  if (!Hardware::TICI() && ci->bayer) {
    // debayering does a 2x downscale
    rgb_width = ci->frame_width / 2;
    rgb_height = ci->frame_height / 2;
  }

  yuv_transform = get_model_yuv_transform(ci->bayer);

  vipc_server->create_buffers(rgb_type, UI_BUF_COUNT, true, rgb_width, rgb_height);
  rgb_stride = vipc_server->get_buffer(rgb_type)->stride;

  vipc_server->create_buffers(yuv_type, YUV_COUNT, false, rgb_width, rgb_height);

  if (ci->bayer) {
    cl_program prg_debayer = build_debayer_program(device_id, context, ci, this, s);
    krnl_debayer = CL_CHECK_ERR(clCreateKernel(prg_debayer, "debayer10", &err));
    CL_CHECK(clReleaseProgram(prg_debayer));
  }

  rgb2yuv = std::make_unique<Rgb2Yuv>(context, device_id, rgb_width, rgb_height, rgb_stride);

#ifdef __APPLE__
  q = CL_CHECK_ERR(clCreateCommandQueue(context, device_id, 0, &err));
#else
  const cl_queue_properties props[] = {0};  //CL_QUEUE_PRIORITY_KHR, CL_QUEUE_PRIORITY_HIGH_KHR, 0};
  q = CL_CHECK_ERR(clCreateCommandQueueWithProperties(context, device_id, props, &err));
#endif
}

CameraBuf::~CameraBuf() {
  for (int i = 0; i < frame_buf_count; i++) {
    camera_bufs[i].free();
  }

  if (krnl_debayer) CL_CHECK(clReleaseKernel(krnl_debayer));
  if (q) CL_CHECK(clReleaseCommandQueue(q));
}

bool CameraBuf::acquire() {
  if (!safe_queue.try_pop(cur_buf_idx, 1)) return false;

  if (camera_bufs_metadata[cur_buf_idx].frame_id == -1) {
    LOGE("no frame data? wtf");
    release();
    return false;
  }

  cur_frame_data = camera_bufs_metadata[cur_buf_idx];
  cur_rgb_buf = vipc_server->get_buffer(rgb_type);

  cl_event debayer_event;
  cl_mem camrabuf_cl = camera_bufs[cur_buf_idx].buf_cl;
  if (camera_state->ci.bayer) {
    CL_CHECK(clSetKernelArg(krnl_debayer, 0, sizeof(cl_mem), &camrabuf_cl));
    CL_CHECK(clSetKernelArg(krnl_debayer, 1, sizeof(cl_mem), &cur_rgb_buf->buf_cl));
#ifdef QCOM2
    constexpr int localMemSize = (DEBAYER_LOCAL_WORKSIZE + 2 * (3 / 2)) * (DEBAYER_LOCAL_WORKSIZE + 2 * (3 / 2)) * sizeof(short int);
    const size_t globalWorkSize[] = {size_t(camera_state->ci.frame_width), size_t(camera_state->ci.frame_height)};
    const size_t localWorkSize[] = {DEBAYER_LOCAL_WORKSIZE, DEBAYER_LOCAL_WORKSIZE};
    CL_CHECK(clSetKernelArg(krnl_debayer, 2, localMemSize, 0));
    int ggain = camera_state->analog_gain + 4*camera_state->dc_gain_enabled;
    CL_CHECK(clSetKernelArg(krnl_debayer, 3, sizeof(int), &ggain));
    CL_CHECK(clEnqueueNDRangeKernel(q, krnl_debayer, 2, NULL, globalWorkSize, localWorkSize,
                                    0, 0, &debayer_event));
#else
    float digital_gain = camera_state->digital_gain;
    if ((int)digital_gain == 0) {
      digital_gain = 1.0;
    }
    CL_CHECK(clSetKernelArg(krnl_debayer, 2, sizeof(float), &digital_gain));
    const size_t debayer_work_size = rgb_height;  // doesn't divide evenly, is this okay?
    CL_CHECK(clEnqueueNDRangeKernel(q, krnl_debayer, 1, NULL,
                                    &debayer_work_size, NULL, 0, 0, &debayer_event));
#endif
  } else {
    assert(rgb_stride == camera_state->ci.frame_stride);
    CL_CHECK(clEnqueueCopyBuffer(q, camrabuf_cl, cur_rgb_buf->buf_cl, 0, 0,
                               cur_rgb_buf->len, 0, 0, &debayer_event));
  }

  clWaitForEvents(1, &debayer_event);
  CL_CHECK(clReleaseEvent(debayer_event));

  cur_yuv_buf = vipc_server->get_buffer(yuv_type);
  rgb2yuv->queue(q, cur_rgb_buf->buf_cl, cur_yuv_buf->buf_cl);

  VisionIpcBufExtra extra = {
                        cur_frame_data.frame_id,
                        cur_frame_data.timestamp_sof,
                        cur_frame_data.timestamp_eof,
  };
  vipc_server->send(cur_rgb_buf, &extra);
  vipc_server->send(cur_yuv_buf, &extra);

  return true;
}

void CameraBuf::release() {
  if (release_callback){
    release_callback((void*)camera_state, cur_buf_idx);
  }
}

void CameraBuf::queue(size_t buf_idx) {
  safe_queue.push(buf_idx);
}

// common functions

void fill_frame_data(cereal::FrameData::Builder &framed, const FrameMetadata &frame_data) {
  framed.setFrameId(frame_data.frame_id);
  framed.setTimestampEof(frame_data.timestamp_eof);
  framed.setTimestampSof(frame_data.timestamp_sof);
  framed.setFrameLength(frame_data.frame_length);
  framed.setIntegLines(frame_data.integ_lines);
  framed.setGlobalGain(frame_data.global_gain);
  framed.setLensPos(frame_data.lens_pos);
  framed.setLensSag(frame_data.lens_sag);
  framed.setLensErr(frame_data.lens_err);
  framed.setLensTruePos(frame_data.lens_true_pos);
  framed.setGainFrac(frame_data.gain_frac);
}

kj::Array<uint8_t> get_frame_image(const CameraBuf *b) {
  static const int x_min = getenv("XMIN") ? atoi(getenv("XMIN")) : 0;
  static const int y_min = getenv("YMIN") ? atoi(getenv("YMIN")) : 0;
  static const int env_xmax = getenv("XMAX") ? atoi(getenv("XMAX")) : -1;
  static const int env_ymax = getenv("YMAX") ? atoi(getenv("YMAX")) : -1;
  static const int scale = getenv("SCALE") ? atoi(getenv("SCALE")) : 1;

  assert(b->cur_rgb_buf);

  const int x_max = env_xmax != -1 ? env_xmax : b->rgb_width - 1;
  const int y_max = env_ymax != -1 ? env_ymax : b->rgb_height - 1;
  const int new_width = (x_max - x_min + 1) / scale;
  const int new_height = (y_max - y_min + 1) / scale;
  const uint8_t *dat = (const uint8_t *)b->cur_rgb_buf->addr;

  kj::Array<uint8_t> frame_image = kj::heapArray<uint8_t>(new_width*new_height*3);
  uint8_t *resized_dat = frame_image.begin();
  int goff = x_min*3 + y_min*b->rgb_stride;
  for (int r=0;r<new_height;r++) {
    for (int c=0;c<new_width;c++) {
      memcpy(&resized_dat[(r*new_width+c)*3], &dat[goff+r*b->rgb_stride*scale+c*3*scale], 3*sizeof(uint8_t));
    }
  }
  return kj::mv(frame_image);
}

static void publish_thumbnail(PubMaster *pm, const CameraBuf *b) {
  uint8_t* thumbnail_buffer = NULL;
  unsigned long thumbnail_len = 0;

  unsigned char *row = (unsigned char *)malloc(b->rgb_width/4*3);

  struct jpeg_compress_struct cinfo;
  struct jpeg_error_mgr jerr;

  cinfo.err = jpeg_std_error(&jerr);
  jpeg_create_compress(&cinfo);
  jpeg_mem_dest(&cinfo, &thumbnail_buffer, &thumbnail_len);

  cinfo.image_width = b->rgb_width / 4;
  cinfo.image_height = b->rgb_height / 4;
  cinfo.input_components = 3;
  cinfo.in_color_space = JCS_RGB;

  jpeg_set_defaults(&cinfo);
#ifndef __APPLE__
  jpeg_set_quality(&cinfo, 50, true);
  jpeg_start_compress(&cinfo, true);
#else
  jpeg_set_quality(&cinfo, 50, static_cast<boolean>(true) );
  jpeg_start_compress(&cinfo, static_cast<boolean>(true) );
#endif

  JSAMPROW row_pointer[1];
  const uint8_t *bgr_ptr = (const uint8_t *)b->cur_rgb_buf->addr;
  for (int ii = 0; ii < b->rgb_height/4; ii+=1) {
    for (int j = 0; j < b->rgb_width*3; j+=12) {
      for (int k = 0; k < 3; k++) {
        uint16_t dat = 0;
        int i = ii * 4;
        dat += bgr_ptr[b->rgb_stride*i + j + k];
        dat += bgr_ptr[b->rgb_stride*i + j+3 + k];
        dat += bgr_ptr[b->rgb_stride*(i+1) + j + k];
        dat += bgr_ptr[b->rgb_stride*(i+1) + j+3 + k];
        dat += bgr_ptr[b->rgb_stride*(i+2) + j + k];
        dat += bgr_ptr[b->rgb_stride*(i+2) + j+3 + k];
        dat += bgr_ptr[b->rgb_stride*(i+3) + j + k];
        dat += bgr_ptr[b->rgb_stride*(i+3) + j+3 + k];
        row[(j/4) + (2-k)] = dat/8;
      }
    }
    row_pointer[0] = row;
    jpeg_write_scanlines(&cinfo, row_pointer, 1);
  }
  jpeg_finish_compress(&cinfo);
  jpeg_destroy_compress(&cinfo);
  free(row);

  MessageBuilder msg;
  auto thumbnaild = msg.initEvent().initThumbnail();
  thumbnaild.setFrameId(b->cur_frame_data.frame_id);
  thumbnaild.setTimestampEof(b->cur_frame_data.timestamp_eof);
  thumbnaild.setThumbnail(kj::arrayPtr((const uint8_t*)thumbnail_buffer, thumbnail_len));

  pm->send("thumbnail", msg);
  free(thumbnail_buffer);
}

float set_exposure_target(const CameraBuf *b, int x_start, int x_end, int x_skip, int y_start, int y_end, int y_skip, int analog_gain, bool hist_ceil, bool hl_weighted) {
  const uint8_t *pix_ptr = b->cur_yuv_buf->y;
  uint32_t lum_binning[256] = {0};
  unsigned int lum_total = 0;
  for (int y = y_start; y < y_end; y += y_skip) {
    for (int x = x_start; x < x_end; x += x_skip) {
      uint8_t lum = pix_ptr[(y * b->rgb_width) + x];
      if (hist_ceil && lum < 80 && lum_binning[lum] > HISTO_CEIL_K * (y_end - y_start) * (x_end - x_start) / x_skip / y_skip / 256) {
        continue;
      }
      lum_binning[lum]++;
      lum_total += 1;
    }
  }

  unsigned int lum_cur = 0;
  int lum_med = 0;
  int lum_med_alt = 0;
  for (lum_med=255; lum_med>=0; lum_med--) {
    lum_cur += lum_binning[lum_med];
    if (hl_weighted) {
      int lum_med_tmp = 0;
      int hb = HLC_THRESH + (10 - analog_gain);
      if (lum_cur > 0 && lum_med > hb) {
        lum_med_tmp = (lum_med - hb) + 100;
      }
      lum_med_alt = lum_med_alt>lum_med_tmp?lum_med_alt:lum_med_tmp;
    }
    if (lum_cur >= lum_total / 2) {
      break;
    }
  }
  lum_med = lum_med_alt>0 ? lum_med + lum_med/32*lum_cur*abs(lum_med_alt - lum_med)/lum_total:lum_med;

  return lum_med / 256.0;
}

extern ExitHandler do_exit;

void *processing_thread(MultiCameraState *cameras, CameraState *cs, process_thread_cb callback) {
  const char *thread_name = nullptr;
  if (cs == &cameras->road_cam) {
    thread_name = "RoadCamera";
  } else if (cs == &cameras->driver_cam) {
    thread_name = "DriverCamera";
  } else {
    thread_name = "WideRoadCamera";
  }
  set_thread_name(thread_name);

  uint32_t cnt = 0;
  while (!do_exit) {
    if (!cs->buf.acquire()) continue;

    callback(cameras, cs, cnt);

    if (cs == &(cameras->road_cam) && cameras->pm && cnt % 100 == 3) {
      // this takes 10ms???
      publish_thumbnail(cameras->pm, &(cs->buf));
    }
    cs->buf.release();
    ++cnt;
  }
  return NULL;
}

std::thread start_process_thread(MultiCameraState *cameras, CameraState *cs, process_thread_cb callback) {
  return std::thread(processing_thread, cameras, cs, callback);
}

static void driver_cam_auto_exposure(CameraState *c, SubMaster &sm) {
  static const bool is_rhd = Params().getBool("IsRHD");
  struct ExpRect {int x1, x2, x_skip, y1, y2, y_skip;};
  const CameraBuf *b = &c->buf;
<<<<<<< HEAD
#ifndef QCOM2
  bool hist_ceil = false, hl_weighted = false;
  int analog_gain = -1;
  const int x_offset = 0, y_offset = 0;
  const int frame_width = b->rgb_width, frame_height = b->rgb_height;
  const ExpRect def_rect = {is_rhd ? 0 : b->rgb_width * 3 / 5, is_rhd ? b->rgb_width * 2 / 5 : b->rgb_width, 2,
                         b->rgb_height / 3, b->rgb_height, 1};
#else
  bool hist_ceil = true, hl_weighted = true;
  int analog_gain = (int)c->analog_gain;
  const int x_offset = 630, y_offset = 156;
  const int frame_width = 668, frame_height = frame_width / 1.33;
  const ExpRect def_rect = {96, 1832, 2, 242, 1148, 4};
#endif

=======

  bool hist_ceil = false, hl_weighted = false;
  int x_offset = 0, y_offset = 0;
  int frame_width = b->rgb_width, frame_height = b->rgb_height;
#ifndef QCOM2
  int analog_gain = -1;
#else
  int analog_gain = c->analog_gain;
#endif

  ExpRect def_rect;
  if (Hardware::TICI()) {
    hist_ceil = hl_weighted = true;
    x_offset = 630, y_offset = 156;
    frame_width = 668, frame_height = frame_width / 1.33;
    def_rect = {96, 1832, 2, 242, 1148, 4};
  } else {
    def_rect = {is_rhd ? 0 : b->rgb_width * 3 / 5, is_rhd ? b->rgb_width * 2 / 5 : b->rgb_width, 2,
                b->rgb_height / 3, b->rgb_height, 1};
  }

>>>>>>> 175e6363
  static ExpRect rect = def_rect;
  // use driver face crop for AE
  if (sm.updated("driverState")) {
    if (auto state = sm["driverState"].getDriverState(); state.getFaceProb() > 0.4) {
      auto face_position = state.getFacePosition();
      int x = is_rhd ? 0 : frame_width - (0.5 * frame_height);
      x += (face_position[0] * (is_rhd ? -1.0 : 1.0) + 0.5) * (0.5 * frame_height) + x_offset;
      int y = (face_position[1] + 0.5) * frame_height + y_offset;
      rect = {std::max(0, x - 72), std::min(b->rgb_width - 1, x + 72), 2,
              std::max(0, y - 72), std::min(b->rgb_height - 1, y + 72), 1};
    } else {
      rect = def_rect;
    }
  }

  camera_autoexposure(c, set_exposure_target(b, rect.x1, rect.x2, rect.x_skip, rect.y1, rect.y2, rect.y_skip, analog_gain, hist_ceil, hl_weighted));
}

void common_process_driver_camera(SubMaster *sm, PubMaster *pm, CameraState *c, int cnt) {
  if (cnt % 3 == 0) {
    sm->update(0);
    driver_cam_auto_exposure(c, *sm);
  }
  MessageBuilder msg;
  auto framed = msg.initEvent().initDriverCameraState();
  framed.setFrameType(cereal::FrameData::FrameType::FRONT);
  fill_frame_data(framed, c->buf.cur_frame_data);
  if (env_send_driver) {
    framed.setImage(get_frame_image(&c->buf));
  }
  pm->send("driverCameraState", msg);
}<|MERGE_RESOLUTION|>--- conflicted
+++ resolved
@@ -348,23 +348,6 @@
   static const bool is_rhd = Params().getBool("IsRHD");
   struct ExpRect {int x1, x2, x_skip, y1, y2, y_skip;};
   const CameraBuf *b = &c->buf;
-<<<<<<< HEAD
-#ifndef QCOM2
-  bool hist_ceil = false, hl_weighted = false;
-  int analog_gain = -1;
-  const int x_offset = 0, y_offset = 0;
-  const int frame_width = b->rgb_width, frame_height = b->rgb_height;
-  const ExpRect def_rect = {is_rhd ? 0 : b->rgb_width * 3 / 5, is_rhd ? b->rgb_width * 2 / 5 : b->rgb_width, 2,
-                         b->rgb_height / 3, b->rgb_height, 1};
-#else
-  bool hist_ceil = true, hl_weighted = true;
-  int analog_gain = (int)c->analog_gain;
-  const int x_offset = 630, y_offset = 156;
-  const int frame_width = 668, frame_height = frame_width / 1.33;
-  const ExpRect def_rect = {96, 1832, 2, 242, 1148, 4};
-#endif
-
-=======
 
   bool hist_ceil = false, hl_weighted = false;
   int x_offset = 0, y_offset = 0;
@@ -386,7 +369,6 @@
                 b->rgb_height / 3, b->rgb_height, 1};
   }
 
->>>>>>> 175e6363
   static ExpRect rect = def_rect;
   // use driver face crop for AE
   if (sm.updated("driverState")) {
