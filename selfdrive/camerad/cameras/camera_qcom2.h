#pragma once

#include <cstdint>

#include <media/cam_req_mgr.h>

#include "selfdrive/camerad/cameras/camera_common.h"
#include "selfdrive/common/util.h"

#define FRAME_BUF_COUNT 4
#define DEBAYER_LOCAL_WORKSIZE 16
typedef struct CameraState {
  MultiCameraState *multi_cam_state;
  CameraInfo ci;

  std::mutex exp_lock;

  int exposure_time;
  bool dc_gain_enabled;
  float analog_gain_frac;

  float cur_ev[3];
  float min_ev, max_ev;

  float measured_grey_fraction;
  float target_grey_fraction;
  int gain_idx;

  unique_fd sensor_fd;
  unique_fd csiphy_fd;

  int camera_num;

  int32_t session_handle;
<<<<<<< HEAD

  uint32_t sensor_dev_handle;
  uint32_t isp_dev_handle;
  uint32_t csiphy_dev_handle;
=======
  int32_t sensor_dev_handle;
  int32_t isp_dev_handle;
  int32_t csiphy_dev_handle;
>>>>>>> 0bad9001

  int32_t link_handle;

  int buf0_handle;
  int buf_handle[FRAME_BUF_COUNT];
  int sync_objs[FRAME_BUF_COUNT];
  int request_ids[FRAME_BUF_COUNT];
  int request_id_last;
  int frame_id_last;
  int idx_offset;
  bool skipped;

  CameraBuf buf;
} CameraState;

typedef struct MultiCameraState {
  unique_fd video0_fd;
  unique_fd video1_fd;
  unique_fd isp_fd;
  int device_iommu;
  int cdm_iommu;


  CameraState road_cam;
  CameraState wide_road_cam;
  CameraState driver_cam;

  SubMaster *sm;
  PubMaster *pm;
} MultiCameraState;<|MERGE_RESOLUTION|>--- conflicted
+++ resolved
@@ -32,16 +32,9 @@
   int camera_num;
 
   int32_t session_handle;
-<<<<<<< HEAD
-
-  uint32_t sensor_dev_handle;
-  uint32_t isp_dev_handle;
-  uint32_t csiphy_dev_handle;
-=======
   int32_t sensor_dev_handle;
   int32_t isp_dev_handle;
   int32_t csiphy_dev_handle;
->>>>>>> 0bad9001
 
   int32_t link_handle;
 
