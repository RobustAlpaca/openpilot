#pragma once

<<<<<<< HEAD
#include "common/clutil.h"
=======
#include "selfdrive/common/clutil.h"
>>>>>>> 3c01f686

class Rgb2Yuv {
public:
  Rgb2Yuv(cl_context ctx, cl_device_id device_id, int width, int height, int rgb_stride);
  ~Rgb2Yuv();
  void queue(cl_command_queue q, cl_mem rgb_cl, cl_mem yuv_cl);
private:
  size_t work_size[2];
  cl_kernel krnl;
};
<|MERGE_RESOLUTION|>--- conflicted
+++ resolved
@@ -1,10 +1,6 @@
 #pragma once
 
-<<<<<<< HEAD
-#include "common/clutil.h"
-=======
 #include "selfdrive/common/clutil.h"
->>>>>>> 3c01f686
 
 class Rgb2Yuv {
 public:
