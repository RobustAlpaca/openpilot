#include "rgb_to_yuv.h"
#include <assert.h>

<<<<<<< HEAD
=======
#include <assert.h>

>>>>>>> 3c01f686
Rgb2Yuv::Rgb2Yuv(cl_context ctx, cl_device_id device_id, int width, int height, int rgb_stride) {
  assert(width % 2 == 0 && height % 2 == 0);
  char args[1024];
  snprintf(args, sizeof(args),
           "-cl-fast-relaxed-math -cl-denorms-are-zero "
#ifdef CL_DEBUG
           "-DCL_DEBUG "
#endif
           "-DWIDTH=%d -DHEIGHT=%d -DUV_WIDTH=%d -DUV_HEIGHT=%d -DRGB_STRIDE=%d -DRGB_SIZE=%d",
           width, height, width / 2, height / 2, rgb_stride, width * height);

  cl_program prg = cl_program_from_file(ctx, device_id, "transforms/rgb_to_yuv.cl", args);
  krnl = CL_CHECK_ERR(clCreateKernel(prg, "rgb_to_yuv", &err));
  CL_CHECK(clReleaseProgram(prg));

  work_size[0] = (width + (width % 4 == 0 ? 0 : (4 - width % 4))) / 4;
  work_size[1] = (height + (height % 4 == 0 ? 0 : (4 - height % 4))) / 4;
}

Rgb2Yuv::~Rgb2Yuv() {
  CL_CHECK(clReleaseKernel(krnl));
}

void Rgb2Yuv::queue(cl_command_queue q, cl_mem rgb_cl, cl_mem yuv_cl) {
  CL_CHECK(clSetKernelArg(krnl, 0, sizeof(cl_mem), &rgb_cl));
  CL_CHECK(clSetKernelArg(krnl, 1, sizeof(cl_mem), &yuv_cl));
  cl_event event;
  CL_CHECK(clEnqueueNDRangeKernel(q, krnl, 2, NULL, &work_size[0], NULL, 0, 0, &event));
  CL_CHECK(clWaitForEvents(1, &event));
  CL_CHECK(clReleaseEvent(event));
}<|MERGE_RESOLUTION|>--- conflicted
+++ resolved
@@ -1,11 +1,7 @@
 #include "rgb_to_yuv.h"
+
 #include <assert.h>
 
-<<<<<<< HEAD
-=======
-#include <assert.h>
-
->>>>>>> 3c01f686
 Rgb2Yuv::Rgb2Yuv(cl_context ctx, cl_device_id device_id, int width, int height, int rgb_stride) {
   assert(width % 2 == 0 && height % 2 == 0);
   char args[1024];
