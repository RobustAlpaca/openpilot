#!/usr/bin/bash -e

if [ -z "$SOURCE_DIR" ]; then
  echo "SOURCE_DIR must be set"
  exit 1
fi

if [ -z "$GIT_COMMIT" ]; then
  echo "GIT_COMMIT must be set"
  exit 1
fi

if [ -z "$TEST_DIR" ]; then
  echo "TEST_DIR must be set"
  exit 1
fi

if [ -f "/EON" ]; then
  rm -rf /data/core
  rm -rf /data/neoupdate
  rm -rf /data/safe_staging
fi

# set up environment
cd $SOURCE_DIR
<<<<<<< HEAD
git fetch origin $GIT_COMMIT
=======
git fetch --verbose origin $GIT_COMMIT
>>>>>>> b5147339
git reset --hard $GIT_COMMIT
git checkout $GIT_COMMIT
git clean -xdf
git submodule update --init --recursive
git submodule foreach --recursive "git reset --hard && git clean -xdf"

echo "git checkout done, t=$SECONDS"

rsync -a --delete $SOURCE_DIR $TEST_DIR

echo "$TEST_DIR synced with $GIT_COMMIT, t=$SECONDS"<|MERGE_RESOLUTION|>--- conflicted
+++ resolved
@@ -23,11 +23,7 @@
 
 # set up environment
 cd $SOURCE_DIR
-<<<<<<< HEAD
-git fetch origin $GIT_COMMIT
-=======
 git fetch --verbose origin $GIT_COMMIT
->>>>>>> b5147339
 git reset --hard $GIT_COMMIT
 git checkout $GIT_COMMIT
 git clean -xdf
