#!/usr/bin/bash -e

export SOURCE_DIR="/data/openpilot_source/"

if [ -z "$GIT_COMMIT" ]; then
  echo "GIT_COMMIT must be set"
  exit 1
fi

if [ -z "$TEST_DIR" ]; then
  echo "TEST_DIR must be set"
  exit 1
fi

# setup jenkins device
if [ ! -d "$SOURCE_DIR" ]; then
  # write continue.sh
  CONTINUE_FILE="/data/data/com.termux/files/continue.sh"
  echo "#!/usr/bin/bash" > $CONTINUE_FILE
  echo "wpa_cli IFNAME=wlan0 SCAN" >> $CONTINUE_FILE
  echo "sleep infinity" >> $CONTINUE_FILE

  # write SSH keys
  curl "https://github.com/commaci2.keys" > /data/params/d/GithubSshKeys

  git clone --depth 1 https://github.com/commaai/openpilot.git "$SOURCE_DIR"
fi

# clear stale build cache
<<<<<<< HEAD
find /tmp/scons_cache/* -mtime +1 -exec rm -rf '{}' \; || true
=======
find /tmp/scons_cache*/* -mtime +1 -exec rm -rf '{}' \; || true
>>>>>>> 2265a98e

# this can get really big on the CI devices
rm -rf /data/core

# set up environment
cd $SOURCE_DIR
git reset --hard
git fetch
find . -maxdepth 1 -not -path './.git' -not -name '.' -not -name '..' -exec rm -rf '{}' \;
git reset --hard $GIT_COMMIT
git checkout $GIT_COMMIT
git clean -xdf
git submodule update --init --recursive
git submodule foreach --recursive git reset --hard
git submodule foreach --recursive git clean -xdf
echo "git checkout took $SECONDS seconds"

rsync -a --delete $SOURCE_DIR $TEST_DIR

echo "$TEST_DIR synced with $GIT_COMMIT, took $SECONDS seconds"<|MERGE_RESOLUTION|>--- conflicted
+++ resolved
@@ -27,11 +27,7 @@
 fi
 
 # clear stale build cache
-<<<<<<< HEAD
-find /tmp/scons_cache/* -mtime +1 -exec rm -rf '{}' \; || true
-=======
 find /tmp/scons_cache*/* -mtime +1 -exec rm -rf '{}' \; || true
->>>>>>> 2265a98e
 
 # this can get really big on the CI devices
 rm -rf /data/core
