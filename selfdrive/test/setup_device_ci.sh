--- conflicted
+++ resolved
@@ -27,11 +27,7 @@
 fi
 
 # clear stale build cache
-<<<<<<< HEAD
-find /tmp/scons_cache/* -mtime +2 -exec ls '{}' \; || true
-=======
 find /tmp/scons_cache/* -mtime +1 -exec rm -rf '{}' \; || true
->>>>>>> 294d28a4
 
 # this can get really big on the CI devices
 rm -rf /data/core
