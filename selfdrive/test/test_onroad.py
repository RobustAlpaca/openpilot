#!/usr/bin/env python3
import json
import os
import subprocess
import time
import numpy as np
import unittest
from collections import Counter
from pathlib import Path

import cereal.messaging as messaging
from cereal.services import service_list
from common.basedir import BASEDIR
from common.timeout import Timeout
from common.params import Params
from selfdrive.hardware import TICI
from selfdrive.loggerd.config import ROOT
from selfdrive.test.helpers import set_params_enabled
from tools.lib.logreader import LogReader

# Baseline CPU usage by process
PROCS = {
  "selfdrive.controls.controlsd": 50.0,
  "./loggerd": 45.0,
  "./locationd": 9.1,
  "selfdrive.controls.plannerd": 20.0,
  "./_ui": 15.0,
  "selfdrive.locationd.paramsd": 9.1,
  "./camerad": 7.07,
  "./_sensord": 6.17,
  "selfdrive.controls.radard": 5.67,
  "./_modeld": 4.48,
  "./boardd": 3.63,
  "./_dmonitoringmodeld": 2.67,
  "selfdrive.thermald.thermald": 2.41,
  "selfdrive.locationd.calibrationd": 2.0,
  "selfdrive.monitoring.dmonitoringd": 1.90,
  "./proclogd": 1.54,
  "selfdrive.logmessaged": 0.2,
  "./clocksd": 0.02,
  "./ubloxd": 0.02,
  "selfdrive.tombstoned": 0,
  "./logcatd": 0,
}

if TICI:
  PROCS.update({
    "./loggerd": 60.0,
    "selfdrive.controls.controlsd": 26.0,
    "./camerad": 25.0,
    "selfdrive.controls.plannerd": 12.0,
    "selfdrive.locationd.paramsd": 5.0,
    "./_dmonitoringmodeld": 10.0,
    "selfdrive.thermald.thermald": 1.5,
  })


def cputime_total(ct):
  return ct.cpuUser + ct.cpuSystem + ct.cpuChildrenUser + ct.cpuChildrenSystem


def check_cpu_usage(first_proc, last_proc):
  result =  "------------------------------------------------\n"
  result += "------------------ CPU Usage -------------------\n"
  result += "------------------------------------------------\n"

  r = True
  dt = (last_proc.logMonoTime - first_proc.logMonoTime) / 1e9
  for proc_name, normal_cpu_usage in PROCS.items():
    first, last = None, None
    try:
      first = [p for p in first_proc.procLog.procs if proc_name in p.cmdline][0]
      last = [p for p in last_proc.procLog.procs if proc_name in p.cmdline][0]
      cpu_time = cputime_total(last) - cputime_total(first)
      cpu_usage = cpu_time / dt * 100.
      if cpu_usage > max(normal_cpu_usage * 1.1, normal_cpu_usage + 5.0):
        # TODO: fix high CPU when playing sounds constantly in UI
        if proc_name == "./_ui" and cpu_usage < 50.:
          continue
        result += f"Warning {proc_name} using more CPU than normal\n"
        r = False
      elif cpu_usage < min(normal_cpu_usage * 0.65, max(normal_cpu_usage - 1.0, 0.0)):
        result += f"Warning {proc_name} using less CPU than normal\n"
        r = False
      result += f"{proc_name.ljust(35)}  {cpu_usage:.2f}%\n"
    except IndexError:
      result += f"{proc_name.ljust(35)}  NO METRICS FOUND {first=} {last=}\n"
      r = False
  result += "------------------------------------------------\n"
  print(result)
  return r


class TestOnroad(unittest.TestCase):

  @classmethod
  def setUpClass(cls):
    os.environ['SKIP_FW_QUERY'] = "1"
    os.environ['FINGERPRINT'] = "TOYOTA COROLLA TSS2 2019"
    set_params_enabled()

    # Make sure athena isn't running
    Params().delete("DongleId")
    Params().delete("AthenadPid")
<<<<<<< HEAD
    subprocess.check_call(["pkill", "-9", "-f", "athena"])
=======
    os.system("pkill -9 -f athena")
>>>>>>> 825fa79e

    logger_root = Path(ROOT)
    initial_segments = set()
    if logger_root.exists():
      initial_segments = set(Path(ROOT).iterdir())

    # start manager and run openpilot for a minute
    try:
      manager_path = os.path.join(BASEDIR, "selfdrive/manager/manager.py")
      proc = subprocess.Popen(["python", manager_path])

      sm = messaging.SubMaster(['carState'])
      with Timeout(150, "controls didn't start"):
        while sm.rcv_frame['carState'] < 0:
          sm.update(1000)

      # make sure we get at least two full segments
      cls.segments = []
      with Timeout(300, "timed out waiting for logs"):
        while len(cls.segments) < 3:
          new_paths = set()
          if logger_root.exists():
            new_paths = set(logger_root.iterdir()) - initial_segments
          segs = [p for p in new_paths if "--" in str(p)]
          cls.segments = sorted(segs, key=lambda s: int(str(s).rsplit('--')[-1]))
          time.sleep(5)

    finally:
      proc.terminate()
      if proc.wait(60) is None:
        proc.kill()

    cls.lr = list(LogReader(os.path.join(str(cls.segments[1]), "rlog.bz2")))

  def test_cloudlog_size(self):
    msgs = [m for m in self.lr if m.which() == 'logMessage']

    total_size = sum(len(m.as_builder().to_bytes()) for m in msgs)
    self.assertLess(total_size, 3.5e5)

    cnt = Counter([json.loads(m.logMessage)['filename'] for m in msgs])
    big_logs = [f for f, n in cnt.most_common(3) if n / sum(cnt.values()) > 30.]
    self.assertEqual(len(big_logs), 0, f"Log spam: {big_logs}")

  def test_cpu_usage(self):
    proclogs = [m for m in self.lr if m.which() == 'procLog']
    self.assertGreater(len(proclogs), service_list['procLog'].frequency * 45, "insufficient samples")
    cpu_ok = check_cpu_usage(proclogs[0], proclogs[-1])
    self.assertTrue(cpu_ok)

  def test_model_timings(self):
    cfgs = [("modelV2", 0.035, 0.03), ("driverState", 0.022, 0.018)]
    for (s, instant_max, avg_max) in cfgs:
      ts = [getattr(getattr(m, s), "modelExecutionTime") for m in self.lr if m.which() == s]
      self.assertLess(min(ts), instant_max, f"high '{s}' execution time: {min(ts)}")
      self.assertLess(np.mean(ts), avg_max, f"high avg '{s}' execution time: {np.mean(ts)}")

if __name__ == "__main__":
  unittest.main()<|MERGE_RESOLUTION|>--- conflicted
+++ resolved
@@ -102,11 +102,7 @@
     # Make sure athena isn't running
     Params().delete("DongleId")
     Params().delete("AthenadPid")
-<<<<<<< HEAD
-    subprocess.check_call(["pkill", "-9", "-f", "athena"])
-=======
     os.system("pkill -9 -f athena")
->>>>>>> 825fa79e
 
     logger_root = Path(ROOT)
     initial_segments = set()
