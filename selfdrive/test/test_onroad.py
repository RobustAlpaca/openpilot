#!/usr/bin/env python3
import json
import os
import subprocess
import time
import numpy as np
import unittest
from collections import Counter
from pathlib import Path

import cereal.messaging as messaging
from cereal.services import service_list
from common.basedir import BASEDIR
from common.timeout import Timeout
from common.params import Params
from selfdrive.hardware import EON, TICI
from selfdrive.loggerd.config import ROOT
from selfdrive.test.helpers import set_params_enabled
from tools.lib.logreader import LogReader

# Baseline CPU usage by process
PROCS = {
  "selfdrive.controls.controlsd": 50.0,
  "./loggerd": 45.0,
  "./locationd": 9.1,
<<<<<<< HEAD
  "selfdrive.controls.plannerd": 26.0,
=======
  "selfdrive.controls.plannerd": 33.0,
>>>>>>> 48e979b7
  "./_ui": 15.0,
  "selfdrive.locationd.paramsd": 9.1,
  "./camerad": 7.07,
  "./_sensord": 6.17,
  "selfdrive.controls.radard": 5.67,
  "./_modeld": 4.48,
  "./boardd": 3.63,
  "./_dmonitoringmodeld": 2.67,
  "selfdrive.thermald.thermald": 2.41,
  "selfdrive.locationd.calibrationd": 2.0,
  "./_soundd": 2.0,
  "selfdrive.monitoring.dmonitoringd": 1.90,
  "./proclogd": 1.54,
  "selfdrive.logmessaged": 0.2,
  "./clocksd": 0.02,
  "./ubloxd": 0.02,
  "selfdrive.tombstoned": 0,
  "./logcatd": 0,
}

if EON:
  PROCS.update({
    "selfdrive.hardware.eon.androidd": 0.4,
  })

if TICI:
  PROCS.update({
    "./loggerd": 60.0,
    "selfdrive.controls.controlsd": 28.0,
    "./camerad": 31.0,
    "./_ui": 21.0,
    "selfdrive.controls.plannerd": 15.0,
    "selfdrive.locationd.paramsd": 5.0,
    "./_dmonitoringmodeld": 10.0,
    "selfdrive.thermald.thermald": 1.5,
  })


TIMINGS = {
  # rtols: max/min, rsd
  "can": [2.5, 0.35],
  "pandaState": [2.5, 0.35],
  "sendcan": [2.5, 0.35],
  "carState": [2.5, 0.35],
  "carControl": [2.5, 0.35],
  "controlsState": [2.5, 0.35],
  "lateralPlan": [2.5, 0.5],
  "longitudinalPlan": [2.5, 0.5],
<<<<<<< HEAD
  "roadCameraState": [1.5, 0.35],
  "driverCameraState": [1.5, 0.35],
=======
  "roadCameraState": [2.0, 0.35],
  "driverCameraState": [2.0, 0.35],
>>>>>>> 48e979b7
  "modelV2": [2.5, 0.35],
  "driverState": [2.5, 0.35],
  "liveLocationKalman": [2.5, 0.35],
}
if TICI:
  TIMINGS.update({
<<<<<<< HEAD
    "wideRoadCameraState": [1.5, 0.35],
=======
    "wideRoadCameraState": [2.0, 0.35],
>>>>>>> 48e979b7
  })


def cputime_total(ct):
  return ct.cpuUser + ct.cpuSystem + ct.cpuChildrenUser + ct.cpuChildrenSystem


def check_cpu_usage(first_proc, last_proc):
  result =  "------------------------------------------------\n"
  result += "------------------ CPU Usage -------------------\n"
  result += "------------------------------------------------\n"

  r = True
  dt = (last_proc.logMonoTime - first_proc.logMonoTime) / 1e9
  for proc_name, normal_cpu_usage in PROCS.items():
    first, last = None, None
    try:
      first = [p for p in first_proc.procLog.procs if proc_name in p.cmdline][0]
      last = [p for p in last_proc.procLog.procs if proc_name in p.cmdline][0]
      cpu_time = cputime_total(last) - cputime_total(first)
      cpu_usage = cpu_time / dt * 100.
      if cpu_usage > max(normal_cpu_usage * 1.15, normal_cpu_usage + 5.0):
        # cpu usage is high while playing sounds
        if proc_name == "./_soundd" and cpu_usage < 25.:
          continue
        result += f"Warning {proc_name} using more CPU than normal\n"
        r = False
      elif cpu_usage < min(normal_cpu_usage * 0.65, max(normal_cpu_usage - 1.0, 0.0)):
        result += f"Warning {proc_name} using less CPU than normal\n"
        r = False
      result += f"{proc_name.ljust(35)}  {cpu_usage:.2f}%\n"
    except IndexError:
      result += f"{proc_name.ljust(35)}  NO METRICS FOUND {first=} {last=}\n"
      r = False
  result += "------------------------------------------------\n"
  print(result)
  return r


class TestOnroad(unittest.TestCase):

  @classmethod
  def setUpClass(cls):
    if "DEBUG" in os.environ:
      segs = filter(lambda x: os.path.exists(os.path.join(x, "rlog.bz2")), Path(ROOT).iterdir())
      segs = sorted(segs, key=lambda x: x.stat().st_mtime)
      cls.lr = list(LogReader(os.path.join(segs[-2], "rlog.bz2")))
      return

    os.environ['SKIP_FW_QUERY'] = "1"
    os.environ['FINGERPRINT'] = "TOYOTA COROLLA TSS2 2019"
    set_params_enabled()

    # Make sure athena isn't running
    Params().delete("DongleId")
    Params().delete("AthenadPid")
    os.system("pkill -9 -f athena")

    logger_root = Path(ROOT)
    initial_segments = set()
    if logger_root.exists():
      initial_segments = set(Path(ROOT).iterdir())

    # start manager and run openpilot for a minute
    try:
      manager_path = os.path.join(BASEDIR, "selfdrive/manager/manager.py")
      proc = subprocess.Popen(["python", manager_path])

      sm = messaging.SubMaster(['carState'])
      with Timeout(150, "controls didn't start"):
        while sm.rcv_frame['carState'] < 0:
          sm.update(1000)

      # make sure we get at least two full segments
      cls.segments = []
      with Timeout(300, "timed out waiting for logs"):
        while len(cls.segments) < 3:
          new_paths = set()
          if logger_root.exists():
            new_paths = set(logger_root.iterdir()) - initial_segments
          segs = [p for p in new_paths if "--" in str(p)]
          cls.segments = sorted(segs, key=lambda s: int(str(s).rsplit('--')[-1]))
          time.sleep(5)

    finally:
      proc.terminate()
      if proc.wait(60) is None:
        proc.kill()

    cls.lr = list(LogReader(os.path.join(str(cls.segments[1]), "rlog.bz2")))

  def test_cloudlog_size(self):
    msgs = [m for m in self.lr if m.which() == 'logMessage']

    total_size = sum(len(m.as_builder().to_bytes()) for m in msgs)
    self.assertLess(total_size, 3.5e5)

    cnt = Counter([json.loads(m.logMessage)['filename'] for m in msgs])
    big_logs = [f for f, n in cnt.most_common(3) if n / sum(cnt.values()) > 30.]
    self.assertEqual(len(big_logs), 0, f"Log spam: {big_logs}")

  def test_cpu_usage(self):
    proclogs = [m for m in self.lr if m.which() == 'procLog']
    self.assertGreater(len(proclogs), service_list['procLog'].frequency * 45, "insufficient samples")
    cpu_ok = check_cpu_usage(proclogs[0], proclogs[-1])
    self.assertTrue(cpu_ok)

  def test_model_execution_timings(self):
    result =  "------------------------------------------------\n"
    result += "----------------- Model Timing -----------------\n"
    result += "------------------------------------------------\n"
    # TODO: this went up when plannerd cpu usage increased, why?
    cfgs = [("modelV2", 0.038, 0.036), ("driverState", 0.028, 0.026)]
    for (s, instant_max, avg_max) in cfgs:
      ts = [getattr(getattr(m, s), "modelExecutionTime") for m in self.lr if m.which() == s]
      self.assertLess(min(ts), instant_max, f"high '{s}' execution time: {min(ts)}")
      self.assertLess(np.mean(ts), avg_max, f"high avg '{s}' execution time: {np.mean(ts)}")
<<<<<<< HEAD
      result += f"'{s}' execution time: {min(ts)}'"
      result += f"'{s}' avg execution time: {np.mean(ts)}"
=======
      result += f"'{s}' execution time: {min(ts)}\n"
      result += f"'{s}' avg execution time: {np.mean(ts)}\n"
>>>>>>> 48e979b7
    print(result)

  def test_timings(self):

    print("\n\n")
    print("="*25, "service timings", "="*25)
    for s, (maxmin, rsd) in TIMINGS.items():
      msgs = [m.logMonoTime for m in self.lr if m.which() == s]
      if not len(msgs):
        raise Exception(f"missing {s}")

      ts = np.diff(msgs) / 1e9
      dt = 1 / service_list[s].frequency

      np.testing.assert_allclose(np.mean(ts), dt, rtol=0.03, err_msg=f"{s} - failed mean timing check")
      np.testing.assert_allclose([np.max(ts), np.min(ts)], dt, rtol=maxmin, err_msg=f"{s} - failed max/min timing check")
      self.assertLess(np.std(ts) / dt, rsd, msg=f"{s} - failed RSD timing check")
      print(f"{s}: {np.array([np.mean(ts), np.max(ts), np.min(ts)])*1e3}")
      print(f"     {np.max(np.absolute([np.max(ts)/dt, np.min(ts)/dt]))} {np.std(ts)/dt}")
    print("="*67)

if __name__ == "__main__":
  unittest.main()<|MERGE_RESOLUTION|>--- conflicted
+++ resolved
@@ -23,11 +23,7 @@
   "selfdrive.controls.controlsd": 50.0,
   "./loggerd": 45.0,
   "./locationd": 9.1,
-<<<<<<< HEAD
-  "selfdrive.controls.plannerd": 26.0,
-=======
   "selfdrive.controls.plannerd": 33.0,
->>>>>>> 48e979b7
   "./_ui": 15.0,
   "selfdrive.locationd.paramsd": 9.1,
   "./camerad": 7.07,
@@ -76,24 +72,15 @@
   "controlsState": [2.5, 0.35],
   "lateralPlan": [2.5, 0.5],
   "longitudinalPlan": [2.5, 0.5],
-<<<<<<< HEAD
-  "roadCameraState": [1.5, 0.35],
-  "driverCameraState": [1.5, 0.35],
-=======
   "roadCameraState": [2.0, 0.35],
   "driverCameraState": [2.0, 0.35],
->>>>>>> 48e979b7
   "modelV2": [2.5, 0.35],
   "driverState": [2.5, 0.35],
   "liveLocationKalman": [2.5, 0.35],
 }
 if TICI:
   TIMINGS.update({
-<<<<<<< HEAD
-    "wideRoadCameraState": [1.5, 0.35],
-=======
     "wideRoadCameraState": [2.0, 0.35],
->>>>>>> 48e979b7
   })
 
 
@@ -211,13 +198,8 @@
       ts = [getattr(getattr(m, s), "modelExecutionTime") for m in self.lr if m.which() == s]
       self.assertLess(min(ts), instant_max, f"high '{s}' execution time: {min(ts)}")
       self.assertLess(np.mean(ts), avg_max, f"high avg '{s}' execution time: {np.mean(ts)}")
-<<<<<<< HEAD
-      result += f"'{s}' execution time: {min(ts)}'"
-      result += f"'{s}' avg execution time: {np.mean(ts)}"
-=======
       result += f"'{s}' execution time: {min(ts)}\n"
       result += f"'{s}' avg execution time: {np.mean(ts)}\n"
->>>>>>> 48e979b7
     print(result)
 
   def test_timings(self):
