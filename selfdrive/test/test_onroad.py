--- conflicted
+++ resolved
@@ -72,24 +72,15 @@
   "controlsState": [2.5, 0.35],
   "lateralPlan": [2.5, 0.5],
   "longitudinalPlan": [2.5, 0.5],
-<<<<<<< HEAD
-  "roadCameraState": [2.0, 0.35],
-  "driverCameraState": [2.0, 0.35],
-=======
   "roadCameraState": [1.5, 0.35],
   "driverCameraState": [1.5, 0.35],
->>>>>>> 2d8c8a9d
   "modelV2": [2.5, 0.35],
   "driverState": [2.5, 0.35],
   "liveLocationKalman": [2.5, 0.35],
 }
 if TICI:
   TIMINGS.update({
-<<<<<<< HEAD
-    "wideRoadCameraState": [2.0, 0.35],
-=======
     "wideRoadCameraState": [1.5, 0.35],
->>>>>>> 2d8c8a9d
   })
 
 
