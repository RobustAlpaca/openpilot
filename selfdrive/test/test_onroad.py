#!/usr/bin/env python3
import json
import os
import subprocess
import time
import numpy as np
import unittest
from collections import Counter
from pathlib import Path

import cereal.messaging as messaging
from cereal.services import service_list
from common.basedir import BASEDIR
from common.timeout import Timeout
from common.params import Params
from selfdrive.hardware import TICI
from selfdrive.loggerd.config import ROOT
from selfdrive.test.helpers import set_params_enabled
from tools.lib.logreader import LogReader

# Baseline CPU usage by process
PROCS = {
  "selfdrive.controls.controlsd": 50.0,
  "./loggerd": 45.0,
  "./locationd": 9.1,
  "selfdrive.controls.plannerd": 20.0,
  "./_ui": 15.0,
  "selfdrive.locationd.paramsd": 9.1,
  "./camerad": 7.07,
  "./_sensord": 6.17,
  "selfdrive.controls.radard": 5.67,
  "./_modeld": 4.48,
  "./boardd": 3.63,
  "./_dmonitoringmodeld": 2.67,
  "selfdrive.thermald.thermald": 2.41,
  "selfdrive.locationd.calibrationd": 2.0,
  "selfdrive.monitoring.dmonitoringd": 1.90,
  "./proclogd": 1.54,
  "selfdrive.logmessaged": 0.2,
  "./clocksd": 0.02,
  "./ubloxd": 0.02,
  "selfdrive.tombstoned": 0,
  "./logcatd": 0,
}

if TICI:
  PROCS.update({
    "./loggerd": 60.0,
    "selfdrive.controls.controlsd": 26.0,
    "./camerad": 25.0,
    "selfdrive.controls.plannerd": 12.0,
    "selfdrive.locationd.paramsd": 5.0,
    "./_dmonitoringmodeld": 10.0,
    "selfdrive.thermald.thermald": 1.5,
  })


def cputime_total(ct):
  return ct.cpuUser + ct.cpuSystem + ct.cpuChildrenUser + ct.cpuChildrenSystem


def check_cpu_usage(first_proc, last_proc):
  result =  "------------------------------------------------\n"
  result += "------------------ CPU Usage -------------------\n"
  result += "------------------------------------------------\n"

  r = True
  dt = (last_proc.logMonoTime - first_proc.logMonoTime) / 1e9
  for proc_name, normal_cpu_usage in PROCS.items():
    first, last = None, None
    try:
      first = [p for p in first_proc.procLog.procs if proc_name in p.cmdline][0]
      last = [p for p in last_proc.procLog.procs if proc_name in p.cmdline][0]
      cpu_time = cputime_total(last) - cputime_total(first)
      cpu_usage = cpu_time / dt * 100.
      if cpu_usage > max(normal_cpu_usage * 1.1, normal_cpu_usage + 5.0):
        # TODO: fix high CPU when playing sounds constantly in UI
        if proc_name == "./_ui" and cpu_usage < 50.:
          continue
        result += f"Warning {proc_name} using more CPU than normal\n"
        r = False
      elif cpu_usage < min(normal_cpu_usage * 0.65, max(normal_cpu_usage - 1.0, 0.0)):
        result += f"Warning {proc_name} using less CPU than normal\n"
        r = False
      result += f"{proc_name.ljust(35)}  {cpu_usage:.2f}%\n"
    except IndexError:
      result += f"{proc_name.ljust(35)}  NO METRICS FOUND {first=} {last=}\n"
      r = False
  result += "------------------------------------------------\n"
  print(result)
  return r


class TestOnroad(unittest.TestCase):

  @classmethod
  def setUpClass(cls):
    os.environ['SKIP_FW_QUERY'] = "1"
    os.environ['FINGERPRINT'] = "TOYOTA COROLLA TSS2 2019"
    set_params_enabled()

    # Make sure athena isn't running
    Params().delete("DongleId")
    Params().delete("AthenadPid")
    os.system("pkill -9 -f athena")

    logger_root = Path(ROOT)
    initial_segments = set()
    if logger_root.exists():
      initial_segments = set(Path(ROOT).iterdir())

    # start manager and run openpilot for a minute
    try:
      manager_path = os.path.join(BASEDIR, "selfdrive/manager/manager.py")
      proc = subprocess.Popen(["python", manager_path])

      sm = messaging.SubMaster(['carState'])
      with Timeout(150, "controls didn't start"):
        while sm.rcv_frame['carState'] < 0:
          sm.update(1000)

      # make sure we get at least two full segments
      cls.segments = []
      with Timeout(300, "timed out waiting for logs"):
        while len(cls.segments) < 3:
          new_paths = set()
          if logger_root.exists():
            new_paths = set(logger_root.iterdir()) - initial_segments
          segs = [p for p in new_paths if "--" in str(p)]
          cls.segments = sorted(segs, key=lambda s: int(str(s).rsplit('--')[-1]))
          time.sleep(5)

    finally:
      proc.terminate()
      if proc.wait(60) is None:
        proc.kill()

    cls.lr = list(LogReader(os.path.join(str(cls.segments[1]), "rlog.bz2")))

  def test_cloudlog_size(self):
    msgs = [m for m in self.lr if m.which() == 'logMessage']

    total_size = sum(len(m.as_builder().to_bytes()) for m in msgs)
    self.assertLess(total_size, 3.5e5)

    cnt = Counter([json.loads(m.logMessage)['filename'] for m in msgs])
    big_logs = [f for f, n in cnt.most_common(3) if n / sum(cnt.values()) > 30.]
    self.assertEqual(len(big_logs), 0, f"Log spam: {big_logs}")

  def test_cpu_usage(self):
    proclogs = [m for m in self.lr if m.which() == 'procLog']
    self.assertGreater(len(proclogs), service_list['procLog'].frequency * 45, "insufficient samples")
    cpu_ok = check_cpu_usage(proclogs[0], proclogs[-1])
    self.assertTrue(cpu_ok)

  def test_model_timings(self):
<<<<<<< HEAD
    cfgs = [("modelV2", 0.035, 0.03), ("driverState", 0.022, 0.020)]
=======
    #TODO this went up when plannerd cpu usage increased, why?
    cfgs = [("modelV2", 0.035, 0.03), ("driverState", 0.025, 0.021)]
>>>>>>> b5147339
    for (s, instant_max, avg_max) in cfgs:
      ts = [getattr(getattr(m, s), "modelExecutionTime") for m in self.lr if m.which() == s]
      self.assertLess(min(ts), instant_max, f"high '{s}' execution time: {min(ts)}")
      self.assertLess(np.mean(ts), avg_max, f"high avg '{s}' execution time: {np.mean(ts)}")

if __name__ == "__main__":
  unittest.main()<|MERGE_RESOLUTION|>--- conflicted
+++ resolved
@@ -154,12 +154,8 @@
     self.assertTrue(cpu_ok)
 
   def test_model_timings(self):
-<<<<<<< HEAD
-    cfgs = [("modelV2", 0.035, 0.03), ("driverState", 0.022, 0.020)]
-=======
     #TODO this went up when plannerd cpu usage increased, why?
     cfgs = [("modelV2", 0.035, 0.03), ("driverState", 0.025, 0.021)]
->>>>>>> b5147339
     for (s, instant_max, avg_max) in cfgs:
       ts = [getattr(getattr(m, s), "modelExecutionTime") for m in self.lr if m.which() == s]
       self.assertLess(min(ts), instant_max, f"high '{s}' execution time: {min(ts)}")
