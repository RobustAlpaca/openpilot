--- conflicted
+++ resolved
@@ -73,13 +73,8 @@
   "controlsState": [2.5, 0.35],
   "lateralPlan": [2.5, 0.5],
   "longitudinalPlan": [2.5, 0.5],
-<<<<<<< HEAD
-  "roadCameraState": [1.5, 0.35],
-  "driverCameraState": [1.5, 0.35],
-=======
   "roadCameraState": [2.5, 0.35],
   "driverCameraState": [2.5, 0.35],
->>>>>>> 1b5be1a7
   "modelV2": [2.5, 0.35],
   "driverState": [2.5, 0.35],
   "liveLocationKalman": [2.5, 0.35],
