--- conflicted
+++ resolved
@@ -284,15 +284,10 @@
     for pandaState in self.sm['pandaStates']:
       if log.PandaState.FaultType.relayMalfunction in pandaState.faults:
         self.events.add(EventName.relayMalfunction)
-<<<<<<< HEAD
-    planner_fcw = self.sm['longitudinalPlan'].fcw and self.enabled
-    model_fcw = self.sm['modelV2'].meta.hardBrakePredicted and not CS.brakePressed
-=======
 
     stock_long_is_braking = self.enabled and not self.CP.openpilotLongitudinalControl and CS.aEgo < -1.5
     model_fcw = self.sm['modelV2'].meta.hardBrakePredicted and not CS.brakePressed and not stock_long_is_braking
     planner_fcw = self.sm['longitudinalPlan'].fcw and self.enabled
->>>>>>> 93e8dbb8
     if planner_fcw or model_fcw:
       self.events.add(EventName.fcw)
 
