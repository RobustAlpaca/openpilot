#!/usr/bin/env python3
import os
import math
from numbers import Number

from cereal import car, log
from common.numpy_fast import clip
from common.realtime import sec_since_boot, config_realtime_process, Priority, Ratekeeper, DT_CTRL
from common.profiler import Profiler
from common.params import Params, put_nonblocking
import cereal.messaging as messaging
from selfdrive.config import Conversions as CV
from selfdrive.swaglog import cloudlog
from selfdrive.boardd.boardd import can_list_to_can_capnp
from selfdrive.car.car_helpers import get_car, get_startup_event, get_one_can
from selfdrive.controls.lib.lane_planner import CAMERA_OFFSET, TRAJECTORY_SIZE
from selfdrive.controls.lib.drive_helpers import update_v_cruise, initialize_v_cruise
from selfdrive.controls.lib.drive_helpers import get_lag_adjusted_curvature
from selfdrive.controls.lib.longcontrol import LongControl
from selfdrive.controls.lib.latcontrol_pid import LatControlPID
from selfdrive.controls.lib.latcontrol_indi import LatControlINDI
from selfdrive.controls.lib.latcontrol_lqr import LatControlLQR
from selfdrive.controls.lib.latcontrol_angle import LatControlAngle
from selfdrive.controls.lib.events import Events, ET
from selfdrive.controls.lib.alertmanager import AlertManager
from selfdrive.controls.lib.vehicle_model import VehicleModel
from selfdrive.locationd.calibrationd import Calibration
from selfdrive.hardware import HARDWARE, TICI, EON
from selfdrive.manager.process_config import managed_processes

LDW_MIN_SPEED = 31 * CV.MPH_TO_MS
LANE_DEPARTURE_THRESHOLD = 0.1
STEER_ANGLE_SATURATION_TIMEOUT = 1.0 / DT_CTRL
STEER_ANGLE_SATURATION_THRESHOLD = 2.5  # Degrees

SIMULATION = "SIMULATION" in os.environ
NOSENSOR = "NOSENSOR" in os.environ
IGNORE_PROCESSES = {"rtshield", "uploader", "deleter", "loggerd", "logmessaged", "tombstoned",
                    "logcatd", "proclogd", "clocksd", "updated", "timezoned", "manage_athenad"} | \
                    {k for k, v in managed_processes.items() if not v.enabled}

ACTUATOR_FIELDS = set(car.CarControl.Actuators.schema.fields.keys())

ThermalStatus = log.DeviceState.ThermalStatus
State = log.ControlsState.OpenpilotState
PandaType = log.PandaState.PandaType
Desire = log.LateralPlan.Desire
LaneChangeState = log.LateralPlan.LaneChangeState
LaneChangeDirection = log.LateralPlan.LaneChangeDirection
EventName = car.CarEvent.EventName
ButtonEvent = car.CarState.ButtonEvent
SafetyModel = car.CarParams.SafetyModel


class Controls:
  def __init__(self, sm=None, pm=None, can_sock=None):
    config_realtime_process(4 if TICI else 3, Priority.CTRL_HIGH)

    # Setup sockets
    self.pm = pm
    if self.pm is None:
      self.pm = messaging.PubMaster(['sendcan', 'controlsState', 'carState',
                                     'carControl', 'carEvents', 'carParams'])

    self.camera_packets = ["roadCameraState", "driverCameraState"]
    if TICI:
      self.camera_packets.append("wideRoadCameraState")

    params = Params()
    self.joystick_mode = params.get_bool("JoystickDebugMode")
    joystick_packet = ['testJoystick'] if self.joystick_mode else []

    self.sm = sm
    if self.sm is None:
      ignore = ['driverCameraState', 'managerState'] if SIMULATION else None
      self.sm = messaging.SubMaster(['deviceState', 'pandaStates', 'peripheralState', 'modelV2', 'liveCalibration',
                                     'driverMonitoringState', 'longitudinalPlan', 'lateralPlan', 'liveLocationKalman',
                                     'managerState', 'liveParameters', 'radarState'] + self.camera_packets + joystick_packet,
                                     ignore_alive=ignore, ignore_avg_freq=['radarState', 'longitudinalPlan'])

    self.can_sock = can_sock
    if can_sock is None:
      can_timeout = None if os.environ.get('NO_CAN_TIMEOUT', False) else 100
      self.can_sock = messaging.sub_sock('can', timeout=can_timeout)

    if TICI:
      self.log_sock = messaging.sub_sock('androidLog')

    # wait for one pandaState and one CAN packet
<<<<<<< HEAD
    panda_type = messaging.recv_one(self.sm.sock['pandaState']).pandaState.pandaType
=======
    panda_type = messaging.recv_one(self.sm.sock['pandaStates']).pandaState.pandaType
>>>>>>> f9daef23
    has_relay = panda_type in [PandaType.blackPanda, PandaType.uno, PandaType.dos]
    print("Waiting for CAN messages...")
    get_one_can(self.can_sock)

    self.CI, self.CP = get_car(self.can_sock, self.pm.sock['sendcan'], has_relay)

    # read params
    self.is_metric = params.get_bool("IsMetric")
    self.is_ldw_enabled = params.get_bool("IsLdwEnabled")
    community_feature_toggle = params.get_bool("CommunityFeaturesToggle")
    openpilot_enabled_toggle = params.get_bool("OpenpilotEnabledToggle")
    passive = params.get_bool("Passive") or not openpilot_enabled_toggle

    # detect sound card presence and ensure successful init
    sounds_available = HARDWARE.get_sound_card_online()

    car_recognized = self.CP.carName != 'mock'

    controller_available = self.CI.CC is not None and not passive and not self.CP.dashcamOnly
    community_feature = self.CP.communityFeature or \
                        self.CP.fingerprintSource == car.CarParams.FingerprintSource.can
    community_feature_disallowed = community_feature and (not community_feature_toggle)
    self.read_only = not car_recognized or not controller_available or \
                       self.CP.dashcamOnly or community_feature_disallowed
    if self.read_only:
      safety_config = car.CarParams.SafetyConfig.new_message()
      safety_config.safetyModel = car.CarParams.SafetyModel.noOutput
      self.CP.safetyConfigs = [safety_config]

    # Write CarParams for radard
    cp_bytes = self.CP.to_bytes()
    params.put("CarParams", cp_bytes)
    put_nonblocking("CarParamsCache", cp_bytes)

    self.CC = car.CarControl.new_message()
    self.AM = AlertManager()
    self.events = Events()

    self.LoC = LongControl(self.CP)
    self.VM = VehicleModel(self.CP)

    if self.CP.steerControlType == car.CarParams.SteerControlType.angle:
      self.LaC = LatControlAngle(self.CP)
    elif self.CP.lateralTuning.which() == 'pid':
      self.LaC = LatControlPID(self.CP, self.CI)
    elif self.CP.lateralTuning.which() == 'indi':
      self.LaC = LatControlINDI(self.CP)
    elif self.CP.lateralTuning.which() == 'lqr':
      self.LaC = LatControlLQR(self.CP)

    self.initialized = False
    self.state = State.disabled
    self.enabled = False
    self.active = False
    self.can_rcv_error = False
    self.soft_disable_timer = 0
    self.v_cruise_kph = 255
    self.v_cruise_kph_last = 0
    self.curve_speed_ms = 255.
    self.v_cruise_kph_limit = 0
    self.mismatch_counter = 0
    self.can_error_counter = 0
    self.last_blinker_frame = 0
    self.saturated_count = 0
    self.distance_traveled = 0
    self.last_functional_fan_frame = 0
    self.events_prev = []
    self.current_alert_types = [ET.PERMANENT]
    self.logged_comm_issue = False
    self.button_timers = {ButtonEvent.Type.decelCruise: 0, ButtonEvent.Type.accelCruise: 0}

    # TODO: no longer necessary, aside from process replay
    self.sm['liveParameters'].valid = True

    self.startup_event = get_startup_event(car_recognized, controller_available, len(self.CP.carFw) > 0)

    if not sounds_available:
      self.events.add(EventName.soundsUnavailable, static=True)
    if community_feature_disallowed and car_recognized and not self.CP.dashcamOnly:
      self.events.add(EventName.communityFeatureDisallowed, static=True)
    if not car_recognized:
      self.events.add(EventName.carUnrecognized, static=True)
    elif self.read_only:
      self.events.add(EventName.dashcamMode, static=True)
    elif self.joystick_mode:
      self.events.add(EventName.joystickDebug, static=True)
      self.startup_event = None

    # controlsd is driven by can recv, expected at 100Hz
    self.rk = Ratekeeper(100, print_delay_threshold=None)
    self.prof = Profiler(False)  # off by default

  def update_events(self, CS):
    """Compute carEvents from carState"""

    self.events.clear()
    self.events.add_from_msg(CS.events)
    self.events.add_from_msg(self.sm['driverMonitoringState'].events)

    # Handle startup event
    if self.startup_event is not None:
      self.events.add(self.startup_event)
      self.startup_event = None

    # Don't add any more events if not initialized
    if not self.initialized:
      self.events.add(EventName.controlsInitializing)
      return

    # Create events for battery, temperature, disk space, and memory
    if EON and self.sm['deviceState'].batteryPercent < 1 and self.sm['deviceState'].chargingError:
      # at zero percent battery, while discharging, OP should not allowed
      self.events.add(EventName.lowBattery)
    if self.sm['deviceState'].thermalStatus >= ThermalStatus.red:
      self.events.add(EventName.overheat)
    if self.sm['deviceState'].freeSpacePercent < 7 and not SIMULATION:
      # under 7% of space free no enable allowed
      self.events.add(EventName.outOfSpace)
    # TODO: make tici threshold the same
    if self.sm['deviceState'].memoryUsagePercent > (90 if TICI else 65) and not SIMULATION:
      self.events.add(EventName.lowMemory)
    cpus = list(self.sm['deviceState'].cpuUsagePercent)[:(-1 if EON else None)]
    if max(cpus, default=0) > 95 and not SIMULATION:
      self.events.add(EventName.highCpuUsage)

    # Alert if fan isn't spinning for 5 seconds
    if self.sm['peripheralState'].pandaType in [PandaType.uno, PandaType.dos]:
      if self.sm['peripheralState'].fanSpeedRpm == 0 and self.sm['deviceState'].fanSpeedPercentDesired > 50:
        if (self.sm.frame - self.last_functional_fan_frame) * DT_CTRL > 5.0:
          self.events.add(EventName.fanMalfunction)
      else:
        self.last_functional_fan_frame = self.sm.frame

    # Handle calibration status
    cal_status = self.sm['liveCalibration'].calStatus
    if cal_status != Calibration.CALIBRATED:
      if cal_status == Calibration.UNCALIBRATED:
        self.events.add(EventName.calibrationIncomplete)
      else:
        self.events.add(EventName.calibrationInvalid)

    # Handle lane change
    if self.sm['lateralPlan'].laneChangeState == LaneChangeState.preLaneChange:
      direction = self.sm['lateralPlan'].laneChangeDirection
      if (CS.leftBlindspot and direction == LaneChangeDirection.left) or \
         (CS.rightBlindspot and direction == LaneChangeDirection.right):
        self.events.add(EventName.laneChangeBlocked)
      else:
        if direction == LaneChangeDirection.left:
          self.events.add(EventName.preLaneChangeLeft)
        else:
          self.events.add(EventName.preLaneChangeRight)
    elif self.sm['lateralPlan'].laneChangeState in [LaneChangeState.laneChangeStarting,
                                                 LaneChangeState.laneChangeFinishing]:
      self.events.add(EventName.laneChange)

    if self.can_rcv_error or not CS.canValid:
      self.events.add(EventName.canError)

    for i, pandaState in enumerate(self.sm['pandaStates']):
      # All pandas must match the list of safetyConfigs, and if outside this list, must be silent
      if i < len(self.CP.safetyConfigs):
        safety_mismatch = pandaState.safetyModel != self.CP.safetyConfigs[i].safetyModel or pandaState.safetyParam != self.CP.safetyConfigs[i].safetyParam
      else:
        safety_mismatch = pandaState.safetyModel != SafetyModel.silent
      if safety_mismatch or self.mismatch_counter >= 200:
        self.events.add(EventName.controlsMismatch)

    if not self.sm['liveParameters'].valid:
      self.events.add(EventName.vehicleModelInvalid)

    if len(self.sm['radarState'].radarErrors):
      self.events.add(EventName.radarFault)
    elif not self.sm.valid["pandaStates"]:
      self.events.add(EventName.usbError)
    elif not self.sm.all_alive_and_valid():
      self.events.add(EventName.commIssue)
      if not self.logged_comm_issue:
        invalid = [s for s, valid in self.sm.valid.items() if not valid]
        not_alive = [s for s, alive in self.sm.alive.items() if not alive]
        cloudlog.event("commIssue", invalid=invalid, not_alive=not_alive)
        self.logged_comm_issue = True
    else:
      self.logged_comm_issue = False

    if not self.sm['lateralPlan'].mpcSolutionValid:
      self.events.add(EventName.plannerError)
    if not self.sm['liveLocationKalman'].sensorsOK and not NOSENSOR:
      if self.sm.frame > 5 / DT_CTRL:  # Give locationd some time to receive all the inputs
        self.events.add(EventName.sensorDataInvalid)
    if not self.sm['liveLocationKalman'].posenetOK:
      self.events.add(EventName.posenetInvalid)
    if not self.sm['liveLocationKalman'].deviceStable:
      self.events.add(EventName.deviceFalling)
    for pandaState in self.sm['pandaStates']:
      if log.PandaState.FaultType.relayMalfunction in pandaState.faults:
        self.events.add(EventName.relayMalfunction)
    planner_fcw = self.sm['longitudinalPlan'].fcw and self.enabled
    model_fcw = self.sm['modelV2'].meta.hardBrakePredicted and not CS.brakePressed
    if planner_fcw or model_fcw:
      self.events.add(EventName.fcw)

    if TICI:
      logs = messaging.drain_sock(self.log_sock, wait_for_one=False)
      messages = []
      for m in logs:
        try:
          messages.append(m.androidLog.message)
        except UnicodeDecodeError:
          pass

      for err in ["ERROR_CRC", "ERROR_ECC", "ERROR_STREAM_UNDERFLOW", "APPLY FAILED"]:
        for m in messages:
          if err not in m:
            continue

          csid = m.split("CSID:")[-1].split(" ")[0]
          evt = {"0": EventName.roadCameraError, "1": EventName.wideRoadCameraError,
                 "2": EventName.driverCameraError}.get(csid, None)
          if evt is not None:
            self.events.add(evt)

    # TODO: fix simulator
    if not SIMULATION:
      #if not NOSENSOR:
        #if not self.sm['liveLocationKalman'].gpsOK and (self.distance_traveled > 1000):
          # Not show in first 1 km to allow for driving out of garage. This event shows after 5 minutes
          #self.events.add(EventName.noGps)
      if not self.sm.all_alive(self.camera_packets):
        self.events.add(EventName.cameraMalfunction)
      if self.sm['modelV2'].frameDropPerc > 20:
        self.events.add(EventName.modeldLagging)
      if self.sm['liveLocationKalman'].excessiveResets:
        self.events.add(EventName.localizerMalfunction)

      # Check if all manager processes are running
      not_running = set(p.name for p in self.sm['managerState'].processes if not p.running)
      if self.sm.rcv_frame['managerState'] and (not_running - IGNORE_PROCESSES):
        self.events.add(EventName.processNotRunning)

    # Only allow engagement with brake pressed when stopped behind another stopped car
    speeds = self.sm['longitudinalPlan'].speeds
    if len(speeds) > 1:
      v_future = speeds[-1]
    else:
      v_future = 100.0
    #if CS.brakePressed and v_future >= STARTING_TARGET_SPEED \
      #and self.CP.openpilotLongitudinalControl and CS.vEgo < 0.3:
      #self.events.add(EventName.noTarget)

  def data_sample(self):
    """Receive data from sockets and update carState"""

    # Update carState from CAN
    can_strs = messaging.drain_sock_raw(self.can_sock, wait_for_one=True)
    CS = self.CI.update(self.CC, can_strs)

    self.sm.update(0)

    all_valid = CS.canValid and self.sm.all_alive_and_valid()
    if not self.initialized and (all_valid or self.sm.frame * DT_CTRL > 3.5 or SIMULATION):
      if not self.read_only:
        self.CI.init(self.CP, self.can_sock, self.pm.sock['sendcan'])
      self.initialized = True
      Params().put_bool("ControlsReady", True)

    # Check for CAN timeout
    if not can_strs:
      self.can_error_counter += 1
      self.can_rcv_error = True
    else:
      self.can_rcv_error = False

    # When the panda and controlsd do not agree on controls_allowed
    # we want to disengage openpilot. However the status from the panda goes through
    # another socket other than the CAN messages and one can arrive earlier than the other.
    # Therefore we allow a mismatch for two samples, then we trigger the disengagement.
    if not self.enabled:
      self.mismatch_counter = 0

    # All pandas not in silent mode must have controlsAllowed when openpilot is enabled
    for pandaState in self.sm['pandaStates']:
      if pandaState.safetyModel != SafetyModel.silent and not pandaState.controlsAllowed and self.enabled:
        self.mismatch_counter += 1

    self.distance_traveled += CS.vEgo * DT_CTRL

    return CS

  def cal_curve_speed(self, sm, v_ego, frame):

    if frame % 10 == 0:
      md = sm['modelV2']
      if md is not None and len(md.position.x) == TRAJECTORY_SIZE and len(md.position.y) == TRAJECTORY_SIZE:
        x = md.position.x
        y = md.position.y
        dy = np.gradient(y, x)
        d2y = np.gradient(dy, x)
        curv = d2y / (1 + dy ** 2) ** 1.5
        curv = curv[5:TRAJECTORY_SIZE - 10]
        a_y_max = 2.975 - v_ego * 0.0375  # ~1.85 @ 75mph, ~2.6 @ 25mph
        v_curvature = np.sqrt(a_y_max / np.clip(np.abs(curv), 1e-4, None))
        model_speed = np.mean(v_curvature) * 0.95

        if model_speed < v_ego:
          self.curve_speed_ms = float(max(model_speed, 32. * CV.KPH_TO_MS))
        else:
          self.curve_speed_ms = 255.

        if np.isnan(self.curve_speed_ms):
          self.curve_speed_ms = 255.
      else:
        self.curve_speed_ms = 255.

    return self.curve_speed_ms

  def state_transition(self, CS):
    """Compute conditional state transitions and execute actions on state transitions"""

    self.v_cruise_kph_last = self.v_cruise_kph

    # if stock cruise is completely disabled, then we can use our own set speed logic
    if not self.CP.pcmCruise:
      self.v_cruise_kph = update_v_cruise(self.v_cruise_kph, CS.buttonEvents, self.button_timers, self.enabled, self.is_metric)
    elif self.CP.pcmCruise and CS.cruiseState.enabled:
      self.v_cruise_kph = CS.cruiseState.speed * CV.MS_TO_KPH

    # decrease the soft disable timer at every step, as it's reset on
    # entrance in SOFT_DISABLING state
    self.soft_disable_timer = max(0, self.soft_disable_timer - 1)

    self.current_alert_types = [ET.PERMANENT]

    # ENABLED, PRE ENABLING, SOFT DISABLING
    if self.state != State.disabled:
      # user and immediate disable always have priority in a non-disabled state
      if self.events.any(ET.USER_DISABLE):
        self.state = State.disabled
        self.current_alert_types.append(ET.USER_DISABLE)

      elif self.events.any(ET.IMMEDIATE_DISABLE):
        self.state = State.disabled
        self.current_alert_types.append(ET.IMMEDIATE_DISABLE)

      else:
        # ENABLED
        if self.state == State.enabled:
          if self.events.any(ET.SOFT_DISABLE):
            self.state = State.softDisabling
            self.soft_disable_timer = 300   # 3s
            self.current_alert_types.append(ET.SOFT_DISABLE)

        # SOFT DISABLING
        elif self.state == State.softDisabling:
          if not self.events.any(ET.SOFT_DISABLE):
            # no more soft disabling condition, so go back to ENABLED
            self.state = State.enabled

          elif self.events.any(ET.SOFT_DISABLE) and self.soft_disable_timer > 0:
            self.current_alert_types.append(ET.SOFT_DISABLE)

          elif self.soft_disable_timer <= 0:
            self.state = State.disabled

        # PRE ENABLING
        elif self.state == State.preEnabled:
          if not self.events.any(ET.PRE_ENABLE):
            self.state = State.enabled
          else:
            self.current_alert_types.append(ET.PRE_ENABLE)

    # DISABLED
    elif self.state == State.disabled:
      if self.events.any(ET.ENABLE):
        if self.events.any(ET.NO_ENTRY):
          self.current_alert_types.append(ET.NO_ENTRY)

        else:
          if self.events.any(ET.PRE_ENABLE):
            self.state = State.preEnabled
          else:
            self.state = State.enabled
          self.current_alert_types.append(ET.ENABLE)
          self.v_cruise_kph = initialize_v_cruise(CS.vEgo, CS.buttonEvents, self.v_cruise_kph_last)

    # Check if actuators are enabled
    self.active = self.state == State.enabled or self.state == State.softDisabling
    if self.active:
      self.current_alert_types.append(ET.WARNING)

    # Check if openpilot is engaged
    self.enabled = self.active or self.state == State.preEnabled

  def state_control(self, CS):
    """Given the state, this function returns an actuators packet"""

    # Update VehicleModel
    params = self.sm['liveParameters']
    x = max(params.stiffnessFactor, 0.1)
    sr = max(params.steerRatio, 0.1)
    self.VM.update_params(x, sr)

    lat_plan = self.sm['lateralPlan']
    long_plan = self.sm['longitudinalPlan']

    actuators = car.CarControl.Actuators.new_message()
    actuators.longControlState = self.LoC.long_control_state

    if CS.leftBlinker or CS.rightBlinker:
      self.last_blinker_frame = self.sm.frame

    # State specific actions

    if not self.active:
      self.LaC.reset()
      self.LoC.reset(v_pid=CS.vEgo)

    if not self.joystick_mode:
      # accel PID loop
      pid_accel_limits = self.CI.get_pid_accel_limits(self.CP, CS.vEgo, self.v_cruise_kph * CV.KPH_TO_MS)
      actuators.accel = self.LoC.update(self.active, CS, self.CP, long_plan, pid_accel_limits)

      # Steering PID loop and lateral MPC
      desired_curvature, desired_curvature_rate = get_lag_adjusted_curvature(self.CP, CS.vEgo,
                                                                             lat_plan.psis,
                                                                             lat_plan.curvatures,
                                                                             lat_plan.curvatureRates)
      actuators.steer, actuators.steeringAngleDeg, lac_log = self.LaC.update(self.active, CS, self.CP, self.VM, params,
                                                                             desired_curvature, desired_curvature_rate)
    else:
      lac_log = log.ControlsState.LateralDebugState.new_message()
      if self.sm.rcv_frame['testJoystick'] > 0 and self.active:
        actuators.accel = 4.0*clip(self.sm['testJoystick'].axes[0], -1, 1)

        steer = clip(self.sm['testJoystick'].axes[1], -1, 1)
        # max angle is 45 for angle-based cars
        actuators.steer, actuators.steeringAngleDeg = steer, steer * 45.

        lac_log.active = True
        lac_log.steeringAngleDeg = CS.steeringAngleDeg
        lac_log.output = steer
        lac_log.saturated = abs(steer) >= 0.9

    # Check for difference between desired angle and angle for angle based control
    angle_control_saturated = self.CP.steerControlType == car.CarParams.SteerControlType.angle and \
      abs(actuators.steeringAngleDeg - CS.steeringAngleDeg) > STEER_ANGLE_SATURATION_THRESHOLD

    if angle_control_saturated and not CS.steeringPressed and self.active:
      self.saturated_count += 1
    else:
      self.saturated_count = 0

    # Send a "steering required alert" if saturation count has reached the limit
    if (lac_log.saturated and not CS.steeringPressed) or \
       (self.saturated_count > STEER_ANGLE_SATURATION_TIMEOUT):

      if len(lat_plan.dPathPoints):
        # Check if we deviated from the path
        left_deviation = actuators.steer > 0 and lat_plan.dPathPoints[0] < -0.115
        right_deviation = actuators.steer < 0 and lat_plan.dPathPoints[0] > 0.115

        if left_deviation or right_deviation:
          self.events.add(EventName.steerSaturated)

    # Ensure no NaNs/Infs
    for p in ACTUATOR_FIELDS:
      attr = getattr(actuators, p)
      if not isinstance(attr, Number):
        continue

      if not math.isfinite(attr):
        cloudlog.error(f"actuators.{p} not finite {actuators.to_dict()}")
        setattr(actuators, p, 0.0)

    return actuators, lac_log

  def update_button_timers(self, buttonEvents):
    # increment timer for buttons still pressed
    for k in self.button_timers.keys():
      if self.button_timers[k] > 0:
        self.button_timers[k] += 1

    for b in buttonEvents:
      if b.type.raw in self.button_timers:
        self.button_timers[b.type.raw] = 1 if b.pressed else 0

  def publish_logs(self, CS, start_time, actuators, lac_log):
    """Send actuators and hud commands to the car, send controlsstate and MPC logging"""

    CC = car.CarControl.new_message()
    CC.enabled = self.enabled
    CC.active = self.active
    CC.actuators = actuators

    CC.cruiseControl.cancel = CS.cruiseState.enabled and (not self.enabled or not self.CP.pcmCruise)
    if self.joystick_mode and self.sm.rcv_frame['testJoystick'] > 0 and self.sm['testJoystick'].buttons[0]:
      CC.cruiseControl.cancel = True

    CC.hudControl.setSpeed = float(self.v_cruise_kph * CV.KPH_TO_MS)
    CC.hudControl.speedVisible = self.enabled
    CC.hudControl.lanesVisible = self.enabled
    CC.hudControl.leadVisible = self.sm['longitudinalPlan'].hasLead

    right_lane_visible = self.sm['lateralPlan'].rProb > 0.5
    left_lane_visible = self.sm['lateralPlan'].lProb > 0.5
    CC.hudControl.rightLaneVisible = bool(right_lane_visible)
    CC.hudControl.leftLaneVisible = bool(left_lane_visible)

    recent_blinker = (self.sm.frame - self.last_blinker_frame) * DT_CTRL < 5.0  # 5s blinker cooldown
    ldw_allowed = self.is_ldw_enabled and CS.vEgo > LDW_MIN_SPEED and not recent_blinker \
                    and not self.active and self.sm['liveCalibration'].calStatus == Calibration.CALIBRATED

    meta = self.sm['modelV2'].meta
    if len(meta.desirePrediction) and ldw_allowed:
      l_lane_change_prob = meta.desirePrediction[Desire.laneChangeLeft - 1]
      r_lane_change_prob = meta.desirePrediction[Desire.laneChangeRight - 1]
      l_lane_close = left_lane_visible and (self.sm['modelV2'].laneLines[1].y[0] > -(1.08 + CAMERA_OFFSET))
      r_lane_close = right_lane_visible and (self.sm['modelV2'].laneLines[2].y[0] < (1.08 - CAMERA_OFFSET))

      CC.hudControl.leftLaneDepart = bool(l_lane_change_prob > LANE_DEPARTURE_THRESHOLD and l_lane_close)
      CC.hudControl.rightLaneDepart = bool(r_lane_change_prob > LANE_DEPARTURE_THRESHOLD and r_lane_close)

    if CC.hudControl.rightLaneDepart or CC.hudControl.leftLaneDepart:
      self.events.add(EventName.ldw)

    clear_event = ET.WARNING if ET.WARNING not in self.current_alert_types else None
    alerts = self.events.create_alerts(self.current_alert_types, [self.CP, self.sm, self.is_metric])
    self.AM.add_many(self.sm.frame, alerts, self.enabled)
    self.AM.process_alerts(self.sm.frame, clear_event)
    CC.hudControl.visualAlert = self.AM.visual_alert

    if not self.read_only and self.initialized:
      # send car controls over can
      can_sends = self.CI.apply(CC)
      self.pm.send('sendcan', can_list_to_can_capnp(can_sends, msgtype='sendcan', valid=CS.canValid))

    force_decel = (self.sm['driverMonitoringState'].awarenessStatus < 0.) or \
                  (self.state == State.softDisabling)

    # Curvature & Steering angle
    params = self.sm['liveParameters']
    steer_angle_without_offset = math.radians(CS.steeringAngleDeg - params.angleOffsetAverageDeg)
    curvature = -self.VM.calc_curvature(steer_angle_without_offset, CS.vEgo)

    # controlsState
    dat = messaging.new_message('controlsState')
    dat.valid = CS.canValid
    controlsState = dat.controlsState
    controlsState.alertText1 = self.AM.alert_text_1
    controlsState.alertText2 = self.AM.alert_text_2
    controlsState.alertSize = self.AM.alert_size
    controlsState.alertStatus = self.AM.alert_status
    controlsState.alertBlinkingRate = self.AM.alert_rate
    controlsState.alertType = self.AM.alert_type
    controlsState.alertSound = self.AM.audible_alert
    controlsState.canMonoTimes = list(CS.canMonoTimes)
    controlsState.longitudinalPlanMonoTime = self.sm.logMonoTime['longitudinalPlan']
    controlsState.lateralPlanMonoTime = self.sm.logMonoTime['lateralPlan']
    controlsState.enabled = self.enabled
    controlsState.active = self.active
    controlsState.curvature = curvature
    controlsState.state = self.state
    controlsState.engageable = not self.events.any(ET.NO_ENTRY)
    controlsState.longControlState = self.LoC.long_control_state
    controlsState.vPid = float(self.LoC.v_pid)
    controlsState.vCruise = float(self.v_cruise_kph_limit)
    controlsState.upAccelCmd = float(self.LoC.pid.p)
    controlsState.uiAccelCmd = float(self.LoC.pid.i)
    controlsState.ufAccelCmd = float(self.LoC.pid.f)
    controlsState.cumLagMs = -self.rk.remaining * 1000.
    controlsState.startMonoTime = int(start_time * 1e9)
    controlsState.forceDecel = bool(force_decel)
    controlsState.canErrorCounter = self.can_error_counter

    if self.joystick_mode:
      controlsState.lateralControlState.debugState = lac_log
    elif self.CP.steerControlType == car.CarParams.SteerControlType.angle:
      controlsState.lateralControlState.angleState = lac_log
    elif self.CP.lateralTuning.which() == 'pid':
      controlsState.lateralControlState.pidState = lac_log
    elif self.CP.lateralTuning.which() == 'lqr':
      controlsState.lateralControlState.lqrState = lac_log
    elif self.CP.lateralTuning.which() == 'indi':
      controlsState.lateralControlState.indiState = lac_log
    self.pm.send('controlsState', dat)

    # carState
    car_events = self.events.to_msg()
    cs_send = messaging.new_message('carState')
    cs_send.valid = CS.canValid
    cs_send.carState = CS
    cs_send.carState.events = car_events
    self.pm.send('carState', cs_send)

    # carEvents - logged every second or on change
    if (self.sm.frame % int(1. / DT_CTRL) == 0) or (self.events.names != self.events_prev):
      ce_send = messaging.new_message('carEvents', len(self.events))
      ce_send.carEvents = car_events
      self.pm.send('carEvents', ce_send)
    self.events_prev = self.events.names.copy()

    # carParams - logged every 50 seconds (> 1 per segment)
    if (self.sm.frame % int(50. / DT_CTRL) == 0):
      cp_send = messaging.new_message('carParams')
      cp_send.carParams = self.CP
      self.pm.send('carParams', cp_send)

    # carControl
    cc_send = messaging.new_message('carControl')
    cc_send.valid = CS.canValid
    cc_send.carControl = CC
    self.pm.send('carControl', cc_send)

    # copy CarControl to pass to CarInterface on the next iteration
    self.CC = CC

  def step(self):
    start_time = sec_since_boot()
    self.prof.checkpoint("Ratekeeper", ignore=True)

    # Sample data from sockets and get a carState
    CS = self.data_sample()
    self.prof.checkpoint("Sample")

    self.update_events(CS)

    if not self.read_only and self.initialized:
      # Update control state
      self.state_transition(CS)
      self.prof.checkpoint("State transition")

    # Compute actuators (runs PID loops and lateral MPC)
    actuators, lac_log = self.state_control(CS)

    self.prof.checkpoint("State Control")

    # Publish data
    self.publish_logs(CS, start_time, actuators, lac_log)
    self.prof.checkpoint("Sent")

    self.update_button_timers(CS.buttonEvents)

  def controlsd_thread(self):
    while True:
      self.step()
      self.rk.monitor_time()
      self.prof.display()

def main(sm=None, pm=None, logcan=None):
  controls = Controls(sm, pm, logcan)
  controls.controlsd_thread()


if __name__ == "__main__":
  main()<|MERGE_RESOLUTION|>--- conflicted
+++ resolved
@@ -87,11 +87,7 @@
       self.log_sock = messaging.sub_sock('androidLog')
 
     # wait for one pandaState and one CAN packet
-<<<<<<< HEAD
-    panda_type = messaging.recv_one(self.sm.sock['pandaState']).pandaState.pandaType
-=======
     panda_type = messaging.recv_one(self.sm.sock['pandaStates']).pandaState.pandaType
->>>>>>> f9daef23
     has_relay = panda_type in [PandaType.blackPanda, PandaType.uno, PandaType.dos]
     print("Waiting for CAN messages...")
     get_one_can(self.can_sock)
