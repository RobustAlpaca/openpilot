#!/usr/bin/env python3
import os
import math
from numbers import Number

from cereal import car, log
from common.numpy_fast import clip
from common.realtime import sec_since_boot, config_realtime_process, Priority, Ratekeeper, DT_CTRL
from common.profiler import Profiler
from common.params import Params, put_nonblocking
import cereal.messaging as messaging
from selfdrive.config import Conversions as CV
from selfdrive.swaglog import cloudlog
from selfdrive.boardd.boardd import can_list_to_can_capnp
from selfdrive.car.car_helpers import get_car, get_startup_event, get_one_can
from selfdrive.controls.lib.lane_planner import CAMERA_OFFSET
from selfdrive.controls.lib.drive_helpers import update_v_cruise, initialize_v_cruise
from selfdrive.controls.lib.drive_helpers import get_lag_adjusted_curvature
from selfdrive.controls.lib.longcontrol import LongControl
from selfdrive.controls.lib.latcontrol_pid import LatControlPID
from selfdrive.controls.lib.latcontrol_indi import LatControlINDI
from selfdrive.controls.lib.latcontrol_lqr import LatControlLQR
from selfdrive.controls.lib.latcontrol_angle import LatControlAngle
from selfdrive.controls.lib.events import Events, ET
from selfdrive.controls.lib.alertmanager import AlertManager
from selfdrive.controls.lib.vehicle_model import VehicleModel
from selfdrive.locationd.calibrationd import Calibration
from selfdrive.hardware import HARDWARE, TICI, EON
from selfdrive.manager.process_config import managed_processes

LDW_MIN_SPEED = 31 * CV.MPH_TO_MS
LANE_DEPARTURE_THRESHOLD = 0.1
STEER_ANGLE_SATURATION_TIMEOUT = 1.0 / DT_CTRL
STEER_ANGLE_SATURATION_THRESHOLD = 2.5  # Degrees

SIMULATION = "SIMULATION" in os.environ
NOSENSOR = "NOSENSOR" in os.environ
IGNORE_PROCESSES = {"rtshield", "uploader", "deleter", "loggerd", "logmessaged", "tombstoned",
                    "logcatd", "proclogd", "clocksd", "updated", "timezoned", "manage_athenad"} | \
                    {k for k, v in managed_processes.items() if not v.enabled}

ACTUATOR_FIELDS = set(car.CarControl.Actuators.schema.fields.keys())

ThermalStatus = log.DeviceState.ThermalStatus
State = log.ControlsState.OpenpilotState
PandaType = log.PandaState.PandaType
Desire = log.LateralPlan.Desire
LaneChangeState = log.LateralPlan.LaneChangeState
LaneChangeDirection = log.LateralPlan.LaneChangeDirection
EventName = car.CarEvent.EventName


class Controls:
  def __init__(self, sm=None, pm=None, can_sock=None):
    config_realtime_process(4 if TICI else 3, Priority.CTRL_HIGH)

    # Setup sockets
    self.pm = pm
    if self.pm is None:
      self.pm = messaging.PubMaster(['sendcan', 'controlsState', 'carState',
                                     'carControl', 'carEvents', 'carParams'])

    self.camera_packets = ["roadCameraState", "driverCameraState"]
    if TICI:
      self.camera_packets.append("wideRoadCameraState")

    params = Params()
    self.joystick_mode = params.get_bool("JoystickDebugMode")
    joystick_packet = ['testJoystick'] if self.joystick_mode else []

    self.sm = sm
    if self.sm is None:
      ignore = ['driverCameraState', 'managerState'] if SIMULATION else None
      self.sm = messaging.SubMaster(['deviceState', 'pandaState', 'modelV2', 'liveCalibration',
                                     'driverMonitoringState', 'longitudinalPlan', 'lateralPlan', 'liveLocationKalman',
                                     'managerState', 'liveParameters', 'radarState'] + self.camera_packets + joystick_packet,
                                     ignore_alive=ignore, ignore_avg_freq=['radarState', 'longitudinalPlan'])

    self.can_sock = can_sock
    if can_sock is None:
      can_timeout = None if os.environ.get('NO_CAN_TIMEOUT', False) else 100
      self.can_sock = messaging.sub_sock('can', timeout=can_timeout)

    if TICI:
      self.log_sock = messaging.sub_sock('androidLog')

    # wait for one pandaState and one CAN packet
    print("Waiting for CAN messages...")
    get_one_can(self.can_sock)

    self.CI, self.CP = get_car(self.can_sock, self.pm.sock['sendcan'])

    # read params
    self.is_metric = params.get_bool("IsMetric")
    self.is_ldw_enabled = params.get_bool("IsLdwEnabled")
    community_feature_toggle = params.get_bool("CommunityFeaturesToggle")
    openpilot_enabled_toggle = params.get_bool("OpenpilotEnabledToggle")
    passive = params.get_bool("Passive") or not openpilot_enabled_toggle

    # detect sound card presence and ensure successful init
    sounds_available = HARDWARE.get_sound_card_online()

    car_recognized = self.CP.carName != 'mock'

    controller_available = self.CI.CC is not None and not passive and not self.CP.dashcamOnly
    community_feature = self.CP.communityFeature or \
                        self.CP.fingerprintSource == car.CarParams.FingerprintSource.can
    community_feature_disallowed = community_feature and (not community_feature_toggle)
    self.read_only = not car_recognized or not controller_available or \
                       self.CP.dashcamOnly or community_feature_disallowed
    if self.read_only:
      self.CP.safetyModel = car.CarParams.SafetyModel.noOutput

    # Write CarParams for radard
    cp_bytes = self.CP.to_bytes()
    params.put("CarParams", cp_bytes)
    put_nonblocking("CarParamsCache", cp_bytes)

    self.CC = car.CarControl.new_message()
    self.AM = AlertManager()
    self.events = Events()

    self.LoC = LongControl(self.CP)
    self.VM = VehicleModel(self.CP)

    if self.CP.steerControlType == car.CarParams.SteerControlType.angle:
      self.LaC = LatControlAngle(self.CP)
    elif self.CP.lateralTuning.which() == 'pid':
      self.LaC = LatControlPID(self.CP)
    elif self.CP.lateralTuning.which() == 'indi':
      self.LaC = LatControlINDI(self.CP)
    elif self.CP.lateralTuning.which() == 'lqr':
      self.LaC = LatControlLQR(self.CP)

    self.initialized = False
    self.state = State.disabled
    self.enabled = False
    self.active = False
    self.can_rcv_error = False
    self.soft_disable_timer = 0
    self.v_cruise_kph = 255
    self.v_cruise_kph_last = 0
    self.mismatch_counter = 0
    self.can_error_counter = 0
    self.last_blinker_frame = 0
    self.saturated_count = 0
    self.distance_traveled = 0
    self.last_functional_fan_frame = 0
    self.events_prev = []
    self.current_alert_types = [ET.PERMANENT]
    self.logged_comm_issue = False

    # TODO: no longer necessary, aside from process replay
    self.sm['liveParameters'].valid = True

    self.startup_event = get_startup_event(car_recognized, controller_available, len(self.CP.carFw) > 0)

    if not sounds_available:
      self.events.add(EventName.soundsUnavailable, static=True)
    if community_feature_disallowed and car_recognized and not self.CP.dashcamOnly:
      self.events.add(EventName.communityFeatureDisallowed, static=True)
    if not car_recognized:
      self.events.add(EventName.carUnrecognized, static=True)
    elif self.read_only:
      self.events.add(EventName.dashcamMode, static=True)
    elif self.joystick_mode:
      self.events.add(EventName.joystickDebug, static=True)
      self.startup_event = None

    # controlsd is driven by can recv, expected at 100Hz
    self.rk = Ratekeeper(100, print_delay_threshold=None)
    self.prof = Profiler(False)  # off by default

  def update_events(self, CS):
    """Compute carEvents from carState"""

    self.events.clear()
    self.events.add_from_msg(CS.events)
    self.events.add_from_msg(self.sm['driverMonitoringState'].events)

    # Handle startup event
    if self.startup_event is not None:
      self.events.add(self.startup_event)
      self.startup_event = None

    # Don't add any more events if not initialized
    if not self.initialized:
      self.events.add(EventName.controlsInitializing)
      return

    # Create events for battery, temperature, disk space, and memory
    if EON and self.sm['deviceState'].batteryPercent < 1 and self.sm['deviceState'].chargingError:
      # at zero percent battery, while discharging, OP should not allowed
      self.events.add(EventName.lowBattery)
    if self.sm['deviceState'].thermalStatus >= ThermalStatus.red:
      self.events.add(EventName.overheat)
    if self.sm['deviceState'].freeSpacePercent < 7 and not SIMULATION:
      # under 7% of space free no enable allowed
      self.events.add(EventName.outOfSpace)
    # TODO: make tici threshold the same
    if self.sm['deviceState'].memoryUsagePercent > (90 if TICI else 65) and not SIMULATION:
      self.events.add(EventName.lowMemory)
    cpus = list(self.sm['deviceState'].cpuUsagePercent)[:(-1 if EON else None)]
    if max(cpus, default=0) > 95 and not SIMULATION:
      self.events.add(EventName.highCpuUsage)

    # Alert if fan isn't spinning for 5 seconds
    if self.sm['pandaState'].pandaType in [PandaType.uno, PandaType.dos]:
      if self.sm['pandaState'].fanSpeedRpm == 0 and self.sm['deviceState'].fanSpeedPercentDesired > 50:
        if (self.sm.frame - self.last_functional_fan_frame) * DT_CTRL > 5.0:
          self.events.add(EventName.fanMalfunction)
      else:
        self.last_functional_fan_frame = self.sm.frame

    # Handle calibration status
    cal_status = self.sm['liveCalibration'].calStatus
    if cal_status != Calibration.CALIBRATED:
      if cal_status == Calibration.UNCALIBRATED:
        self.events.add(EventName.calibrationIncomplete)
      else:
        self.events.add(EventName.calibrationInvalid)

    # Handle lane change
    if self.sm['lateralPlan'].laneChangeState == LaneChangeState.preLaneChange:
      direction = self.sm['lateralPlan'].laneChangeDirection
      if (CS.leftBlindspot and direction == LaneChangeDirection.left) or \
         (CS.rightBlindspot and direction == LaneChangeDirection.right):
        self.events.add(EventName.laneChangeBlocked)
      else:
        if direction == LaneChangeDirection.left:
          self.events.add(EventName.preLaneChangeLeft)
        else:
          self.events.add(EventName.preLaneChangeRight)
    elif self.sm['lateralPlan'].laneChangeState in [LaneChangeState.laneChangeStarting,
                                                 LaneChangeState.laneChangeFinishing]:
      self.events.add(EventName.laneChange)

    if self.can_rcv_error or not CS.canValid:
      self.events.add(EventName.canError)

    safety_mismatch = self.sm['pandaState'].safetyModel != self.CP.safetyModel or self.sm['pandaState'].safetyParam != self.CP.safetyParam
    if safety_mismatch or self.mismatch_counter >= 200:
      self.events.add(EventName.controlsMismatch)

    if not self.sm['liveParameters'].valid:
      self.events.add(EventName.vehicleModelInvalid)

    if len(self.sm['radarState'].radarErrors):
      self.events.add(EventName.radarFault)
    elif not self.sm.valid["pandaState"]:
      self.events.add(EventName.usbError)
    elif not self.sm.all_alive_and_valid():
      self.events.add(EventName.commIssue)
      if not self.logged_comm_issue:
        invalid = [s for s, valid in self.sm.valid.items() if not valid]
        not_alive = [s for s, alive in self.sm.alive.items() if not alive]
        cloudlog.event("commIssue", invalid=invalid, not_alive=not_alive)
        self.logged_comm_issue = True
    else:
      self.logged_comm_issue = False

    if not self.sm['lateralPlan'].mpcSolutionValid:
      self.events.add(EventName.plannerError)
    if not self.sm['liveLocationKalman'].sensorsOK and not NOSENSOR:
      if self.sm.frame > 5 / DT_CTRL:  # Give locationd some time to receive all the inputs
        self.events.add(EventName.sensorDataInvalid)
    if not self.sm['liveLocationKalman'].posenetOK:
      self.events.add(EventName.posenetInvalid)
    if not self.sm['liveLocationKalman'].deviceStable:
      self.events.add(EventName.deviceFalling)
    if log.PandaState.FaultType.relayMalfunction in self.sm['pandaState'].faults:
      self.events.add(EventName.relayMalfunction)
    if self.sm['longitudinalPlan'].fcw or (self.enabled and self.sm['modelV2'].meta.hardBrakePredicted):
      self.events.add(EventName.fcw)

    if TICI:
      logs = messaging.drain_sock(self.log_sock, wait_for_one=False)
      messages = []
      for m in logs:
        try:
          messages.append(m.androidLog.message)
        except UnicodeDecodeError:
          pass

      for err in ["ERROR_CRC", "ERROR_ECC", "ERROR_STREAM_UNDERFLOW", "APPLY FAILED"]:
        for m in messages:
          if err not in m:
            continue

          csid = m.split("CSID:")[-1].split(" ")[0]
          evt = {"0": EventName.roadCameraError, "1": EventName.wideRoadCameraError,
                 "2": EventName.driverCameraError}.get(csid, None)
          if evt is not None:
            self.events.add(evt)

    # TODO: fix simulator
    if not SIMULATION:
      if not NOSENSOR:
        if not self.sm['liveLocationKalman'].gpsOK and (self.distance_traveled > 1000):
          # Not show in first 1 km to allow for driving out of garage. This event shows after 5 minutes
          self.events.add(EventName.noGps)
      if not self.sm.all_alive(self.camera_packets):
        self.events.add(EventName.cameraMalfunction)
      if self.sm['modelV2'].frameDropPerc > 20:
        self.events.add(EventName.modeldLagging)
      if self.sm['liveLocationKalman'].excessiveResets:
        self.events.add(EventName.localizerMalfunction)

      # Check if all manager processes are running
      not_running = set(p.name for p in self.sm['managerState'].processes if not p.running)
      if self.sm.rcv_frame['managerState'] and (not_running - IGNORE_PROCESSES):
        self.events.add(EventName.processNotRunning)

    # Only allow engagement with brake pressed when stopped behind another stopped car
    speeds = self.sm['longitudinalPlan'].speeds
    if len(speeds) > 1:
      v_future = speeds[-1]
    else:
      v_future = 100.0
    if CS.brakePressed and v_future >= self.CP.vEgoStarting \
      and self.CP.openpilotLongitudinalControl and CS.vEgo < 0.3:
      self.events.add(EventName.noTarget)

  def data_sample(self):
    """Receive data from sockets and update carState"""

    # Update carState from CAN
    can_strs = messaging.drain_sock_raw(self.can_sock, wait_for_one=True)
    CS = self.CI.update(self.CC, can_strs)

    self.sm.update(0)

    all_valid = CS.canValid and self.sm.all_alive_and_valid()
    if not self.initialized and (all_valid or self.sm.frame * DT_CTRL > 3.5 or SIMULATION):
      if not self.read_only:
        self.CI.init(self.CP, self.can_sock, self.pm.sock['sendcan'])
      self.initialized = True
      Params().put_bool("ControlsReady", True)

    # Check for CAN timeout
    if not can_strs:
      self.can_error_counter += 1
      self.can_rcv_error = True
    else:
      self.can_rcv_error = False

    # When the panda and controlsd do not agree on controls_allowed
    # we want to disengage openpilot. However the status from the panda goes through
    # another socket other than the CAN messages and one can arrive earlier than the other.
    # Therefore we allow a mismatch for two samples, then we trigger the disengagement.
    if not self.enabled:
      self.mismatch_counter = 0

    if not self.sm['pandaState'].controlsAllowed and self.enabled:
      self.mismatch_counter += 1

    self.distance_traveled += CS.vEgo * DT_CTRL

    return CS

  def state_transition(self, CS):
    """Compute conditional state transitions and execute actions on state transitions"""

    self.v_cruise_kph_last = self.v_cruise_kph

    # if stock cruise is completely disabled, then we can use our own set speed logic
    if not self.CP.pcmCruise:
      self.v_cruise_kph = update_v_cruise(self.v_cruise_kph, CS.buttonEvents, self.enabled)
    elif self.CP.pcmCruise and CS.cruiseState.enabled:
      self.v_cruise_kph = CS.cruiseState.speed * CV.MS_TO_KPH

    # decrease the soft disable timer at every step, as it's reset on
    # entrance in SOFT_DISABLING state
    self.soft_disable_timer = max(0, self.soft_disable_timer - 1)

    self.current_alert_types = [ET.PERMANENT]

    # ENABLED, PRE ENABLING, SOFT DISABLING
    if self.state != State.disabled:
      # user and immediate disable always have priority in a non-disabled state
      if self.events.any(ET.USER_DISABLE):
        self.state = State.disabled
        self.current_alert_types.append(ET.USER_DISABLE)

      elif self.events.any(ET.IMMEDIATE_DISABLE):
        self.state = State.disabled
        self.current_alert_types.append(ET.IMMEDIATE_DISABLE)

      else:
        # ENABLED
        if self.state == State.enabled:
          if self.events.any(ET.SOFT_DISABLE):
            self.state = State.softDisabling
            self.soft_disable_timer = 300   # 3s
            self.current_alert_types.append(ET.SOFT_DISABLE)

        # SOFT DISABLING
        elif self.state == State.softDisabling:
          if not self.events.any(ET.SOFT_DISABLE):
            # no more soft disabling condition, so go back to ENABLED
            self.state = State.enabled

          elif self.events.any(ET.SOFT_DISABLE) and self.soft_disable_timer > 0:
            self.current_alert_types.append(ET.SOFT_DISABLE)

          elif self.soft_disable_timer <= 0:
            self.state = State.disabled

        # PRE ENABLING
        elif self.state == State.preEnabled:
          if not self.events.any(ET.PRE_ENABLE):
            self.state = State.enabled
          else:
            self.current_alert_types.append(ET.PRE_ENABLE)

    # DISABLED
    elif self.state == State.disabled:
      if self.events.any(ET.ENABLE):
        if self.events.any(ET.NO_ENTRY):
          self.current_alert_types.append(ET.NO_ENTRY)

        else:
          if self.events.any(ET.PRE_ENABLE):
            self.state = State.preEnabled
          else:
            self.state = State.enabled
          self.current_alert_types.append(ET.ENABLE)
          self.v_cruise_kph = initialize_v_cruise(CS.vEgo, CS.buttonEvents, self.v_cruise_kph_last)

    # Check if actuators are enabled
    self.active = self.state == State.enabled or self.state == State.softDisabling
    if self.active:
      self.current_alert_types.append(ET.WARNING)

    # Check if openpilot is engaged
    self.enabled = self.active or self.state == State.preEnabled

  def state_control(self, CS):
    """Given the state, this function returns an actuators packet"""

    # Update VehicleModel
    params = self.sm['liveParameters']
    x = max(params.stiffnessFactor, 0.1)
    sr = max(params.steerRatio, 0.1)
    self.VM.update_params(x, sr)

    lat_plan = self.sm['lateralPlan']
    long_plan = self.sm['longitudinalPlan']

    actuators = car.CarControl.Actuators.new_message()
    actuators.longControlState = self.LoC.long_control_state

    if CS.leftBlinker or CS.rightBlinker:
      self.last_blinker_frame = self.sm.frame

    # State specific actions

    if not self.active:
      self.LaC.reset()
      self.LoC.reset(v_pid=CS.vEgo)

    if not self.joystick_mode:
      # accel PID loop
      pid_accel_limits = self.CI.get_pid_accel_limits(self.CP, CS.vEgo, self.v_cruise_kph * CV.KPH_TO_MS)
      actuators.accel = self.LoC.update(self.active, CS, self.CP, long_plan, pid_accel_limits)

      # Steering PID loop and lateral MPC
      desired_curvature, desired_curvature_rate = get_lag_adjusted_curvature(self.CP, CS.vEgo,
                                                                             lat_plan.psis,
                                                                             lat_plan.curvatures,
                                                                             lat_plan.curvatureRates)
      actuators.steer, actuators.steeringAngleDeg, lac_log = self.LaC.update(self.active, CS, self.CP, self.VM, params,
                                                                             desired_curvature, desired_curvature_rate)
    else:
      lac_log = log.ControlsState.LateralDebugState.new_message()
      if self.sm.rcv_frame['testJoystick'] > 0 and self.active:
        actuators.accel = 4.0*clip(self.sm['testJoystick'].axes[0], -1, 1)

        steer = clip(self.sm['testJoystick'].axes[1], -1, 1)
        # max angle is 45 for angle-based cars
        actuators.steer, actuators.steeringAngleDeg = steer, steer * 45.

        lac_log.active = True
        lac_log.steeringAngleDeg = CS.steeringAngleDeg
        lac_log.output = steer
        lac_log.saturated = abs(steer) >= 0.9

    # Check for difference between desired angle and angle for angle based control
    angle_control_saturated = self.CP.steerControlType == car.CarParams.SteerControlType.angle and \
      abs(actuators.steeringAngleDeg - CS.steeringAngleDeg) > STEER_ANGLE_SATURATION_THRESHOLD

    if angle_control_saturated and not CS.steeringPressed and self.active:
      self.saturated_count += 1
    else:
      self.saturated_count = 0

    # Send a "steering required alert" if saturation count has reached the limit
    if (lac_log.saturated and not CS.steeringPressed) or \
       (self.saturated_count > STEER_ANGLE_SATURATION_TIMEOUT):

      if len(lat_plan.dPathPoints):
        # Check if we deviated from the path
        left_deviation = actuators.steer > 0 and lat_plan.dPathPoints[0] < -0.1
        right_deviation = actuators.steer < 0 and lat_plan.dPathPoints[0] > 0.1

        if left_deviation or right_deviation:
          self.events.add(EventName.steerSaturated)

    # Ensure no NaNs/Infs
    for p in ACTUATOR_FIELDS:
      attr = getattr(actuators, p)
      if not isinstance(attr, Number):
        continue

      if not math.isfinite(attr):
        cloudlog.error(f"actuators.{p} not finite {actuators.to_dict()}")
        setattr(actuators, p, 0.0)

    return actuators, lac_log

  def publish_logs(self, CS, start_time, actuators, lac_log):
    """Send actuators and hud commands to the car, send controlsstate and MPC logging"""

    CC = car.CarControl.new_message()
    CC.enabled = self.enabled
    CC.actuators = actuators

<<<<<<< HEAD
    CC.cruiseControl.cancel = not self.CP.pcmCruise or (not self.enabled and CS.cruiseState.enabled)
=======
    CC.cruiseControl.cancel = CS.cruiseState.enabled and (not self.enabled or not self.CP.pcmCruise)
>>>>>>> 3842eede
    if self.joystick_mode and self.sm.rcv_frame['testJoystick'] > 0 and self.sm['testJoystick'].buttons[0]:
      CC.cruiseControl.cancel = True

    CC.hudControl.setSpeed = float(self.v_cruise_kph * CV.KPH_TO_MS)
    CC.hudControl.speedVisible = self.enabled
    CC.hudControl.lanesVisible = self.enabled
    CC.hudControl.leadVisible = self.sm['longitudinalPlan'].hasLead

    right_lane_visible = self.sm['lateralPlan'].rProb > 0.5
    left_lane_visible = self.sm['lateralPlan'].lProb > 0.5
    CC.hudControl.rightLaneVisible = bool(right_lane_visible)
    CC.hudControl.leftLaneVisible = bool(left_lane_visible)

    recent_blinker = (self.sm.frame - self.last_blinker_frame) * DT_CTRL < 5.0  # 5s blinker cooldown
    ldw_allowed = self.is_ldw_enabled and CS.vEgo > LDW_MIN_SPEED and not recent_blinker \
                    and not self.active and self.sm['liveCalibration'].calStatus == Calibration.CALIBRATED

    meta = self.sm['modelV2'].meta
    if len(meta.desirePrediction) and ldw_allowed:
      l_lane_change_prob = meta.desirePrediction[Desire.laneChangeLeft - 1]
      r_lane_change_prob = meta.desirePrediction[Desire.laneChangeRight - 1]
      l_lane_close = left_lane_visible and (self.sm['modelV2'].laneLines[1].y[0] > -(1.08 + CAMERA_OFFSET))
      r_lane_close = right_lane_visible and (self.sm['modelV2'].laneLines[2].y[0] < (1.08 - CAMERA_OFFSET))

      CC.hudControl.leftLaneDepart = bool(l_lane_change_prob > LANE_DEPARTURE_THRESHOLD and l_lane_close)
      CC.hudControl.rightLaneDepart = bool(r_lane_change_prob > LANE_DEPARTURE_THRESHOLD and r_lane_close)

    if CC.hudControl.rightLaneDepart or CC.hudControl.leftLaneDepart:
      self.events.add(EventName.ldw)

    clear_event = ET.WARNING if ET.WARNING not in self.current_alert_types else None
    alerts = self.events.create_alerts(self.current_alert_types, [self.CP, self.sm, self.is_metric])
    self.AM.add_many(self.sm.frame, alerts, self.enabled)
    self.AM.process_alerts(self.sm.frame, clear_event)
    CC.hudControl.visualAlert = self.AM.visual_alert

    if not self.read_only and self.initialized:
      # send car controls over can
      can_sends = self.CI.apply(CC)
      self.pm.send('sendcan', can_list_to_can_capnp(can_sends, msgtype='sendcan', valid=CS.canValid))

    force_decel = (self.sm['driverMonitoringState'].awarenessStatus < 0.) or \
                  (self.state == State.softDisabling)

    # Curvature & Steering angle
    params = self.sm['liveParameters']
    steer_angle_without_offset = math.radians(CS.steeringAngleDeg - params.angleOffsetAverageDeg)
    curvature = -self.VM.calc_curvature(steer_angle_without_offset, CS.vEgo)

    # controlsState
    dat = messaging.new_message('controlsState')
    dat.valid = CS.canValid
    controlsState = dat.controlsState
    controlsState.alertText1 = self.AM.alert_text_1
    controlsState.alertText2 = self.AM.alert_text_2
    controlsState.alertSize = self.AM.alert_size
    controlsState.alertStatus = self.AM.alert_status
    controlsState.alertBlinkingRate = self.AM.alert_rate
    controlsState.alertType = self.AM.alert_type
    controlsState.alertSound = self.AM.audible_alert
    controlsState.canMonoTimes = list(CS.canMonoTimes)
    controlsState.longitudinalPlanMonoTime = self.sm.logMonoTime['longitudinalPlan']
    controlsState.lateralPlanMonoTime = self.sm.logMonoTime['lateralPlan']
    controlsState.enabled = self.enabled
    controlsState.active = self.active
    controlsState.curvature = curvature
    controlsState.state = self.state
    controlsState.engageable = not self.events.any(ET.NO_ENTRY)
    controlsState.longControlState = self.LoC.long_control_state
    controlsState.vPid = float(self.LoC.v_pid)
    controlsState.vCruise = float(self.v_cruise_kph)
    controlsState.upAccelCmd = float(self.LoC.pid.p)
    controlsState.uiAccelCmd = float(self.LoC.pid.i)
    controlsState.ufAccelCmd = float(self.LoC.pid.f)
    controlsState.cumLagMs = -self.rk.remaining * 1000.
    controlsState.startMonoTime = int(start_time * 1e9)
    controlsState.forceDecel = bool(force_decel)
    controlsState.canErrorCounter = self.can_error_counter

    if self.joystick_mode:
      controlsState.lateralControlState.debugState = lac_log
    elif self.CP.steerControlType == car.CarParams.SteerControlType.angle:
      controlsState.lateralControlState.angleState = lac_log
    elif self.CP.lateralTuning.which() == 'pid':
      controlsState.lateralControlState.pidState = lac_log
    elif self.CP.lateralTuning.which() == 'lqr':
      controlsState.lateralControlState.lqrState = lac_log
    elif self.CP.lateralTuning.which() == 'indi':
      controlsState.lateralControlState.indiState = lac_log
    self.pm.send('controlsState', dat)

    # carState
    car_events = self.events.to_msg()
    cs_send = messaging.new_message('carState')
    cs_send.valid = CS.canValid
    cs_send.carState = CS
    cs_send.carState.events = car_events
    self.pm.send('carState', cs_send)

    # carEvents - logged every second or on change
    if (self.sm.frame % int(1. / DT_CTRL) == 0) or (self.events.names != self.events_prev):
      ce_send = messaging.new_message('carEvents', len(self.events))
      ce_send.carEvents = car_events
      self.pm.send('carEvents', ce_send)
    self.events_prev = self.events.names.copy()

    # carParams - logged every 50 seconds (> 1 per segment)
    if (self.sm.frame % int(50. / DT_CTRL) == 0):
      cp_send = messaging.new_message('carParams')
      cp_send.carParams = self.CP
      self.pm.send('carParams', cp_send)

    # carControl
    cc_send = messaging.new_message('carControl')
    cc_send.valid = CS.canValid
    cc_send.carControl = CC
    self.pm.send('carControl', cc_send)

    # copy CarControl to pass to CarInterface on the next iteration
    self.CC = CC

  def step(self):
    start_time = sec_since_boot()
    self.prof.checkpoint("Ratekeeper", ignore=True)

    # Sample data from sockets and get a carState
    CS = self.data_sample()
    self.prof.checkpoint("Sample")

    self.update_events(CS)

    if not self.read_only and self.initialized:
      # Update control state
      self.state_transition(CS)
      self.prof.checkpoint("State transition")

    # Compute actuators (runs PID loops and lateral MPC)
    actuators, lac_log = self.state_control(CS)

    self.prof.checkpoint("State Control")

    # Publish data
    self.publish_logs(CS, start_time, actuators, lac_log)
    self.prof.checkpoint("Sent")

  def controlsd_thread(self):
    while True:
      self.step()
      self.rk.monitor_time()
      self.prof.display()

def main(sm=None, pm=None, logcan=None):
  controls = Controls(sm, pm, logcan)
  controls.controlsd_thread()


if __name__ == "__main__":
  main()<|MERGE_RESOLUTION|>--- conflicted
+++ resolved
@@ -525,11 +525,7 @@
     CC.enabled = self.enabled
     CC.actuators = actuators
 
-<<<<<<< HEAD
-    CC.cruiseControl.cancel = not self.CP.pcmCruise or (not self.enabled and CS.cruiseState.enabled)
-=======
     CC.cruiseControl.cancel = CS.cruiseState.enabled and (not self.enabled or not self.CP.pcmCruise)
->>>>>>> 3842eede
     if self.joystick_mode and self.sm.rcv_frame['testJoystick'] > 0 and self.sm['testJoystick'].buttons[0]:
       CC.cruiseControl.cancel = True
 
