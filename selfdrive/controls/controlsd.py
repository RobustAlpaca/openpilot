--- conflicted
+++ resolved
@@ -369,11 +369,7 @@
 
     # if stock cruise is completely disabled, then we can use our own set speed logic
     if not self.CP.pcmCruise:
-<<<<<<< HEAD
-      self.v_cruise_kph = update_v_cruise(self.v_cruise_kph, CS.buttonEvents, self.button_timers, self.enabled)
-=======
       self.v_cruise_kph = update_v_cruise(self.v_cruise_kph, CS.buttonEvents, self.button_timers, self.enabled, self.is_metric)
->>>>>>> 050f1398
     elif self.CP.pcmCruise and CS.cruiseState.enabled:
       self.v_cruise_kph = CS.cruiseState.speed * CV.MS_TO_KPH
 
