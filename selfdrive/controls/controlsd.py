#!/usr/bin/env python3
import os
import math
from cereal import car, log
from common.numpy_fast import clip
from common.realtime import sec_since_boot, config_realtime_process, Priority, Ratekeeper, DT_CTRL
from common.profiler import Profiler
from common.params import Params, put_nonblocking
import cereal.messaging as messaging
from selfdrive.config import Conversions as CV
from selfdrive.swaglog import cloudlog
from selfdrive.boardd.boardd import can_list_to_can_capnp
from selfdrive.car.car_helpers import get_car, get_startup_event, get_one_can
from selfdrive.controls.lib.lane_planner import CAMERA_OFFSET
from selfdrive.controls.lib.drive_helpers import update_v_cruise, initialize_v_cruise
from selfdrive.controls.lib.longcontrol import LongControl, STARTING_TARGET_SPEED
from selfdrive.controls.lib.latcontrol_pid import LatControlPID
from selfdrive.controls.lib.latcontrol_indi import LatControlINDI
from selfdrive.controls.lib.latcontrol_lqr import LatControlLQR
from selfdrive.controls.lib.latcontrol_angle import LatControlAngle
from selfdrive.controls.lib.events import Events, ET
from selfdrive.controls.lib.alertmanager import AlertManager
from selfdrive.controls.lib.vehicle_model import VehicleModel
from selfdrive.controls.lib.longitudinal_planner import LON_MPC_STEP
from selfdrive.locationd.calibrationd import Calibration
from selfdrive.hardware import HARDWARE, TICI

LDW_MIN_SPEED = 31 * CV.MPH_TO_MS
LANE_DEPARTURE_THRESHOLD = 0.1
STEER_ANGLE_SATURATION_TIMEOUT = 1.0 / DT_CTRL
STEER_ANGLE_SATURATION_THRESHOLD = 2.5  # Degrees

SIMULATION = "SIMULATION" in os.environ
NOSENSOR = "NOSENSOR" in os.environ
IGNORE_PROCESSES = set(["rtshield", "uploader", "deleter", "loggerd", "logmessaged", "tombstoned", "logcatd", "proclogd", "clocksd", "updated", "timezoned", "manage_athenad"])

ThermalStatus = log.DeviceState.ThermalStatus
State = log.ControlsState.OpenpilotState
PandaType = log.PandaState.PandaType
Desire = log.LateralPlan.Desire
LaneChangeState = log.LateralPlan.LaneChangeState
LaneChangeDirection = log.LateralPlan.LaneChangeDirection
EventName = car.CarEvent.EventName


class Controls:
  def __init__(self, sm=None, pm=None, can_sock=None):
    config_realtime_process(4 if TICI else 3, Priority.CTRL_HIGH)

    # Setup sockets
    self.pm = pm
    if self.pm is None:
      self.pm = messaging.PubMaster(['sendcan', 'controlsState', 'carState',
                                     'carControl', 'carEvents', 'carParams'])

    self.sm = sm
    if self.sm is None:
      ignore = ['driverCameraState', 'managerState'] if SIMULATION else None
      self.sm = messaging.SubMaster(['deviceState', 'pandaState', 'modelV2', 'liveCalibration',
                                     'driverMonitoringState', 'longitudinalPlan', 'lateralPlan', 'liveLocationKalman',
                                     'roadCameraState', 'driverCameraState', 'managerState', 'liveParameters', 'radarState'],
<<<<<<< HEAD
                                     ignore_alive=ignore, ignore_avg_freq=['radarState'])
=======
                                     ignore_alive=ignore, ignore_avg_freq=['radarState', 'longitudinalPlan'])
>>>>>>> 13f52b79

    self.can_sock = can_sock
    if can_sock is None:
      can_timeout = None if os.environ.get('NO_CAN_TIMEOUT', False) else 100
      self.can_sock = messaging.sub_sock('can', timeout=can_timeout)

    # wait for one pandaState and one CAN packet
    print("Waiting for CAN messages...")
    get_one_can(self.can_sock)

    self.CI, self.CP = get_car(self.can_sock, self.pm.sock['sendcan'])

    # read params
    params = Params()
    self.is_metric = params.get_bool("IsMetric")
    self.is_ldw_enabled = params.get_bool("IsLdwEnabled")
    self.enable_lte_onroad = params.get_bool("EnableLteOnroad")
    community_feature_toggle = params.get_bool("CommunityFeaturesToggle")
    openpilot_enabled_toggle = params.get_bool("OpenpilotEnabledToggle")
    passive = params.get_bool("Passive") or not openpilot_enabled_toggle

    # detect sound card presence and ensure successful init
    sounds_available = HARDWARE.get_sound_card_online()

    car_recognized = self.CP.carName != 'mock'
    fuzzy_fingerprint = self.CP.fuzzyFingerprint

    # If stock camera is disconnected, we loaded car controls and it's not dashcam mode
    controller_available = self.CP.enableCamera and self.CI.CC is not None and not passive and not self.CP.dashcamOnly
    community_feature = self.CP.communityFeature or fuzzy_fingerprint
    community_feature_disallowed = community_feature and (not community_feature_toggle)
    self.read_only = not car_recognized or not controller_available or \
                       self.CP.dashcamOnly or community_feature_disallowed
    if self.read_only:
      self.CP.safetyModel = car.CarParams.SafetyModel.noOutput

    # Write CarParams for radard and boardd safety mode
    cp_bytes = self.CP.to_bytes()
    params.put("CarParams", cp_bytes)
    put_nonblocking("CarParamsCache", cp_bytes)

    self.CC = car.CarControl.new_message()
    self.AM = AlertManager()
    self.events = Events()

    self.LoC = LongControl(self.CP, self.CI.compute_gb)
    self.VM = VehicleModel(self.CP)

    if self.CP.steerControlType == car.CarParams.SteerControlType.angle:
      self.LaC = LatControlAngle(self.CP)
    elif self.CP.lateralTuning.which() == 'pid':
      self.LaC = LatControlPID(self.CP)
    elif self.CP.lateralTuning.which() == 'indi':
      self.LaC = LatControlINDI(self.CP)
    elif self.CP.lateralTuning.which() == 'lqr':
      self.LaC = LatControlLQR(self.CP)

    self.state = State.disabled
    self.enabled = False
    self.active = False
    self.can_rcv_error = False
    self.soft_disable_timer = 0
    self.v_cruise_kph = 255
    self.v_cruise_kph_last = 0
    self.mismatch_counter = 0
    self.can_error_counter = 0
    self.last_blinker_frame = 0
    self.saturated_count = 0
    self.distance_traveled = 0
    self.last_functional_fan_frame = 0
    self.events_prev = []
    self.current_alert_types = [ET.PERMANENT]
    self.logged_comm_issue = False

    self.sm['liveCalibration'].calStatus = Calibration.CALIBRATED
    self.sm['deviceState'].freeSpacePercent = 100
    self.sm['driverMonitoringState'].events = []
    self.sm['driverMonitoringState'].awarenessStatus = 1.
    self.sm['driverMonitoringState'].faceDetected = False
    self.sm['liveParameters'].valid = True

    self.startup_event = get_startup_event(car_recognized, controller_available, fuzzy_fingerprint)

    if not sounds_available:
      self.events.add(EventName.soundsUnavailable, static=True)
    if community_feature_disallowed:
      self.events.add(EventName.communityFeatureDisallowed, static=True)
    if not car_recognized:
      self.events.add(EventName.carUnrecognized, static=True)
    elif self.read_only:
      self.events.add(EventName.dashcamMode, static=True)

    # controlsd is driven by can recv, expected at 100Hz
    self.rk = Ratekeeper(100, print_delay_threshold=None)
    self.prof = Profiler(False)  # off by default

  def update_events(self, CS):
    """Compute carEvents from carState"""

    self.events.clear()
    self.events.add_from_msg(CS.events)
    self.events.add_from_msg(self.sm['driverMonitoringState'].events)

    # Handle startup event
    if self.startup_event is not None:
      self.events.add(self.startup_event)
      self.startup_event = None

    # Create events for battery, temperature, disk space, and memory
    if self.sm['deviceState'].batteryPercent < 1 and self.sm['deviceState'].chargingError:
      # at zero percent battery, while discharging, OP should not allowed
      self.events.add(EventName.lowBattery)
    if self.sm['deviceState'].thermalStatus >= ThermalStatus.red:
      self.events.add(EventName.overheat)
    if self.sm['deviceState'].freeSpacePercent < 7:
      # under 7% of space free no enable allowed
      self.events.add(EventName.outOfSpace)
    if self.sm['deviceState'].memoryUsagePercent  > 90:
      self.events.add(EventName.lowMemory)

    # Alert if fan isn't spinning for 5 seconds
    if self.sm['pandaState'].pandaType in [PandaType.uno, PandaType.dos]:
      if self.sm['pandaState'].fanSpeedRpm == 0 and self.sm['deviceState'].fanSpeedPercentDesired > 50:
        if (self.sm.frame - self.last_functional_fan_frame) * DT_CTRL > 5.0:
          self.events.add(EventName.fanMalfunction)
      else:
        self.last_functional_fan_frame = self.sm.frame

    # Handle calibration status
    cal_status = self.sm['liveCalibration'].calStatus
    if cal_status != Calibration.CALIBRATED:
      if cal_status == Calibration.UNCALIBRATED:
        self.events.add(EventName.calibrationIncomplete)
      else:
        self.events.add(EventName.calibrationInvalid)

    # Handle lane change
    if self.sm['lateralPlan'].laneChangeState == LaneChangeState.preLaneChange:
      direction = self.sm['lateralPlan'].laneChangeDirection
      if (CS.leftBlindspot and direction == LaneChangeDirection.left) or \
         (CS.rightBlindspot and direction == LaneChangeDirection.right):
        self.events.add(EventName.laneChangeBlocked)
      else:
        if direction == LaneChangeDirection.left:
          self.events.add(EventName.preLaneChangeLeft)
        else:
          self.events.add(EventName.preLaneChangeRight)
    elif self.sm['lateralPlan'].laneChangeState in [LaneChangeState.laneChangeStarting,
                                                 LaneChangeState.laneChangeFinishing]:
      self.events.add(EventName.laneChange)

    if self.can_rcv_error or (not CS.canValid and self.sm.frame > 5 / DT_CTRL):
      self.events.add(EventName.canError)

    safety_mismatch = self.sm['pandaState'].safetyModel != self.CP.safetyModel
    safety_mismatch = safety_mismatch or self.sm['pandaState'].safetyParam != self.CP.safetyParam
    if (safety_mismatch and self.sm.frame > 2 / DT_CTRL) or self.mismatch_counter >= 200:
      self.events.add(EventName.controlsMismatch)

    if not self.sm['liveParameters'].valid:
      self.events.add(EventName.vehicleModelInvalid)

    if len(self.sm['radarState'].radarErrors):
      self.events.add(EventName.radarFault)
    elif not self.sm.all_alive_and_valid():
      self.events.add(EventName.commIssue)
      if not self.logged_comm_issue:
        cloudlog.error(f"commIssue - valid: {self.sm.valid} - alive: {self.sm.alive}")
        self.logged_comm_issue = True
    else:
      self.logged_comm_issue = False

    if not self.sm['lateralPlan'].mpcSolutionValid:
      self.events.add(EventName.plannerError)
    if not self.sm['liveLocationKalman'].sensorsOK and not NOSENSOR:
      if self.sm.frame > 5 / DT_CTRL:  # Give locationd some time to receive all the inputs
        self.events.add(EventName.sensorDataInvalid)
    if not self.sm['liveLocationKalman'].posenetOK:
      self.events.add(EventName.posenetInvalid)
    if not self.sm['liveLocationKalman'].deviceStable:
      self.events.add(EventName.deviceFalling)
    if log.PandaState.FaultType.relayMalfunction in self.sm['pandaState'].faults:
      self.events.add(EventName.relayMalfunction)
    if self.sm['longitudinalPlan'].fcw:
      self.events.add(EventName.fcw)

    # TODO: fix simulator
    if not SIMULATION:
      if not NOSENSOR:
        if not self.sm['liveLocationKalman'].gpsOK and (self.distance_traveled > 1000) and \
          (not TICI or self.enable_lte_onroad):
          # Not show in first 1 km to allow for driving out of garage. This event shows after 5 minutes
          self.events.add(EventName.noGps)
      if not self.sm.all_alive(['roadCameraState', 'driverCameraState']) and (self.sm.frame > 5 / DT_CTRL):
        self.events.add(EventName.cameraMalfunction)
      if self.sm['modelV2'].frameDropPerc > 20:
        self.events.add(EventName.modeldLagging)

      # Check if all manager processes are running
      not_running = set(p.name for p in self.sm['managerState'].processes if not p.running)
      if self.sm.rcv_frame['managerState'] and (not_running - IGNORE_PROCESSES):
        self.events.add(EventName.processNotRunning)

    # Only allow engagement with brake pressed when stopped behind another stopped car
    if CS.brakePressed and self.sm['longitudinalPlan'].vTargetFuture >= STARTING_TARGET_SPEED \
      and self.CP.openpilotLongitudinalControl and CS.vEgo < 0.3:
      self.events.add(EventName.noTarget)

  def data_sample(self):
    """Receive data from sockets and update carState"""

    # Update carState from CAN
    can_strs = messaging.drain_sock_raw(self.can_sock, wait_for_one=True)
    CS = self.CI.update(self.CC, can_strs)

    self.sm.update(0)

    # Check for CAN timeout
    if not can_strs:
      self.can_error_counter += 1
      self.can_rcv_error = True
    else:
      self.can_rcv_error = False

    # When the panda and controlsd do not agree on controls_allowed
    # we want to disengage openpilot. However the status from the panda goes through
    # another socket other than the CAN messages and one can arrive earlier than the other.
    # Therefore we allow a mismatch for two samples, then we trigger the disengagement.
    if not self.enabled:
      self.mismatch_counter = 0

    if not self.sm['pandaState'].controlsAllowed and self.enabled:
      self.mismatch_counter += 1

    self.distance_traveled += CS.vEgo * DT_CTRL

    return CS

  def state_transition(self, CS):
    """Compute conditional state transitions and execute actions on state transitions"""

    self.v_cruise_kph_last = self.v_cruise_kph

    # if stock cruise is completely disabled, then we can use our own set speed logic
    if not self.CP.enableCruise:
      self.v_cruise_kph = update_v_cruise(self.v_cruise_kph, CS.buttonEvents, self.enabled)
    elif self.CP.enableCruise and CS.cruiseState.enabled:
      self.v_cruise_kph = CS.cruiseState.speed * CV.MS_TO_KPH

    # decrease the soft disable timer at every step, as it's reset on
    # entrance in SOFT_DISABLING state
    self.soft_disable_timer = max(0, self.soft_disable_timer - 1)

    self.current_alert_types = [ET.PERMANENT]

    # ENABLED, PRE ENABLING, SOFT DISABLING
    if self.state != State.disabled:
      # user and immediate disable always have priority in a non-disabled state
      if self.events.any(ET.USER_DISABLE):
        self.state = State.disabled
        self.current_alert_types.append(ET.USER_DISABLE)

      elif self.events.any(ET.IMMEDIATE_DISABLE):
        self.state = State.disabled
        self.current_alert_types.append(ET.IMMEDIATE_DISABLE)

      else:
        # ENABLED
        if self.state == State.enabled:
          if self.events.any(ET.SOFT_DISABLE):
            self.state = State.softDisabling
            self.soft_disable_timer = 300   # 3s
            self.current_alert_types.append(ET.SOFT_DISABLE)

        # SOFT DISABLING
        elif self.state == State.softDisabling:
          if not self.events.any(ET.SOFT_DISABLE):
            # no more soft disabling condition, so go back to ENABLED
            self.state = State.enabled

          elif self.events.any(ET.SOFT_DISABLE) and self.soft_disable_timer > 0:
            self.current_alert_types.append(ET.SOFT_DISABLE)

          elif self.soft_disable_timer <= 0:
            self.state = State.disabled

        # PRE ENABLING
        elif self.state == State.preEnabled:
          if not self.events.any(ET.PRE_ENABLE):
            self.state = State.enabled
          else:
            self.current_alert_types.append(ET.PRE_ENABLE)

    # DISABLED
    elif self.state == State.disabled:
      if self.events.any(ET.ENABLE):
        if self.events.any(ET.NO_ENTRY):
          self.current_alert_types.append(ET.NO_ENTRY)

        else:
          if self.events.any(ET.PRE_ENABLE):
            self.state = State.preEnabled
          else:
            self.state = State.enabled
          self.current_alert_types.append(ET.ENABLE)
          self.v_cruise_kph = initialize_v_cruise(CS.vEgo, CS.buttonEvents, self.v_cruise_kph_last)

    # Check if actuators are enabled
    self.active = self.state == State.enabled or self.state == State.softDisabling
    if self.active:
      self.current_alert_types.append(ET.WARNING)

    # Check if openpilot is engaged
    self.enabled = self.active or self.state == State.preEnabled

  def state_control(self, CS):
    """Given the state, this function returns an actuators packet"""

    # Update VehicleModel
    params = self.sm['liveParameters']
    x = max(params.stiffnessFactor, 0.1)
    sr = max(params.steerRatio, 0.1)
    self.VM.update_params(x, sr)

    lat_plan = self.sm['lateralPlan']
    long_plan = self.sm['longitudinalPlan']

    actuators = car.CarControl.Actuators.new_message()

    if CS.leftBlinker or CS.rightBlinker:
      self.last_blinker_frame = self.sm.frame

    # State specific actions

    if not self.active:
      self.LaC.reset()
      self.LoC.reset(v_pid=CS.vEgo)

    long_plan_age = DT_CTRL * (self.sm.frame - self.sm.rcv_frame['longitudinalPlan'])
    # no greater than dt mpc + dt, to prevent too high extraps
    dt = min(long_plan_age, LON_MPC_STEP + DT_CTRL) + DT_CTRL

    a_acc_sol = long_plan.aStart + (dt / LON_MPC_STEP) * (long_plan.aTarget - long_plan.aStart)
    v_acc_sol = long_plan.vStart + dt * (a_acc_sol + long_plan.aStart) / 2.0

    # Gas/Brake PID loop
    actuators.gas, actuators.brake = self.LoC.update(self.active, CS, v_acc_sol, long_plan.vTargetFuture, a_acc_sol, self.CP)

    # Steering PID loop and lateral MPC
    actuators.steer, actuators.steeringAngleDeg, lac_log = self.LaC.update(self.active, CS, self.CP, self.VM, params, lat_plan)

    # Check for difference between desired angle and angle for angle based control
    angle_control_saturated = self.CP.steerControlType == car.CarParams.SteerControlType.angle and \
      abs(actuators.steeringAngleDeg - CS.steeringAngleDeg) > STEER_ANGLE_SATURATION_THRESHOLD

    if angle_control_saturated and not CS.steeringPressed and self.active:
      self.saturated_count += 1
    else:
      self.saturated_count = 0

    # Send a "steering required alert" if saturation count has reached the limit
    if (lac_log.saturated and not CS.steeringPressed) or \
       (self.saturated_count > STEER_ANGLE_SATURATION_TIMEOUT):

      if len(lat_plan.dPathPoints):
        # Check if we deviated from the path
        left_deviation = actuators.steer > 0 and lat_plan.dPathPoints[0] < -0.1
        right_deviation = actuators.steer < 0 and lat_plan.dPathPoints[0] > 0.1

        if left_deviation or right_deviation:
          self.events.add(EventName.steerSaturated)

    return actuators, v_acc_sol, a_acc_sol, lac_log

  def publish_logs(self, CS, start_time, actuators, v_acc, a_acc, lac_log):
    """Send actuators and hud commands to the car, send controlsstate and MPC logging"""

    CC = car.CarControl.new_message()
    CC.enabled = self.enabled
    CC.actuators = actuators

    CC.cruiseControl.override = True
    CC.cruiseControl.cancel = not self.CP.enableCruise or (not self.enabled and CS.cruiseState.enabled)

    # Some override values for Honda
    # brake discount removes a sharp nonlinearity
    brake_discount = (1.0 - clip(actuators.brake * 3., 0.0, 1.0))
    speed_override = max(0.0, (self.LoC.v_pid + CS.cruiseState.speedOffset) * brake_discount)
    CC.cruiseControl.speedOverride = float(speed_override if self.CP.enableCruise else 0.0)
    CC.cruiseControl.accelOverride = self.CI.calc_accel_override(CS.aEgo, self.sm['longitudinalPlan'].aTarget, CS.vEgo, self.sm['longitudinalPlan'].vTarget)

    CC.hudControl.setSpeed = float(self.v_cruise_kph * CV.KPH_TO_MS)
    CC.hudControl.speedVisible = self.enabled
    CC.hudControl.lanesVisible = self.enabled
    CC.hudControl.leadVisible = self.sm['longitudinalPlan'].hasLead

    right_lane_visible = self.sm['lateralPlan'].rProb > 0.5
    left_lane_visible = self.sm['lateralPlan'].lProb > 0.5
    CC.hudControl.rightLaneVisible = bool(right_lane_visible)
    CC.hudControl.leftLaneVisible = bool(left_lane_visible)

    recent_blinker = (self.sm.frame - self.last_blinker_frame) * DT_CTRL < 5.0  # 5s blinker cooldown
    ldw_allowed = self.is_ldw_enabled and CS.vEgo > LDW_MIN_SPEED and not recent_blinker \
                    and not self.active and self.sm['liveCalibration'].calStatus == Calibration.CALIBRATED

    meta = self.sm['modelV2'].meta
    if len(meta.desirePrediction) and ldw_allowed:
      l_lane_change_prob = meta.desirePrediction[Desire.laneChangeLeft - 1]
      r_lane_change_prob = meta.desirePrediction[Desire.laneChangeRight - 1]
      l_lane_close = left_lane_visible and (self.sm['modelV2'].laneLines[1].y[0] > -(1.08 + CAMERA_OFFSET))
      r_lane_close = right_lane_visible and (self.sm['modelV2'].laneLines[2].y[0] < (1.08 - CAMERA_OFFSET))

      CC.hudControl.leftLaneDepart = bool(l_lane_change_prob > LANE_DEPARTURE_THRESHOLD and l_lane_close)
      CC.hudControl.rightLaneDepart = bool(r_lane_change_prob > LANE_DEPARTURE_THRESHOLD and r_lane_close)

    if CC.hudControl.rightLaneDepart or CC.hudControl.leftLaneDepart:
      self.events.add(EventName.ldw)

    clear_event = ET.WARNING if ET.WARNING not in self.current_alert_types else None
    alerts = self.events.create_alerts(self.current_alert_types, [self.CP, self.sm, self.is_metric])
    self.AM.add_many(self.sm.frame, alerts, self.enabled)
    self.AM.process_alerts(self.sm.frame, clear_event)
    CC.hudControl.visualAlert = self.AM.visual_alert

    if not self.read_only:
      # send car controls over can
      can_sends = self.CI.apply(CC)
      self.pm.send('sendcan', can_list_to_can_capnp(can_sends, msgtype='sendcan', valid=CS.canValid))

    force_decel = (self.sm['driverMonitoringState'].awarenessStatus < 0.) or \
                  (self.state == State.softDisabling)

    # Curvature & Steering angle
    params = self.sm['liveParameters']
    lat_plan = self.sm['lateralPlan']

    steer_angle_without_offset = math.radians(CS.steeringAngleDeg - params.angleOffsetAverageDeg)
    curvature = -self.VM.calc_curvature(steer_angle_without_offset, CS.vEgo)
    angle_steers_des = math.degrees(self.VM.get_steer_from_curvature(-lat_plan.curvature, CS.vEgo))
    angle_steers_des += params.angleOffsetDeg

    # controlsState
    dat = messaging.new_message('controlsState')
    dat.valid = CS.canValid
    controlsState = dat.controlsState
    controlsState.alertText1 = self.AM.alert_text_1
    controlsState.alertText2 = self.AM.alert_text_2
    controlsState.alertSize = self.AM.alert_size
    controlsState.alertStatus = self.AM.alert_status
    controlsState.alertBlinkingRate = self.AM.alert_rate
    controlsState.alertType = self.AM.alert_type
    controlsState.alertSound = self.AM.audible_alert
    controlsState.canMonoTimes = list(CS.canMonoTimes)
    controlsState.longitudinalPlanMonoTime = self.sm.logMonoTime['longitudinalPlan']
    controlsState.lateralPlanMonoTime = self.sm.logMonoTime['lateralPlan']
    controlsState.enabled = self.enabled
    controlsState.active = self.active
    controlsState.curvature = curvature
    controlsState.steeringAngleDesiredDeg = angle_steers_des
    controlsState.state = self.state
    controlsState.engageable = not self.events.any(ET.NO_ENTRY)
    controlsState.longControlState = self.LoC.long_control_state
    controlsState.vPid = float(self.LoC.v_pid)
    controlsState.vCruise = float(self.v_cruise_kph)
    controlsState.upAccelCmd = float(self.LoC.pid.p)
    controlsState.uiAccelCmd = float(self.LoC.pid.i)
    controlsState.ufAccelCmd = float(self.LoC.pid.f)
    controlsState.vTargetLead = float(v_acc)
    controlsState.aTarget = float(a_acc)
    controlsState.cumLagMs = -self.rk.remaining * 1000.
    controlsState.startMonoTime = int(start_time * 1e9)
    controlsState.forceDecel = bool(force_decel)
    controlsState.canErrorCounter = self.can_error_counter

    if self.CP.steerControlType == car.CarParams.SteerControlType.angle:
      controlsState.lateralControlState.angleState = lac_log
    elif self.CP.lateralTuning.which() == 'pid':
      controlsState.lateralControlState.pidState = lac_log
    elif self.CP.lateralTuning.which() == 'lqr':
      controlsState.lateralControlState.lqrState = lac_log
    elif self.CP.lateralTuning.which() == 'indi':
      controlsState.lateralControlState.indiState = lac_log
    self.pm.send('controlsState', dat)

    # carState
    car_events = self.events.to_msg()
    cs_send = messaging.new_message('carState')
    cs_send.valid = CS.canValid
    cs_send.carState = CS
    cs_send.carState.events = car_events
    self.pm.send('carState', cs_send)

    # carEvents - logged every second or on change
    if (self.sm.frame % int(1. / DT_CTRL) == 0) or (self.events.names != self.events_prev):
      ce_send = messaging.new_message('carEvents', len(self.events))
      ce_send.carEvents = car_events
      self.pm.send('carEvents', ce_send)
    self.events_prev = self.events.names.copy()

    # carParams - logged every 50 seconds (> 1 per segment)
    if (self.sm.frame % int(50. / DT_CTRL) == 0):
      cp_send = messaging.new_message('carParams')
      cp_send.carParams = self.CP
      self.pm.send('carParams', cp_send)

    # carControl
    cc_send = messaging.new_message('carControl')
    cc_send.valid = CS.canValid
    cc_send.carControl = CC
    self.pm.send('carControl', cc_send)

    # copy CarControl to pass to CarInterface on the next iteration
    self.CC = CC

  def step(self):
    start_time = sec_since_boot()
    self.prof.checkpoint("Ratekeeper", ignore=True)

    # Sample data from sockets and get a carState
    CS = self.data_sample()
    self.prof.checkpoint("Sample")

    self.update_events(CS)

    if not self.read_only:
      # Update control state
      self.state_transition(CS)
      self.prof.checkpoint("State transition")

    # Compute actuators (runs PID loops and lateral MPC)
    actuators, v_acc, a_acc, lac_log = self.state_control(CS)

    self.prof.checkpoint("State Control")

    # Publish data
    self.publish_logs(CS, start_time, actuators, v_acc, a_acc, lac_log)
    self.prof.checkpoint("Sent")

  def controlsd_thread(self):
    while True:
      self.step()
      self.rk.monitor_time()
      self.prof.display()

def main(sm=None, pm=None, logcan=None):
  controls = Controls(sm, pm, logcan)
  controls.controlsd_thread()


if __name__ == "__main__":
  main()<|MERGE_RESOLUTION|>--- conflicted
+++ resolved
@@ -59,11 +59,7 @@
       self.sm = messaging.SubMaster(['deviceState', 'pandaState', 'modelV2', 'liveCalibration',
                                      'driverMonitoringState', 'longitudinalPlan', 'lateralPlan', 'liveLocationKalman',
                                      'roadCameraState', 'driverCameraState', 'managerState', 'liveParameters', 'radarState'],
-<<<<<<< HEAD
-                                     ignore_alive=ignore, ignore_avg_freq=['radarState'])
-=======
                                      ignore_alive=ignore, ignore_avg_freq=['radarState', 'longitudinalPlan'])
->>>>>>> 13f52b79
 
     self.can_sock = can_sock
     if can_sock is None:
