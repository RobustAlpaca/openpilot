#!/usr/bin/env python3
import os
import math
from cereal import car, log
from common.numpy_fast import clip
from common.realtime import sec_since_boot, config_realtime_process, Priority, Ratekeeper, DT_CTRL
from common.profiler import Profiler
from common.params import Params, put_nonblocking
import cereal.messaging as messaging
from selfdrive.config import Conversions as CV
from selfdrive.swaglog import cloudlog
from selfdrive.boardd.boardd import can_list_to_can_capnp
from selfdrive.car.car_helpers import get_car, get_startup_event, get_one_can
from selfdrive.controls.lib.lane_planner import CAMERA_OFFSET
from selfdrive.controls.lib.drive_helpers import update_v_cruise, initialize_v_cruise
from selfdrive.controls.lib.longcontrol import LongControl, STARTING_TARGET_SPEED
from selfdrive.controls.lib.latcontrol_pid import LatControlPID
from selfdrive.controls.lib.latcontrol_indi import LatControlINDI
from selfdrive.controls.lib.latcontrol_lqr import LatControlLQR
from selfdrive.controls.lib.latcontrol_angle import LatControlAngle
from selfdrive.controls.lib.events import Events, ET
from selfdrive.controls.lib.alertmanager import AlertManager
from selfdrive.controls.lib.vehicle_model import VehicleModel
from selfdrive.controls.lib.longitudinal_planner import LON_MPC_STEP
from selfdrive.locationd.calibrationd import Calibration
from selfdrive.hardware import HARDWARE, TICI

LDW_MIN_SPEED = 31 * CV.MPH_TO_MS
LANE_DEPARTURE_THRESHOLD = 0.1
STEER_ANGLE_SATURATION_TIMEOUT = 1.0 / DT_CTRL
STEER_ANGLE_SATURATION_THRESHOLD = 2.5  # Degrees

SIMULATION = "SIMULATION" in os.environ
NOSENSOR = "NOSENSOR" in os.environ
IGNORE_PROCESSES = set(["rtshield", "uploader", "deleter", "loggerd", "logmessaged", "tombstoned", "logcatd", "proclogd", "clocksd", "updated", "timezoned", "manage_athenad"])

ThermalStatus = log.DeviceState.ThermalStatus
State = log.ControlsState.OpenpilotState
PandaType = log.PandaState.PandaType
Desire = log.LateralPlan.Desire
LaneChangeState = log.LateralPlan.LaneChangeState
LaneChangeDirection = log.LateralPlan.LaneChangeDirection
EventName = car.CarEvent.EventName


class Controls:
  def __init__(self, sm=None, pm=None, can_sock=None):
    config_realtime_process(4 if TICI else 3, Priority.CTRL_HIGH)

    # Setup sockets
    self.pm = pm
    if self.pm is None:
      self.pm = messaging.PubMaster(['sendcan', 'controlsState', 'carState',
                                     'carControl', 'carEvents', 'carParams'])

    self.camera_packets = ["roadCameraState", "driverCameraState"]
    if TICI:
      self.camera_packets.append("wideRoadCameraState")

    self.sm = sm
    if self.sm is None:
      ignore = ['driverCameraState', 'managerState'] if SIMULATION else None
      self.sm = messaging.SubMaster(['deviceState', 'pandaState', 'modelV2', 'liveCalibration',
                                     'driverMonitoringState', 'longitudinalPlan', 'lateralPlan', 'liveLocationKalman',
                                     'managerState', 'liveParameters', 'radarState'] + self.camera_packets,
                                     ignore_alive=ignore, ignore_avg_freq=['radarState', 'longitudinalPlan'])

    self.can_sock = can_sock
    if can_sock is None:
      can_timeout = None if os.environ.get('NO_CAN_TIMEOUT', False) else 100
      self.can_sock = messaging.sub_sock('can', timeout=can_timeout)

    if TICI:
      self.log_sock = messaging.sub_sock('androidLog')

    # wait for one pandaState and one CAN packet
    print("Waiting for CAN messages...")
    get_one_can(self.can_sock)

    self.CI, self.CP = get_car(self.can_sock, self.pm.sock['sendcan'])

    # read params
    params = Params()
    self.is_metric = params.get_bool("IsMetric")
    self.is_ldw_enabled = params.get_bool("IsLdwEnabled")
    self.enable_lte_onroad = params.get_bool("EnableLteOnroad")
    community_feature_toggle = params.get_bool("CommunityFeaturesToggle")
    openpilot_enabled_toggle = params.get_bool("OpenpilotEnabledToggle")
    passive = params.get_bool("Passive") or not openpilot_enabled_toggle

    # detect sound card presence and ensure successful init
    sounds_available = HARDWARE.get_sound_card_online()

    car_recognized = self.CP.carName != 'mock'

    # If stock camera is disconnected, we loaded car controls and it's not dashcam mode
    controller_available = self.CP.enableCamera and self.CI.CC is not None and not passive and not self.CP.dashcamOnly
    community_feature = self.CP.communityFeature or self.CP.fuzzyFingerprint or \
                        self.CP.fingerprintSource == car.CarParams.FingerprintSource.can
    community_feature_disallowed = community_feature and (not community_feature_toggle)
    self.read_only = not car_recognized or not controller_available or \
                       self.CP.dashcamOnly or community_feature_disallowed
    if self.read_only:
      self.CP.safetyModel = car.CarParams.SafetyModel.noOutput

    # Write CarParams for radard
    cp_bytes = self.CP.to_bytes()
    params.put("CarParams", cp_bytes)
    put_nonblocking("CarParamsCache", cp_bytes)

    self.CC = car.CarControl.new_message()
    self.AM = AlertManager()
    self.events = Events()

    self.LoC = LongControl(self.CP, self.CI.compute_gb)
    self.VM = VehicleModel(self.CP)

    if self.CP.steerControlType == car.CarParams.SteerControlType.angle:
      self.LaC = LatControlAngle(self.CP)
    elif self.CP.lateralTuning.which() == 'pid':
      self.LaC = LatControlPID(self.CP)
    elif self.CP.lateralTuning.which() == 'indi':
      self.LaC = LatControlINDI(self.CP)
    elif self.CP.lateralTuning.which() == 'lqr':
      self.LaC = LatControlLQR(self.CP)

    self.initialized = False
    self.state = State.disabled
    self.enabled = False
    self.active = False
    self.can_rcv_error = False
    self.soft_disable_timer = 0
    self.v_cruise_kph = 255
    self.v_cruise_kph_last = 0
    self.mismatch_counter = 0
    self.can_error_counter = 0
    self.last_blinker_frame = 0
    self.saturated_count = 0
    self.distance_traveled = 0
    self.last_functional_fan_frame = 0
    self.events_prev = []
    self.current_alert_types = [ET.PERMANENT]
    self.logged_comm_issue = False

    # TODO: no longer necessary, aside from process replay
    self.sm['liveParameters'].valid = True

    self.startup_event = get_startup_event(car_recognized, controller_available, self.CP.fuzzyFingerprint)

    if not sounds_available:
      self.events.add(EventName.soundsUnavailable, static=True)
    if community_feature_disallowed and car_recognized:
      self.events.add(EventName.communityFeatureDisallowed, static=True)
    if not car_recognized:
      self.events.add(EventName.carUnrecognized, static=True)
    elif self.read_only:
      self.events.add(EventName.dashcamMode, static=True)

    # controlsd is driven by can recv, expected at 100Hz
    self.rk = Ratekeeper(100, print_delay_threshold=None)
    self.prof = Profiler(False)  # off by default

  def update_events(self, CS):
    """Compute carEvents from carState"""

    self.events.clear()
    self.events.add_from_msg(CS.events)
    self.events.add_from_msg(self.sm['driverMonitoringState'].events)

    # Handle startup event
    if self.startup_event is not None:
      self.events.add(self.startup_event)
      self.startup_event = None

    # Don't add any more events if not initialized
    if not self.initialized:
      self.events.add(EventName.controlsInitializing)
      return

    # Create events for battery, temperature, disk space, and memory
    if self.sm['deviceState'].batteryPercent < 1 and self.sm['deviceState'].chargingError:
      # at zero percent battery, while discharging, OP should not allowed
      self.events.add(EventName.lowBattery)
    if self.sm['deviceState'].thermalStatus >= ThermalStatus.red:
      self.events.add(EventName.overheat)
    if self.sm['deviceState'].freeSpacePercent < 7:
      # under 7% of space free no enable allowed
      self.events.add(EventName.outOfSpace)
    if self.sm['deviceState'].memoryUsagePercent > 65:
      self.events.add(EventName.lowMemory)

    # Alert if fan isn't spinning for 5 seconds
    if self.sm['pandaState'].pandaType in [PandaType.uno, PandaType.dos]:
      if self.sm['pandaState'].fanSpeedRpm == 0 and self.sm['deviceState'].fanSpeedPercentDesired > 50:
        if (self.sm.frame - self.last_functional_fan_frame) * DT_CTRL > 5.0:
          self.events.add(EventName.fanMalfunction)
      else:
        self.last_functional_fan_frame = self.sm.frame

    # Handle calibration status
    cal_status = self.sm['liveCalibration'].calStatus
    if cal_status != Calibration.CALIBRATED:
      if cal_status == Calibration.UNCALIBRATED:
        self.events.add(EventName.calibrationIncomplete)
      else:
        self.events.add(EventName.calibrationInvalid)

    # Handle lane change
    if self.sm['lateralPlan'].laneChangeState == LaneChangeState.preLaneChange:
      direction = self.sm['lateralPlan'].laneChangeDirection
      if (CS.leftBlindspot and direction == LaneChangeDirection.left) or \
         (CS.rightBlindspot and direction == LaneChangeDirection.right):
        self.events.add(EventName.laneChangeBlocked)
      else:
        if direction == LaneChangeDirection.left:
          self.events.add(EventName.preLaneChangeLeft)
        else:
          self.events.add(EventName.preLaneChangeRight)
    elif self.sm['lateralPlan'].laneChangeState in [LaneChangeState.laneChangeStarting,
                                                 LaneChangeState.laneChangeFinishing]:
      self.events.add(EventName.laneChange)

    if self.can_rcv_error or not CS.canValid:
      self.events.add(EventName.canError)

    safety_mismatch = self.sm['pandaState'].safetyModel != self.CP.safetyModel or self.sm['pandaState'].safetyParam != self.CP.safetyParam
    if safety_mismatch or self.mismatch_counter >= 200:
      self.events.add(EventName.controlsMismatch)

    if not self.sm['liveParameters'].valid:
      self.events.add(EventName.vehicleModelInvalid)

    if len(self.sm['radarState'].radarErrors):
      self.events.add(EventName.radarFault)
    elif not self.sm.valid["pandaState"]:
      self.events.add(EventName.usbError)
    elif not self.sm.all_alive_and_valid():
      self.events.add(EventName.commIssue)
      if not self.logged_comm_issue:
        cloudlog.error(f"commIssue - valid: {self.sm.valid} - alive: {self.sm.alive}")
        self.logged_comm_issue = True
    else:
      self.logged_comm_issue = False

    if not self.sm['lateralPlan'].mpcSolutionValid:
      self.events.add(EventName.plannerError)
    if not self.sm['liveLocationKalman'].sensorsOK and not NOSENSOR:
      if self.sm.frame > 5 / DT_CTRL:  # Give locationd some time to receive all the inputs
        self.events.add(EventName.sensorDataInvalid)
    if not self.sm['liveLocationKalman'].posenetOK:
      self.events.add(EventName.posenetInvalid)
    if not self.sm['liveLocationKalman'].deviceStable:
      self.events.add(EventName.deviceFalling)
    if log.PandaState.FaultType.relayMalfunction in self.sm['pandaState'].faults:
      self.events.add(EventName.relayMalfunction)
    if self.sm['longitudinalPlan'].fcw or (self.enabled and self.sm['modelV2'].meta.hardBrakePredicted):
      self.events.add(EventName.fcw)

    if TICI and self.enable_lte_onroad:
      logs = messaging.drain_sock(self.log_sock, wait_for_one=False)
      messages = []
      for m in logs:
        try:
          messages.append(m.androidLog.message)
        except UnicodeDecodeError:
          pass

      for err in ["ERROR_CRC", "ERROR_ECC", "ERROR_STREAM_UNDERFLOW", "APPLY FAILED"]:
<<<<<<< HEAD
        err_cnt = sum(err in m for m in messages)
        if err_cnt:
          self.events.add(EventName.cameraError)
          break
=======
        for m in messages:
          if err not in m:
            continue

          csid = m.split("CSID:")[-1].split(" ")[0]
          evt = {"0": EventName.wideRoadCameraError, "1": EventName.roadCameraError,
                 "2": EventName.driverCameraError}.get(csid, None)
          if evt is not None:
            self.events.add(evt)
>>>>>>> db45e2bb

    # TODO: fix simulator
    if not SIMULATION:
      if not NOSENSOR:
        if not self.sm['liveLocationKalman'].gpsOK and (self.distance_traveled > 1000) and \
          (not TICI or self.enable_lte_onroad):
          # Not show in first 1 km to allow for driving out of garage. This event shows after 5 minutes
          self.events.add(EventName.noGps)
      if not self.sm.all_alive(self.camera_packets):
        self.events.add(EventName.cameraMalfunction)
      if self.sm['modelV2'].frameDropPerc > 20:
        self.events.add(EventName.modeldLagging)

      # Check if all manager processes are running
      not_running = set(p.name for p in self.sm['managerState'].processes if not p.running)
      if self.sm.rcv_frame['managerState'] and (not_running - IGNORE_PROCESSES):
        self.events.add(EventName.processNotRunning)

    # Only allow engagement with brake pressed when stopped behind another stopped car
    if CS.brakePressed and self.sm['longitudinalPlan'].vTargetFuture >= STARTING_TARGET_SPEED \
      and self.CP.openpilotLongitudinalControl and CS.vEgo < 0.3:
      self.events.add(EventName.noTarget)

  def data_sample(self):
    """Receive data from sockets and update carState"""

    # Update carState from CAN
    can_strs = messaging.drain_sock_raw(self.can_sock, wait_for_one=True)
    CS = self.CI.update(self.CC, can_strs)

    self.sm.update(0)

    all_valid = CS.canValid and self.sm.all_alive_and_valid()
    if not self.initialized and (all_valid or self.sm.frame * DT_CTRL > 2.0):
      self.initialized = True
      Params().put_bool("ControlsReady", True)

    # Check for CAN timeout
    if not can_strs:
      self.can_error_counter += 1
      self.can_rcv_error = True
    else:
      self.can_rcv_error = False

    # When the panda and controlsd do not agree on controls_allowed
    # we want to disengage openpilot. However the status from the panda goes through
    # another socket other than the CAN messages and one can arrive earlier than the other.
    # Therefore we allow a mismatch for two samples, then we trigger the disengagement.
    if not self.enabled:
      self.mismatch_counter = 0

    if not self.sm['pandaState'].controlsAllowed and self.enabled:
      self.mismatch_counter += 1

    self.distance_traveled += CS.vEgo * DT_CTRL

    return CS

  def state_transition(self, CS):
    """Compute conditional state transitions and execute actions on state transitions"""

    self.v_cruise_kph_last = self.v_cruise_kph

    # if stock cruise is completely disabled, then we can use our own set speed logic
    if not self.CP.enableCruise:
      self.v_cruise_kph = update_v_cruise(self.v_cruise_kph, CS.buttonEvents, self.enabled)
    elif self.CP.enableCruise and CS.cruiseState.enabled:
      self.v_cruise_kph = CS.cruiseState.speed * CV.MS_TO_KPH

    # decrease the soft disable timer at every step, as it's reset on
    # entrance in SOFT_DISABLING state
    self.soft_disable_timer = max(0, self.soft_disable_timer - 1)

    self.current_alert_types = [ET.PERMANENT]

    # ENABLED, PRE ENABLING, SOFT DISABLING
    if self.state != State.disabled:
      # user and immediate disable always have priority in a non-disabled state
      if self.events.any(ET.USER_DISABLE):
        self.state = State.disabled
        self.current_alert_types.append(ET.USER_DISABLE)

      elif self.events.any(ET.IMMEDIATE_DISABLE):
        self.state = State.disabled
        self.current_alert_types.append(ET.IMMEDIATE_DISABLE)

      else:
        # ENABLED
        if self.state == State.enabled:
          if self.events.any(ET.SOFT_DISABLE):
            self.state = State.softDisabling
            self.soft_disable_timer = 300   # 3s
            self.current_alert_types.append(ET.SOFT_DISABLE)

        # SOFT DISABLING
        elif self.state == State.softDisabling:
          if not self.events.any(ET.SOFT_DISABLE):
            # no more soft disabling condition, so go back to ENABLED
            self.state = State.enabled

          elif self.events.any(ET.SOFT_DISABLE) and self.soft_disable_timer > 0:
            self.current_alert_types.append(ET.SOFT_DISABLE)

          elif self.soft_disable_timer <= 0:
            self.state = State.disabled

        # PRE ENABLING
        elif self.state == State.preEnabled:
          if not self.events.any(ET.PRE_ENABLE):
            self.state = State.enabled
          else:
            self.current_alert_types.append(ET.PRE_ENABLE)

    # DISABLED
    elif self.state == State.disabled:
      if self.events.any(ET.ENABLE):
        if self.events.any(ET.NO_ENTRY):
          self.current_alert_types.append(ET.NO_ENTRY)

        else:
          if self.events.any(ET.PRE_ENABLE):
            self.state = State.preEnabled
          else:
            self.state = State.enabled
          self.current_alert_types.append(ET.ENABLE)
          self.v_cruise_kph = initialize_v_cruise(CS.vEgo, CS.buttonEvents, self.v_cruise_kph_last)

    # Check if actuators are enabled
    self.active = self.state == State.enabled or self.state == State.softDisabling
    if self.active:
      self.current_alert_types.append(ET.WARNING)

    # Check if openpilot is engaged
    self.enabled = self.active or self.state == State.preEnabled

  def state_control(self, CS):
    """Given the state, this function returns an actuators packet"""

    # Update VehicleModel
    params = self.sm['liveParameters']
    x = max(params.stiffnessFactor, 0.1)
    sr = max(params.steerRatio, 0.1)
    self.VM.update_params(x, sr)

    lat_plan = self.sm['lateralPlan']
    long_plan = self.sm['longitudinalPlan']

    actuators = car.CarControl.Actuators.new_message()

    if CS.leftBlinker or CS.rightBlinker:
      self.last_blinker_frame = self.sm.frame

    # State specific actions

    if not self.active:
      self.LaC.reset()
      self.LoC.reset(v_pid=CS.vEgo)

    long_plan_age = DT_CTRL * (self.sm.frame - self.sm.rcv_frame['longitudinalPlan'])
    # no greater than dt mpc + dt, to prevent too high extraps
    dt = min(long_plan_age, LON_MPC_STEP + DT_CTRL) + DT_CTRL

    a_acc_sol = long_plan.aStart + (dt / LON_MPC_STEP) * (long_plan.aTarget - long_plan.aStart)
    v_acc_sol = long_plan.vStart + dt * (a_acc_sol + long_plan.aStart) / 2.0

    # Gas/Brake PID loop
    actuators.gas, actuators.brake = self.LoC.update(self.active, CS, v_acc_sol, long_plan.vTargetFuture, a_acc_sol, self.CP)

    # Steering PID loop and lateral MPC
    actuators.steer, actuators.steeringAngleDeg, lac_log = self.LaC.update(self.active, CS, self.CP, self.VM, params, lat_plan)

    # Check for difference between desired angle and angle for angle based control
    angle_control_saturated = self.CP.steerControlType == car.CarParams.SteerControlType.angle and \
      abs(actuators.steeringAngleDeg - CS.steeringAngleDeg) > STEER_ANGLE_SATURATION_THRESHOLD

    if angle_control_saturated and not CS.steeringPressed and self.active:
      self.saturated_count += 1
    else:
      self.saturated_count = 0

    # Send a "steering required alert" if saturation count has reached the limit
    if (lac_log.saturated and not CS.steeringPressed) or \
       (self.saturated_count > STEER_ANGLE_SATURATION_TIMEOUT):

      if len(lat_plan.dPathPoints):
        # Check if we deviated from the path
        left_deviation = actuators.steer > 0 and lat_plan.dPathPoints[0] < -0.1
        right_deviation = actuators.steer < 0 and lat_plan.dPathPoints[0] > 0.1

        if left_deviation or right_deviation:
          self.events.add(EventName.steerSaturated)

    return actuators, v_acc_sol, a_acc_sol, lac_log

  def publish_logs(self, CS, start_time, actuators, v_acc, a_acc, lac_log):
    """Send actuators and hud commands to the car, send controlsstate and MPC logging"""

    CC = car.CarControl.new_message()
    CC.enabled = self.enabled
    CC.actuators = actuators

    CC.cruiseControl.override = True
    CC.cruiseControl.cancel = not self.CP.enableCruise or (not self.enabled and CS.cruiseState.enabled)

    # Some override values for Honda
    # brake discount removes a sharp nonlinearity
    brake_discount = (1.0 - clip(actuators.brake * 3., 0.0, 1.0))
    speed_override = max(0.0, (self.LoC.v_pid + CS.cruiseState.speedOffset) * brake_discount)
    CC.cruiseControl.speedOverride = float(speed_override if self.CP.enableCruise else 0.0)
    CC.cruiseControl.accelOverride = self.CI.calc_accel_override(CS.aEgo, self.sm['longitudinalPlan'].aTarget, CS.vEgo, self.sm['longitudinalPlan'].vTarget)

    CC.hudControl.setSpeed = float(self.v_cruise_kph * CV.KPH_TO_MS)
    CC.hudControl.speedVisible = self.enabled
    CC.hudControl.lanesVisible = self.enabled
    CC.hudControl.leadVisible = self.sm['longitudinalPlan'].hasLead

    right_lane_visible = self.sm['lateralPlan'].rProb > 0.5
    left_lane_visible = self.sm['lateralPlan'].lProb > 0.5
    CC.hudControl.rightLaneVisible = bool(right_lane_visible)
    CC.hudControl.leftLaneVisible = bool(left_lane_visible)

    recent_blinker = (self.sm.frame - self.last_blinker_frame) * DT_CTRL < 5.0  # 5s blinker cooldown
    ldw_allowed = self.is_ldw_enabled and CS.vEgo > LDW_MIN_SPEED and not recent_blinker \
                    and not self.active and self.sm['liveCalibration'].calStatus == Calibration.CALIBRATED

    meta = self.sm['modelV2'].meta
    if len(meta.desirePrediction) and ldw_allowed:
      l_lane_change_prob = meta.desirePrediction[Desire.laneChangeLeft - 1]
      r_lane_change_prob = meta.desirePrediction[Desire.laneChangeRight - 1]
      l_lane_close = left_lane_visible and (self.sm['modelV2'].laneLines[1].y[0] > -(1.08 + CAMERA_OFFSET))
      r_lane_close = right_lane_visible and (self.sm['modelV2'].laneLines[2].y[0] < (1.08 - CAMERA_OFFSET))

      CC.hudControl.leftLaneDepart = bool(l_lane_change_prob > LANE_DEPARTURE_THRESHOLD and l_lane_close)
      CC.hudControl.rightLaneDepart = bool(r_lane_change_prob > LANE_DEPARTURE_THRESHOLD and r_lane_close)

    if CC.hudControl.rightLaneDepart or CC.hudControl.leftLaneDepart:
      self.events.add(EventName.ldw)

    clear_event = ET.WARNING if ET.WARNING not in self.current_alert_types else None
    alerts = self.events.create_alerts(self.current_alert_types, [self.CP, self.sm, self.is_metric])
    self.AM.add_many(self.sm.frame, alerts, self.enabled)
    self.AM.process_alerts(self.sm.frame, clear_event)
    CC.hudControl.visualAlert = self.AM.visual_alert

    if not self.read_only and self.initialized:
      # send car controls over can
      can_sends = self.CI.apply(CC)
      self.pm.send('sendcan', can_list_to_can_capnp(can_sends, msgtype='sendcan', valid=CS.canValid))

    force_decel = (self.sm['driverMonitoringState'].awarenessStatus < 0.) or \
                  (self.state == State.softDisabling)

    # Curvature & Steering angle
    params = self.sm['liveParameters']
    lat_plan = self.sm['lateralPlan']

    steer_angle_without_offset = math.radians(CS.steeringAngleDeg - params.angleOffsetAverageDeg)
    curvature = -self.VM.calc_curvature(steer_angle_without_offset, CS.vEgo)
    angle_steers_des = math.degrees(self.VM.get_steer_from_curvature(-lat_plan.curvature, CS.vEgo))
    angle_steers_des += params.angleOffsetDeg

    # controlsState
    dat = messaging.new_message('controlsState')
    dat.valid = CS.canValid
    controlsState = dat.controlsState
    controlsState.alertText1 = self.AM.alert_text_1
    controlsState.alertText2 = self.AM.alert_text_2
    controlsState.alertSize = self.AM.alert_size
    controlsState.alertStatus = self.AM.alert_status
    controlsState.alertBlinkingRate = self.AM.alert_rate
    controlsState.alertType = self.AM.alert_type
    controlsState.alertSound = self.AM.audible_alert
    controlsState.canMonoTimes = list(CS.canMonoTimes)
    controlsState.longitudinalPlanMonoTime = self.sm.logMonoTime['longitudinalPlan']
    controlsState.lateralPlanMonoTime = self.sm.logMonoTime['lateralPlan']
    controlsState.enabled = self.enabled
    controlsState.active = self.active
    controlsState.curvature = curvature
    controlsState.steeringAngleDesiredDeg = angle_steers_des
    controlsState.state = self.state
    controlsState.engageable = not self.events.any(ET.NO_ENTRY)
    controlsState.longControlState = self.LoC.long_control_state
    controlsState.vPid = float(self.LoC.v_pid)
    controlsState.vCruise = float(self.v_cruise_kph)
    controlsState.upAccelCmd = float(self.LoC.pid.p)
    controlsState.uiAccelCmd = float(self.LoC.pid.i)
    controlsState.ufAccelCmd = float(self.LoC.pid.f)
    controlsState.vTargetLead = float(v_acc)
    controlsState.aTarget = float(a_acc)
    controlsState.cumLagMs = -self.rk.remaining * 1000.
    controlsState.startMonoTime = int(start_time * 1e9)
    controlsState.forceDecel = bool(force_decel)
    controlsState.canErrorCounter = self.can_error_counter

    if self.CP.steerControlType == car.CarParams.SteerControlType.angle:
      controlsState.lateralControlState.angleState = lac_log
    elif self.CP.lateralTuning.which() == 'pid':
      controlsState.lateralControlState.pidState = lac_log
    elif self.CP.lateralTuning.which() == 'lqr':
      controlsState.lateralControlState.lqrState = lac_log
    elif self.CP.lateralTuning.which() == 'indi':
      controlsState.lateralControlState.indiState = lac_log
    self.pm.send('controlsState', dat)

    # carState
    car_events = self.events.to_msg()
    cs_send = messaging.new_message('carState')
    cs_send.valid = CS.canValid
    cs_send.carState = CS
    cs_send.carState.events = car_events
    self.pm.send('carState', cs_send)

    # carEvents - logged every second or on change
    if (self.sm.frame % int(1. / DT_CTRL) == 0) or (self.events.names != self.events_prev):
      ce_send = messaging.new_message('carEvents', len(self.events))
      ce_send.carEvents = car_events
      self.pm.send('carEvents', ce_send)
    self.events_prev = self.events.names.copy()

    # carParams - logged every 50 seconds (> 1 per segment)
    if (self.sm.frame % int(50. / DT_CTRL) == 0):
      cp_send = messaging.new_message('carParams')
      cp_send.carParams = self.CP
      self.pm.send('carParams', cp_send)

    # carControl
    cc_send = messaging.new_message('carControl')
    cc_send.valid = CS.canValid
    cc_send.carControl = CC
    self.pm.send('carControl', cc_send)

    # copy CarControl to pass to CarInterface on the next iteration
    self.CC = CC

  def step(self):
    start_time = sec_since_boot()
    self.prof.checkpoint("Ratekeeper", ignore=True)

    # Sample data from sockets and get a carState
    CS = self.data_sample()
    self.prof.checkpoint("Sample")

    self.update_events(CS)

    if not self.read_only and self.initialized:
      # Update control state
      self.state_transition(CS)
      self.prof.checkpoint("State transition")

    # Compute actuators (runs PID loops and lateral MPC)
    actuators, v_acc, a_acc, lac_log = self.state_control(CS)

    self.prof.checkpoint("State Control")

    # Publish data
    self.publish_logs(CS, start_time, actuators, v_acc, a_acc, lac_log)
    self.prof.checkpoint("Sent")

  def controlsd_thread(self):
    while True:
      self.step()
      self.rk.monitor_time()
      self.prof.display()

def main(sm=None, pm=None, logcan=None):
  controls = Controls(sm, pm, logcan)
  controls.controlsd_thread()


if __name__ == "__main__":
  main()<|MERGE_RESOLUTION|>--- conflicted
+++ resolved
@@ -266,12 +266,6 @@
           pass
 
       for err in ["ERROR_CRC", "ERROR_ECC", "ERROR_STREAM_UNDERFLOW", "APPLY FAILED"]:
-<<<<<<< HEAD
-        err_cnt = sum(err in m for m in messages)
-        if err_cnt:
-          self.events.add(EventName.cameraError)
-          break
-=======
         for m in messages:
           if err not in m:
             continue
@@ -281,7 +275,6 @@
                  "2": EventName.driverCameraError}.get(csid, None)
           if evt is not None:
             self.events.add(evt)
->>>>>>> db45e2bb
 
     # TODO: fix simulator
     if not SIMULATION:
