#!/usr/bin/env python3
import os
import math
import numpy as np
from cereal import car, log
from common.numpy_fast import clip
from common.realtime import sec_since_boot, config_realtime_process, Priority, Ratekeeper, DT_CTRL
from common.profiler import Profiler
from common.params import Params, put_nonblocking
import cereal.messaging as messaging
from selfdrive.config import Conversions as CV
from selfdrive.swaglog import cloudlog
from selfdrive.boardd.boardd import can_list_to_can_capnp
from selfdrive.car.car_helpers import get_car, get_startup_event, get_one_can
from selfdrive.controls.lib.lane_planner import CAMERA_OFFSET, TRAJECTORY_SIZE
from selfdrive.controls.lib.drive_helpers import update_v_cruise, initialize_v_cruise
from selfdrive.controls.lib.longcontrol import LongControl, STARTING_TARGET_SPEED
from selfdrive.controls.lib.latcontrol_pid import LatControlPID
from selfdrive.controls.lib.latcontrol_indi import LatControlINDI
from selfdrive.controls.lib.latcontrol_lqr import LatControlLQR
from selfdrive.controls.lib.latcontrol_angle import LatControlAngle
from selfdrive.controls.lib.events import Events, ET
from selfdrive.controls.lib.alertmanager import AlertManager
from selfdrive.controls.lib.vehicle_model import VehicleModel
from selfdrive.controls.lib.longitudinal_planner import LON_MPC_STEP
from selfdrive.locationd.calibrationd import Calibration
from selfdrive.hardware import HARDWARE, TICI

LDW_MIN_SPEED = 31 * CV.MPH_TO_MS
LANE_DEPARTURE_THRESHOLD = 0.1
STEER_ANGLE_SATURATION_TIMEOUT = 1.0 / DT_CTRL
STEER_ANGLE_SATURATION_THRESHOLD = 2.5  # Degrees

SIMULATION = "SIMULATION" in os.environ
NOSENSOR = "NOSENSOR" in os.environ
IGNORE_PROCESSES = set(["rtshield", "uploader", "deleter", "loggerd", "logmessaged", "tombstoned", "logcatd", "proclogd", "clocksd", "updated", "timezoned", "manage_athenad"])

ThermalStatus = log.DeviceState.ThermalStatus
State = log.ControlsState.OpenpilotState
PandaType = log.PandaState.PandaType
Desire = log.LateralPlan.Desire
LaneChangeState = log.LateralPlan.LaneChangeState
LaneChangeDirection = log.LateralPlan.LaneChangeDirection
EventName = car.CarEvent.EventName


class Controls:
  def __init__(self, sm=None, pm=None, can_sock=None):
    config_realtime_process(4 if TICI else 3, Priority.CTRL_HIGH)

    # Setup sockets
    self.pm = pm
    if self.pm is None:
      self.pm = messaging.PubMaster(['sendcan', 'controlsState', 'carState',
                                     'carControl', 'carEvents', 'carParams'])

    self.camera_packets = ["roadCameraState", "driverCameraState"]
    if TICI:
      self.camera_packets.append("wideRoadCameraState")

    self.sm = sm
    if self.sm is None:
      ignore = ['driverCameraState', 'managerState'] if SIMULATION else None
      self.sm = messaging.SubMaster(['deviceState', 'pandaState', 'modelV2', 'liveCalibration',
                                     'driverMonitoringState', 'longitudinalPlan', 'lateralPlan', 'liveLocationKalman',
                                     'managerState', 'liveParameters', 'radarState'] + self.camera_packets,
                                     ignore_alive=ignore, ignore_avg_freq=['radarState', 'longitudinalPlan'])

    self.can_sock = can_sock
    if can_sock is None:
      can_timeout = None if os.environ.get('NO_CAN_TIMEOUT', False) else 100
      self.can_sock = messaging.sub_sock('can', timeout=can_timeout)

    if TICI:
      self.log_sock = messaging.sub_sock('androidLog')
<<<<<<< HEAD
      self.crc_seen = False
=======
>>>>>>> 433b6845

    # wait for one pandaState and one CAN packet
    panda_type = messaging.recv_one(self.sm.sock['pandaState']).pandaState.pandaType
    has_relay = panda_type in [PandaType.blackPanda, PandaType.uno, PandaType.dos]
    print("Waiting for CAN messages...")
    get_one_can(self.can_sock)

    self.CI, self.CP = get_car(self.can_sock, self.pm.sock['sendcan'], has_relay)

    # read params
    params = Params()
    self.is_metric = params.get_bool("IsMetric")
    self.is_ldw_enabled = params.get_bool("IsLdwEnabled")
    self.enable_lte_onroad = params.get_bool("EnableLteOnroad")
    community_feature_toggle = params.get_bool("CommunityFeaturesToggle")
    openpilot_enabled_toggle = params.get_bool("OpenpilotEnabledToggle")
    passive = params.get_bool("Passive") or not openpilot_enabled_toggle

    # detect sound card presence and ensure successful init
    sounds_available = HARDWARE.get_sound_card_online()

    car_recognized = self.CP.carName != 'mock'
    fuzzy_fingerprint = self.CP.fuzzyFingerprint

    # If stock camera is disconnected, we loaded car controls and it's not dashcam mode
    controller_available = self.CP.enableCamera and self.CI.CC is not None and not passive and not self.CP.dashcamOnly
    community_feature = self.CP.communityFeature or fuzzy_fingerprint
    community_feature_disallowed = community_feature and (not community_feature_toggle)
    self.read_only = not car_recognized or not controller_available or \
                       self.CP.dashcamOnly or community_feature_disallowed
    if self.read_only:
      self.CP.safetyModel = car.CarParams.SafetyModel.noOutput

    # Write CarParams for radard
    cp_bytes = self.CP.to_bytes()
    params.put("CarParams", cp_bytes)
    put_nonblocking("CarParamsCache", cp_bytes)

    self.CC = car.CarControl.new_message()
    self.AM = AlertManager()
    self.events = Events()

    self.LoC = LongControl(self.CP, self.CI.compute_gb)
    self.VM = VehicleModel(self.CP)

    if self.CP.steerControlType == car.CarParams.SteerControlType.angle:
      self.LaC = LatControlAngle(self.CP)
    elif self.CP.lateralTuning.which() == 'pid':
      self.LaC = LatControlPID(self.CP)
    elif self.CP.lateralTuning.which() == 'indi':
      self.LaC = LatControlINDI(self.CP)
    elif self.CP.lateralTuning.which() == 'lqr':
      self.LaC = LatControlLQR(self.CP)

    self.initialized = False
    self.state = State.disabled
    self.enabled = False
    self.active = False
    self.can_rcv_error = False
    self.soft_disable_timer = 0
    self.v_cruise_kph = 255
    self.v_cruise_kph_last = 0
    self.curve_speed_ms = 255.
    self.v_cruise_kph_limit = 0
    self.mismatch_counter = 0
    self.can_error_counter = 0
    self.last_blinker_frame = 0
    self.saturated_count = 0
    self.distance_traveled = 0
    self.last_functional_fan_frame = 0
    self.events_prev = []
    self.current_alert_types = [ET.PERMANENT]
    self.logged_comm_issue = False

    # TODO: no longer necessary, aside from process replay
    self.sm['liveParameters'].valid = True

    self.startup_event = get_startup_event(car_recognized, controller_available, fuzzy_fingerprint)

    if not sounds_available:
      self.events.add(EventName.soundsUnavailable, static=True)
    if community_feature_disallowed:
      self.events.add(EventName.communityFeatureDisallowed, static=True)
    if not car_recognized:
      self.events.add(EventName.carUnrecognized, static=True)
    elif self.read_only:
      self.events.add(EventName.dashcamMode, static=True)

    # controlsd is driven by can recv, expected at 100Hz
    self.rk = Ratekeeper(100, print_delay_threshold=None)
    self.prof = Profiler(False)  # off by default

  def update_events(self, CS):
    """Compute carEvents from carState"""

    self.events.clear()
    self.events.add_from_msg(CS.events)
    self.events.add_from_msg(self.sm['driverMonitoringState'].events)

    # Handle startup event
    if self.startup_event is not None:
      self.events.add(self.startup_event)
      self.startup_event = None

    # Don't add any more events if not initialized
    if not self.initialized:
      self.events.add(EventName.controlsInitializing)
      return

    # Create events for battery, temperature, disk space, and memory
    if self.sm['deviceState'].batteryPercent < 1 and self.sm['deviceState'].chargingError:
      # at zero percent battery, while discharging, OP should not allowed
      self.events.add(EventName.lowBattery)
    if self.sm['deviceState'].thermalStatus >= ThermalStatus.red:
      self.events.add(EventName.overheat)
    if self.sm['deviceState'].freeSpacePercent < 7:
      # under 7% of space free no enable allowed
      self.events.add(EventName.outOfSpace)
    if self.sm['deviceState'].memoryUsagePercent > 65:
      self.events.add(EventName.lowMemory)

    # Alert if fan isn't spinning for 5 seconds
    if self.sm['pandaState'].pandaType in [PandaType.uno, PandaType.dos]:
      if self.sm['pandaState'].fanSpeedRpm == 0 and self.sm['deviceState'].fanSpeedPercentDesired > 50:
        if (self.sm.frame - self.last_functional_fan_frame) * DT_CTRL > 5.0:
          self.events.add(EventName.fanMalfunction)
      else:
        self.last_functional_fan_frame = self.sm.frame

    # Handle calibration status
    cal_status = self.sm['liveCalibration'].calStatus
    if cal_status != Calibration.CALIBRATED:
      if cal_status == Calibration.UNCALIBRATED:
        self.events.add(EventName.calibrationIncomplete)
      else:
        self.events.add(EventName.calibrationInvalid)

    # Handle lane change
    if self.sm['lateralPlan'].laneChangeState == LaneChangeState.preLaneChange:
      direction = self.sm['lateralPlan'].laneChangeDirection
      if (CS.leftBlindspot and direction == LaneChangeDirection.left) or \
         (CS.rightBlindspot and direction == LaneChangeDirection.right):
        self.events.add(EventName.laneChangeBlocked)
      else:
        if direction == LaneChangeDirection.left:
          self.events.add(EventName.preLaneChangeLeft)
        else:
          self.events.add(EventName.preLaneChangeRight)
    elif self.sm['lateralPlan'].laneChangeState in [LaneChangeState.laneChangeStarting,
                                                 LaneChangeState.laneChangeFinishing]:
      self.events.add(EventName.laneChange)

    if self.can_rcv_error or not CS.canValid:
      self.events.add(EventName.canError)

    safety_mismatch = self.sm['pandaState'].safetyModel != self.CP.safetyModel or self.sm['pandaState'].safetyParam != self.CP.safetyParam
    if safety_mismatch or self.mismatch_counter >= 200:
      self.events.add(EventName.controlsMismatch)

    if not self.sm['liveParameters'].valid:
      self.events.add(EventName.vehicleModelInvalid)

    if len(self.sm['radarState'].radarErrors):
      self.events.add(EventName.radarFault)
    elif not self.sm.valid["pandaState"]:
      self.events.add(EventName.usbError)
    elif not self.sm.all_alive_and_valid():
      self.events.add(EventName.commIssue)
      if not self.logged_comm_issue:
        cloudlog.error(f"commIssue - valid: {self.sm.valid} - alive: {self.sm.alive}")
        self.logged_comm_issue = True
    else:
      self.logged_comm_issue = False

    if not self.sm['lateralPlan'].mpcSolutionValid:
      self.events.add(EventName.plannerError)
    if not self.sm['liveLocationKalman'].sensorsOK and not NOSENSOR:
      if self.sm.frame > 5 / DT_CTRL:  # Give locationd some time to receive all the inputs
        self.events.add(EventName.sensorDataInvalid)
    if not self.sm['liveLocationKalman'].posenetOK:
      self.events.add(EventName.posenetInvalid)
    if not self.sm['liveLocationKalman'].deviceStable:
      self.events.add(EventName.deviceFalling)
    if log.PandaState.FaultType.relayMalfunction in self.sm['pandaState'].faults:
      self.events.add(EventName.relayMalfunction)
    if self.sm['longitudinalPlan'].fcw or (self.enabled and self.sm['modelV2'].meta.hardBrakePredicted):
      self.events.add(EventName.fcw)

    if TICI and self.enable_lte_onroad:
<<<<<<< HEAD
      if not self.crc_seen:
        logs = messaging.drain_sock(self.log_sock, wait_for_one=False)
        messages = []
        for m in logs:
          try:
            messages.append(m.androidLog.message)
          except UnicodeDecodeError:
            pass

        for err in ["ERROR_CRC", "ERROR_ECC", "ERROR_STREAM_UNDERFLOW", "APPLY FAILED"]:
          err_cnt = sum(err in m for m in messages)
          if err_cnt:
            self.crc_seen = True
            self.events.add(EventName.cameraError)
            break

      if self.crc_seen:
        self.events.add(EventName.cameraError)
=======
      logs = messaging.drain_sock(self.log_sock, wait_for_one=False)
      messages = []
      for m in logs:
        try:
          messages.append(m.androidLog.message)
        except UnicodeDecodeError:
          pass

      for err in ["ERROR_CRC", "ERROR_ECC", "ERROR_STREAM_UNDERFLOW", "APPLY FAILED"]:
        for m in messages:
          if err not in m:
            continue

          csid = m.split("CSID:")[-1].split(" ")[0]
          evt = {"0": EventName.wideRoadCameraError, "1": EventName.roadCameraError,
                 "2": EventName.driverCameraError}.get(csid, None)
          if evt is not None:
            self.events.add(evt)
>>>>>>> 433b6845

    # TODO: fix simulator
    if not SIMULATION:
      #if not NOSENSOR:
        #if not self.sm['liveLocationKalman'].gpsOK and (self.distance_traveled > 1000) and \
          #(not TICI or self.enable_lte_onroad):
          # Not show in first 1 km to allow for driving out of garage. This event shows after 5 minutes
<<<<<<< HEAD
          #self.events.add(EventName.noGps)
=======
          self.events.add(EventName.noGps)
>>>>>>> 433b6845
      if not self.sm.all_alive(self.camera_packets):
        self.events.add(EventName.cameraMalfunction)
      if self.sm['modelV2'].frameDropPerc > 20:
        self.events.add(EventName.modeldLagging)

      # Check if all manager processes are running
      not_running = set(p.name for p in self.sm['managerState'].processes if not p.running)
      if self.sm.rcv_frame['managerState'] and (not_running - IGNORE_PROCESSES):
        self.events.add(EventName.processNotRunning)

    # Only allow engagement with brake pressed when stopped behind another stopped car
    #if CS.brakePressed and self.sm['longitudinalPlan'].vTargetFuture >= STARTING_TARGET_SPEED \
      #and self.CP.openpilotLongitudinalControl and CS.vEgo < 0.3:
      #self.events.add(EventName.noTarget)

  def data_sample(self):
    """Receive data from sockets and update carState"""

    # Update carState from CAN
    can_strs = messaging.drain_sock_raw(self.can_sock, wait_for_one=True)
    CS = self.CI.update(self.CC, can_strs)

    self.sm.update(0)

    all_valid = CS.canValid and self.sm.all_alive_and_valid()
    if not self.initialized and (all_valid or self.sm.frame * DT_CTRL > 2.0):
      self.initialized = True
      Params().put_bool("ControlsReady", True)

    # Check for CAN timeout
    if not can_strs:
      self.can_error_counter += 1
      self.can_rcv_error = True
    else:
      self.can_rcv_error = False

    # When the panda and controlsd do not agree on controls_allowed
    # we want to disengage openpilot. However the status from the panda goes through
    # another socket other than the CAN messages and one can arrive earlier than the other.
    # Therefore we allow a mismatch for two samples, then we trigger the disengagement.
    if not self.enabled:
      self.mismatch_counter = 0

    if not self.sm['pandaState'].controlsAllowed and self.enabled:
      self.mismatch_counter += 1

    self.distance_traveled += CS.vEgo * DT_CTRL

    return CS

  def cal_curve_speed(self, sm, v_ego, frame):

    if frame % 10 == 0:
      md = sm['modelV2']
      if md is not None and len(md.position.x) == TRAJECTORY_SIZE and len(md.position.y) == TRAJECTORY_SIZE:
        x = md.position.x
        y = md.position.y
        dy = np.gradient(y, x)
        d2y = np.gradient(dy, x)
        curv = d2y / (1 + dy ** 2) ** 1.5
        curv = curv[5:TRAJECTORY_SIZE - 10]
        a_y_max = 2.975 - v_ego * 0.0375  # ~1.85 @ 75mph, ~2.6 @ 25mph
        v_curvature = np.sqrt(a_y_max / np.clip(np.abs(curv), 1e-4, None))
        model_speed = np.mean(v_curvature) * 0.95

        if model_speed < v_ego:
          self.curve_speed_ms = float(max(model_speed, 32. * CV.KPH_TO_MS))
        else:
          self.curve_speed_ms = 255.

        if np.isnan(self.curve_speed_ms):
          self.curve_speed_ms = 255.
      else:
        self.curve_speed_ms = 255.

    return self.curve_speed_ms

  def state_transition(self, CS):
    """Compute conditional state transitions and execute actions on state transitions"""

    self.v_cruise_kph_last = self.v_cruise_kph

    # if stock cruise is completely disabled, then we can use our own set speed logic
    if CS.adaptiveCruise:
      self.v_cruise_kph = update_v_cruise(self.v_cruise_kph, CS.buttonEvents, self.enabled)
      curv_speed_ms = self.cal_curve_speed(self.sm, CS.vEgo, self.sm.frame)
      self.v_cruise_kph_limit = min(self.v_cruise_kph, curv_speed_ms * CV.MS_TO_KPH)
    elif not CS.adaptiveCruise and CS.cruiseState.enabled:
      self.v_cruise_kph_limit = 40

    # decrease the soft disable timer at every step, as it's reset on
    # entrance in SOFT_DISABLING state
    self.soft_disable_timer = max(0, self.soft_disable_timer - 1)

    self.current_alert_types = [ET.PERMANENT]

    # ENABLED, PRE ENABLING, SOFT DISABLING
    if self.state != State.disabled:
      # user and immediate disable always have priority in a non-disabled state
      if self.events.any(ET.USER_DISABLE):
        self.state = State.disabled
        self.current_alert_types.append(ET.USER_DISABLE)

      elif self.events.any(ET.IMMEDIATE_DISABLE):
        self.state = State.disabled
        self.current_alert_types.append(ET.IMMEDIATE_DISABLE)

      else:
        # ENABLED
        if self.state == State.enabled:
          if self.events.any(ET.SOFT_DISABLE):
            self.state = State.softDisabling
            self.soft_disable_timer = 300   # 3s
            self.current_alert_types.append(ET.SOFT_DISABLE)

        # SOFT DISABLING
        elif self.state == State.softDisabling:
          if not self.events.any(ET.SOFT_DISABLE):
            # no more soft disabling condition, so go back to ENABLED
            self.state = State.enabled

          elif self.events.any(ET.SOFT_DISABLE) and self.soft_disable_timer > 0:
            self.current_alert_types.append(ET.SOFT_DISABLE)

          elif self.soft_disable_timer <= 0:
            self.state = State.disabled

        # PRE ENABLING
        elif self.state == State.preEnabled:
          if not self.events.any(ET.PRE_ENABLE):
            self.state = State.enabled
          else:
            self.current_alert_types.append(ET.PRE_ENABLE)

    # DISABLED
    elif self.state == State.disabled:
      if self.events.any(ET.ENABLE):
        if self.events.any(ET.NO_ENTRY):
          self.current_alert_types.append(ET.NO_ENTRY)

        else:
          if self.events.any(ET.PRE_ENABLE):
            self.state = State.preEnabled
          else:
            self.state = State.enabled
          self.current_alert_types.append(ET.ENABLE)
          self.v_cruise_kph = initialize_v_cruise(CS.vEgo, CS.buttonEvents, self.v_cruise_kph_last)

    # Check if actuators are enabled
    self.active = self.state == State.enabled or self.state == State.softDisabling
    if self.active:
      self.current_alert_types.append(ET.WARNING)

    # Check if openpilot is engaged
    self.enabled = self.active or self.state == State.preEnabled

  def state_control(self, CS):
    """Given the state, this function returns an actuators packet"""

    # Update VehicleModel
    params = self.sm['liveParameters']
    x = max(params.stiffnessFactor, 0.1)
    sr = max(params.steerRatio, 0.1)
    self.VM.update_params(x, sr)

    lat_plan = self.sm['lateralPlan']
    long_plan = self.sm['longitudinalPlan']

    actuators = car.CarControl.Actuators.new_message()

    if CS.leftBlinker or CS.rightBlinker:
      self.last_blinker_frame = self.sm.frame

    # State specific actions

    if not self.active:
      self.LaC.reset()
      self.LoC.reset(v_pid=CS.vEgo)

    long_plan_age = DT_CTRL * (self.sm.frame - self.sm.rcv_frame['longitudinalPlan'])
    # no greater than dt mpc + dt, to prevent too high extraps
    dt = min(long_plan_age, LON_MPC_STEP + DT_CTRL) + DT_CTRL

    a_acc_sol = long_plan.aStart + (dt / LON_MPC_STEP) * (long_plan.aTarget - long_plan.aStart)
    v_acc_sol = long_plan.vStart + dt * (a_acc_sol + long_plan.aStart) / 2.0

    # Gas/Brake PID loop
    actuators.gas, actuators.brake = self.LoC.update(self.active, CS, v_acc_sol, long_plan.vTargetFuture, a_acc_sol, self.CP)

    # Steering PID loop and lateral MPC
    actuators.steer, actuators.steeringAngleDeg, lac_log = self.LaC.update(self.active, CS, self.CP, self.VM, params, lat_plan)

    # Check for difference between desired angle and angle for angle based control
    angle_control_saturated = self.CP.steerControlType == car.CarParams.SteerControlType.angle and \
      abs(actuators.steeringAngleDeg - CS.steeringAngleDeg) > STEER_ANGLE_SATURATION_THRESHOLD

    if angle_control_saturated and not CS.steeringPressed and self.active:
      self.saturated_count += 1
    else:
      self.saturated_count = 0

    # Send a "steering required alert" if saturation count has reached the limit
    if (lac_log.saturated and not CS.steeringPressed) or \
       (self.saturated_count > STEER_ANGLE_SATURATION_TIMEOUT):

      if len(lat_plan.dPathPoints):
        # Check if we deviated from the path
        left_deviation = actuators.steer > 0 and lat_plan.dPathPoints[0] < -0.115
        right_deviation = actuators.steer < 0 and lat_plan.dPathPoints[0] > 0.115

        if left_deviation or right_deviation:
          self.events.add(EventName.steerSaturated)

    return actuators, v_acc_sol, a_acc_sol, lac_log

  def publish_logs(self, CS, start_time, actuators, v_acc, a_acc, lac_log):
    """Send actuators and hud commands to the car, send controlsstate and MPC logging"""

    CC = car.CarControl.new_message()
    CC.enabled = self.enabled
    CC.actuators = actuators

    CC.cruiseControl.override = True
    CC.cruiseControl.cancel = not self.CP.enableCruise or (not self.enabled and CS.cruiseState.enabled)

    # Some override values for Honda
    # brake discount removes a sharp nonlinearity
    brake_discount = (1.0 - clip(actuators.brake * 3., 0.0, 1.0))
    speed_override = max(0.0, (self.LoC.v_pid + CS.cruiseState.speedOffset) * brake_discount)
    CC.cruiseControl.speedOverride = float(speed_override if self.CP.enableCruise else 0.0)
    CC.cruiseControl.accelOverride = self.CI.calc_accel_override(CS.aEgo, self.sm['longitudinalPlan'].aTarget, CS.vEgo, self.sm['longitudinalPlan'].vTarget)

    CC.hudControl.setSpeed = float(self.v_cruise_kph_limit * CV.KPH_TO_MS)
    CC.hudControl.speedVisible = self.enabled
    CC.hudControl.lanesVisible = self.enabled
    CC.hudControl.leadVisible = self.sm['longitudinalPlan'].hasLead

    right_lane_visible = self.sm['lateralPlan'].rProb > 0.5
    left_lane_visible = self.sm['lateralPlan'].lProb > 0.5
    CC.hudControl.rightLaneVisible = bool(right_lane_visible)
    CC.hudControl.leftLaneVisible = bool(left_lane_visible)

    recent_blinker = (self.sm.frame - self.last_blinker_frame) * DT_CTRL < 5.0  # 5s blinker cooldown
    ldw_allowed = self.is_ldw_enabled and CS.vEgo > LDW_MIN_SPEED and not recent_blinker \
                    and not self.active and self.sm['liveCalibration'].calStatus == Calibration.CALIBRATED

    meta = self.sm['modelV2'].meta
    if len(meta.desirePrediction) and ldw_allowed:
      l_lane_change_prob = meta.desirePrediction[Desire.laneChangeLeft - 1]
      r_lane_change_prob = meta.desirePrediction[Desire.laneChangeRight - 1]
      l_lane_close = left_lane_visible and (self.sm['modelV2'].laneLines[1].y[0] > -(1.08 + CAMERA_OFFSET))
      r_lane_close = right_lane_visible and (self.sm['modelV2'].laneLines[2].y[0] < (1.08 - CAMERA_OFFSET))

      CC.hudControl.leftLaneDepart = bool(l_lane_change_prob > LANE_DEPARTURE_THRESHOLD and l_lane_close)
      CC.hudControl.rightLaneDepart = bool(r_lane_change_prob > LANE_DEPARTURE_THRESHOLD and r_lane_close)

    if CC.hudControl.rightLaneDepart or CC.hudControl.leftLaneDepart:
      self.events.add(EventName.ldw)

    clear_event = ET.WARNING if ET.WARNING not in self.current_alert_types else None
    alerts = self.events.create_alerts(self.current_alert_types, [self.CP, self.sm, self.is_metric])
    self.AM.add_many(self.sm.frame, alerts, self.enabled)
    self.AM.process_alerts(self.sm.frame, clear_event)
    CC.hudControl.visualAlert = self.AM.visual_alert

    if not self.read_only and self.initialized:
      # send car controls over can
      can_sends = self.CI.apply(CC)
      self.pm.send('sendcan', can_list_to_can_capnp(can_sends, msgtype='sendcan', valid=CS.canValid))

    force_decel = (self.sm['driverMonitoringState'].awarenessStatus < 0.) or \
                  (self.state == State.softDisabling)

    # Curvature & Steering angle
    params = self.sm['liveParameters']
    lat_plan = self.sm['lateralPlan']

    steer_angle_without_offset = math.radians(CS.steeringAngleDeg - params.angleOffsetAverageDeg)
    curvature = -self.VM.calc_curvature(steer_angle_without_offset, CS.vEgo)
    angle_steers_des = math.degrees(self.VM.get_steer_from_curvature(-lat_plan.curvature, CS.vEgo))
    angle_steers_des += params.angleOffsetDeg

    # controlsState
    dat = messaging.new_message('controlsState')
    dat.valid = CS.canValid
    controlsState = dat.controlsState
    controlsState.alertText1 = self.AM.alert_text_1
    controlsState.alertText2 = self.AM.alert_text_2
    controlsState.alertSize = self.AM.alert_size
    controlsState.alertStatus = self.AM.alert_status
    controlsState.alertBlinkingRate = self.AM.alert_rate
    controlsState.alertType = self.AM.alert_type
    controlsState.alertSound = self.AM.audible_alert
    controlsState.canMonoTimes = list(CS.canMonoTimes)
    controlsState.longitudinalPlanMonoTime = self.sm.logMonoTime['longitudinalPlan']
    controlsState.lateralPlanMonoTime = self.sm.logMonoTime['lateralPlan']
    controlsState.enabled = self.enabled
    controlsState.active = self.active
    controlsState.curvature = curvature
    controlsState.steeringAngleDesiredDeg = angle_steers_des
    controlsState.state = self.state
    controlsState.engageable = not self.events.any(ET.NO_ENTRY)
    controlsState.longControlState = self.LoC.long_control_state
    controlsState.vPid = float(self.LoC.v_pid)
    controlsState.vCruise = float(self.v_cruise_kph_limit)
    controlsState.upAccelCmd = float(self.LoC.pid.p)
    controlsState.uiAccelCmd = float(self.LoC.pid.i)
    controlsState.ufAccelCmd = float(self.LoC.pid.f)
    controlsState.vTargetLead = float(v_acc)
    controlsState.aTarget = float(a_acc)
    controlsState.cumLagMs = -self.rk.remaining * 1000.
    controlsState.startMonoTime = int(start_time * 1e9)
    controlsState.forceDecel = bool(force_decel)
    controlsState.canErrorCounter = self.can_error_counter

    if self.CP.steerControlType == car.CarParams.SteerControlType.angle:
      controlsState.lateralControlState.angleState = lac_log
    elif self.CP.lateralTuning.which() == 'pid':
      controlsState.lateralControlState.pidState = lac_log
    elif self.CP.lateralTuning.which() == 'lqr':
      controlsState.lateralControlState.lqrState = lac_log
    elif self.CP.lateralTuning.which() == 'indi':
      controlsState.lateralControlState.indiState = lac_log
    self.pm.send('controlsState', dat)

    # carState
    car_events = self.events.to_msg()
    cs_send = messaging.new_message('carState')
    cs_send.valid = CS.canValid
    cs_send.carState = CS
    cs_send.carState.events = car_events
    self.pm.send('carState', cs_send)

    # carEvents - logged every second or on change
    if (self.sm.frame % int(1. / DT_CTRL) == 0) or (self.events.names != self.events_prev):
      ce_send = messaging.new_message('carEvents', len(self.events))
      ce_send.carEvents = car_events
      self.pm.send('carEvents', ce_send)
    self.events_prev = self.events.names.copy()

    # carParams - logged every 50 seconds (> 1 per segment)
    if (self.sm.frame % int(50. / DT_CTRL) == 0):
      cp_send = messaging.new_message('carParams')
      cp_send.carParams = self.CP
      self.pm.send('carParams', cp_send)

    # carControl
    cc_send = messaging.new_message('carControl')
    cc_send.valid = CS.canValid
    cc_send.carControl = CC
    self.pm.send('carControl', cc_send)

    # copy CarControl to pass to CarInterface on the next iteration
    self.CC = CC

  def step(self):
    start_time = sec_since_boot()
    self.prof.checkpoint("Ratekeeper", ignore=True)

    # Sample data from sockets and get a carState
    CS = self.data_sample()
    self.prof.checkpoint("Sample")

    self.update_events(CS)

    if not self.read_only and self.initialized:
      # Update control state
      self.state_transition(CS)
      self.prof.checkpoint("State transition")

    # Compute actuators (runs PID loops and lateral MPC)
    actuators, v_acc, a_acc, lac_log = self.state_control(CS)

    self.prof.checkpoint("State Control")

    # Publish data
    self.publish_logs(CS, start_time, actuators, v_acc, a_acc, lac_log)
    self.prof.checkpoint("Sent")

  def controlsd_thread(self):
    while True:
      self.step()
      self.rk.monitor_time()
      self.prof.display()

def main(sm=None, pm=None, logcan=None):
  controls = Controls(sm, pm, logcan)
  controls.controlsd_thread()


if __name__ == "__main__":
  main()<|MERGE_RESOLUTION|>--- conflicted
+++ resolved
@@ -73,10 +73,6 @@
 
     if TICI:
       self.log_sock = messaging.sub_sock('androidLog')
-<<<<<<< HEAD
-      self.crc_seen = False
-=======
->>>>>>> 433b6845
 
     # wait for one pandaState and one CAN packet
     panda_type = messaging.recv_one(self.sm.sock['pandaState']).pandaState.pandaType
@@ -266,26 +262,6 @@
       self.events.add(EventName.fcw)
 
     if TICI and self.enable_lte_onroad:
-<<<<<<< HEAD
-      if not self.crc_seen:
-        logs = messaging.drain_sock(self.log_sock, wait_for_one=False)
-        messages = []
-        for m in logs:
-          try:
-            messages.append(m.androidLog.message)
-          except UnicodeDecodeError:
-            pass
-
-        for err in ["ERROR_CRC", "ERROR_ECC", "ERROR_STREAM_UNDERFLOW", "APPLY FAILED"]:
-          err_cnt = sum(err in m for m in messages)
-          if err_cnt:
-            self.crc_seen = True
-            self.events.add(EventName.cameraError)
-            break
-
-      if self.crc_seen:
-        self.events.add(EventName.cameraError)
-=======
       logs = messaging.drain_sock(self.log_sock, wait_for_one=False)
       messages = []
       for m in logs:
@@ -304,7 +280,6 @@
                  "2": EventName.driverCameraError}.get(csid, None)
           if evt is not None:
             self.events.add(evt)
->>>>>>> 433b6845
 
     # TODO: fix simulator
     if not SIMULATION:
@@ -312,11 +287,7 @@
         #if not self.sm['liveLocationKalman'].gpsOK and (self.distance_traveled > 1000) and \
           #(not TICI or self.enable_lte_onroad):
           # Not show in first 1 km to allow for driving out of garage. This event shows after 5 minutes
-<<<<<<< HEAD
           #self.events.add(EventName.noGps)
-=======
-          self.events.add(EventName.noGps)
->>>>>>> 433b6845
       if not self.sm.all_alive(self.camera_packets):
         self.events.add(EventName.cameraMalfunction)
       if self.sm['modelV2'].frameDropPerc > 20:
