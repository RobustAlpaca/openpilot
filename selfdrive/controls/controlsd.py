--- conflicted
+++ resolved
@@ -288,13 +288,8 @@
         #if not self.sm['liveLocationKalman'].gpsOK and (self.distance_traveled > 1000) and \
           #(not TICI or self.enable_lte_onroad):
           # Not show in first 1 km to allow for driving out of garage. This event shows after 5 minutes
-<<<<<<< HEAD
           #self.events.add(EventName.noGps)
-      if not self.sm.all_alive(['roadCameraState', 'driverCameraState']):
-=======
-          self.events.add(EventName.noGps)
       if not self.sm.all_alive(self.camera_packets):
->>>>>>> e6dc1292
         self.events.add(EventName.cameraMalfunction)
       if self.sm['modelV2'].frameDropPerc > 20:
         self.events.add(EventName.modeldLagging)
