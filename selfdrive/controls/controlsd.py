--- conflicted
+++ resolved
@@ -310,20 +310,14 @@
         self.events.add(EventName.processNotRunning)
 
     # Only allow engagement with brake pressed when stopped behind another stopped car
-<<<<<<< HEAD
-    #if CS.brakePressed and self.sm['longitudinalPlan'].vTargetFuture >= STARTING_TARGET_SPEED \
-      #and self.CP.openpilotLongitudinalControl and CS.vEgo < 0.3:
-      #self.events.add(EventName.noTarget)
-=======
     speeds = self.sm['longitudinalPlan'].speeds
     if len(speeds) > 1:
       v_future = speeds[-1]
     else:
       v_future = 100.0
-    if CS.brakePressed and v_future >= STARTING_TARGET_SPEED \
-      and self.CP.openpilotLongitudinalControl and CS.vEgo < 0.3:
-      self.events.add(EventName.noTarget)
->>>>>>> 9dbfac3d
+    #if CS.brakePressed and v_future >= STARTING_TARGET_SPEED \
+      #and self.CP.openpilotLongitudinalControl and CS.vEgo < 0.3:
+      #self.events.add(EventName.noTarget)
 
   def data_sample(self):
     """Receive data from sockets and update carState"""
