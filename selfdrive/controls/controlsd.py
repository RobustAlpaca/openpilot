--- conflicted
+++ resolved
@@ -77,10 +77,7 @@
     params = Params()
     self.is_metric = params.get_bool("IsMetric")
     self.is_ldw_enabled = params.get_bool("IsLdwEnabled")
-<<<<<<< HEAD
-=======
     self.enable_lte_onroad = params.get_bool("EnableLteOnroad")
->>>>>>> a72dd17a
     community_feature_toggle = params.get_bool("CommunityFeaturesToggle")
     openpilot_enabled_toggle = params.get_bool("OpenpilotEnabledToggle")
     passive = params.get_bool("Passive") or not openpilot_enabled_toggle
@@ -225,19 +222,11 @@
 
     if len(self.sm['radarState'].radarErrors):
       self.events.add(EventName.radarFault)
-<<<<<<< HEAD
     # elif not self.sm.all_alive_and_valid():
     #   self.events.add(EventName.commIssue)
     #   if not self.logged_comm_issue:
     #     cloudlog.error(f"commIssue - valid: {self.sm.valid} - alive: {self.sm.alive}")
     #     self.logged_comm_issue = True
-=======
-    #elif not self.sm.all_alive_and_valid():
-      #self.events.add(EventName.commIssue)
-      #if not self.logged_comm_issue:
-        #cloudlog.error(f"commIssue - valid: {self.sm.valid} - alive: {self.sm.alive}")
-        #self.logged_comm_issue = True
->>>>>>> a72dd17a
     else:
       self.logged_comm_issue = False
 
@@ -258,12 +247,8 @@
     # TODO: fix simulator
     if not SIMULATION:
       #if not NOSENSOR:
-<<<<<<< HEAD
-        #if not self.sm['liveLocationKalman'].gpsOK and (self.distance_traveled > 1000) and not TICI:
-=======
         #if not self.sm['liveLocationKalman'].gpsOK and (self.distance_traveled > 1000) and \
           #(not TICI or self.enable_lte_onroad):
->>>>>>> a72dd17a
           # Not show in first 1 km to allow for driving out of garage. This event shows after 5 minutes
           #self.events.add(EventName.noGps)
       if not self.sm.all_alive(['roadCameraState', 'driverCameraState']) and (self.sm.frame > 5 / DT_CTRL):
@@ -317,10 +302,10 @@
     self.v_cruise_kph_last = self.v_cruise_kph
 
     # if stock cruise is completely disabled, then we can use our own set speed logic
-    if CS.adaptiveCruise:
+    if not self.CP.enableCruise:
       self.v_cruise_kph = update_v_cruise(self.v_cruise_kph, CS.buttonEvents, self.enabled)
-    elif not CS.adaptiveCruise and CS.cruiseState.enabled:
-      self.v_cruise_kph = 40
+    elif self.CP.enableCruise and CS.cruiseState.enabled:
+      self.v_cruise_kph = CS.cruiseState.speed * CV.MS_TO_KPH
 
     # decrease the soft disable timer at every step, as it's reset on
     # entrance in SOFT_DISABLING state
@@ -439,13 +424,8 @@
 
       if len(lat_plan.dPathPoints):
         # Check if we deviated from the path
-<<<<<<< HEAD
         left_deviation = actuators.steer > 0 and lat_plan.dPathPoints[0] < -0.140
         right_deviation = actuators.steer < 0 and lat_plan.dPathPoints[0] > 0.140
-=======
-        left_deviation = actuators.steer > 0 and lat_plan.dPathPoints[0] < -0.1
-        right_deviation = actuators.steer < 0 and lat_plan.dPathPoints[0] > 0.1
->>>>>>> a72dd17a
 
         if left_deviation or right_deviation:
           self.events.add(EventName.steerSaturated)
