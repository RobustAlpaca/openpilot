#!/usr/bin/env python3
import os
import math
import numpy as np
from cereal import car, log
from common.numpy_fast import clip
from common.realtime import sec_since_boot, config_realtime_process, Priority, Ratekeeper, DT_CTRL
from common.profiler import Profiler
from common.params import Params, put_nonblocking
import cereal.messaging as messaging
from selfdrive.config import Conversions as CV
from selfdrive.swaglog import cloudlog
from selfdrive.boardd.boardd import can_list_to_can_capnp
from selfdrive.car.car_helpers import get_car, get_startup_event, get_one_can
from selfdrive.controls.lib.lane_planner import CAMERA_OFFSET, TRAJECTORY_SIZE
from selfdrive.controls.lib.drive_helpers import update_v_cruise, initialize_v_cruise
from selfdrive.controls.lib.longcontrol import LongControl, STARTING_TARGET_SPEED
from selfdrive.controls.lib.latcontrol_pid import LatControlPID
from selfdrive.controls.lib.latcontrol_indi import LatControlINDI
from selfdrive.controls.lib.latcontrol_lqr import LatControlLQR
from selfdrive.controls.lib.latcontrol_angle import LatControlAngle
from selfdrive.controls.lib.events import Events, ET
from selfdrive.controls.lib.alertmanager import AlertManager
from selfdrive.controls.lib.vehicle_model import VehicleModel
from selfdrive.controls.lib.longitudinal_planner import LON_MPC_STEP
from selfdrive.locationd.calibrationd import Calibration
from selfdrive.hardware import HARDWARE, TICI

LDW_MIN_SPEED = 31 * CV.MPH_TO_MS
LANE_DEPARTURE_THRESHOLD = 0.1
STEER_ANGLE_SATURATION_TIMEOUT = 1.0 / DT_CTRL
STEER_ANGLE_SATURATION_THRESHOLD = 2.5  # Degrees

SIMULATION = "SIMULATION" in os.environ
NOSENSOR = "NOSENSOR" in os.environ
IGNORE_PROCESSES = set(["rtshield", "uploader", "deleter", "loggerd", "logmessaged", "tombstoned", "logcatd", "proclogd", "clocksd", "updated", "timezoned", "manage_athenad"])

ThermalStatus = log.DeviceState.ThermalStatus
State = log.ControlsState.OpenpilotState
PandaType = log.PandaState.PandaType
Desire = log.LateralPlan.Desire
LaneChangeState = log.LateralPlan.LaneChangeState
LaneChangeDirection = log.LateralPlan.LaneChangeDirection
EventName = car.CarEvent.EventName


class Controls:
  def __init__(self, sm=None, pm=None, can_sock=None):
    config_realtime_process(4 if TICI else 3, Priority.CTRL_HIGH)

    # Setup sockets
    self.pm = pm
    if self.pm is None:
      self.pm = messaging.PubMaster(['sendcan', 'controlsState', 'carState',
                                     'carControl', 'carEvents', 'carParams'])

    self.sm = sm
    if self.sm is None:
      ignore = ['driverCameraState', 'managerState'] if SIMULATION else None
      self.sm = messaging.SubMaster(['deviceState', 'pandaState', 'modelV2', 'liveCalibration',
                                     'driverMonitoringState', 'longitudinalPlan', 'lateralPlan', 'liveLocationKalman',
                                     'roadCameraState', 'driverCameraState', 'managerState', 'liveParameters', 'radarState'],
                                     ignore_alive=ignore, ignore_avg_freq=['radarState', 'longitudinalPlan'])

    self.can_sock = can_sock
    if can_sock is None:
      can_timeout = None if os.environ.get('NO_CAN_TIMEOUT', False) else 100
      self.can_sock = messaging.sub_sock('can', timeout=can_timeout)

    # wait for one pandaState and one CAN packet
    panda_type = messaging.recv_one(self.sm.sock['pandaState']).pandaState.pandaType
    has_relay = panda_type in [PandaType.blackPanda, PandaType.uno, PandaType.dos]
    print("Waiting for CAN messages...")
    get_one_can(self.can_sock)

    self.CI, self.CP = get_car(self.can_sock, self.pm.sock['sendcan'], has_relay)

    # read params
    params = Params()
    self.is_metric = params.get_bool("IsMetric")
    self.is_ldw_enabled = params.get_bool("IsLdwEnabled")
    self.enable_lte_onroad = params.get_bool("EnableLteOnroad")
    community_feature_toggle = params.get_bool("CommunityFeaturesToggle")
    openpilot_enabled_toggle = params.get_bool("OpenpilotEnabledToggle")
    passive = params.get_bool("Passive") or not openpilot_enabled_toggle

    # detect sound card presence and ensure successful init
    sounds_available = HARDWARE.get_sound_card_online()

    car_recognized = self.CP.carName != 'mock'
    fuzzy_fingerprint = self.CP.fuzzyFingerprint

    # If stock camera is disconnected, we loaded car controls and it's not dashcam mode
    controller_available = self.CP.enableCamera and self.CI.CC is not None and not passive and not self.CP.dashcamOnly
    community_feature = self.CP.communityFeature or fuzzy_fingerprint
    community_feature_disallowed = community_feature and (not community_feature_toggle)
    self.read_only = not car_recognized or not controller_available or \
                       self.CP.dashcamOnly or community_feature_disallowed
    if self.read_only:
      self.CP.safetyModel = car.CarParams.SafetyModel.noOutput

    # Write CarParams for radard
    cp_bytes = self.CP.to_bytes()
    params.put("CarParams", cp_bytes)
    put_nonblocking("CarParamsCache", cp_bytes)

    self.CC = car.CarControl.new_message()
    self.AM = AlertManager()
    self.events = Events()

    self.LoC = LongControl(self.CP, self.CI.compute_gb)
    self.VM = VehicleModel(self.CP)

    if self.CP.steerControlType == car.CarParams.SteerControlType.angle:
      self.LaC = LatControlAngle(self.CP)
    elif self.CP.lateralTuning.which() == 'pid':
      self.LaC = LatControlPID(self.CP)
    elif self.CP.lateralTuning.which() == 'indi':
      self.LaC = LatControlINDI(self.CP)
    elif self.CP.lateralTuning.which() == 'lqr':
      self.LaC = LatControlLQR(self.CP)

    self.initialized = False
    self.state = State.disabled
    self.enabled = False
    self.active = False
    self.can_rcv_error = False
    self.soft_disable_timer = 0
    self.v_cruise_kph = 255
    self.v_cruise_kph_last = 0
    self.curve_speed_ms = 255.
    self.v_cruise_kph_limit = 0
    self.mismatch_counter = 0
    self.can_error_counter = 0
    self.last_blinker_frame = 0
    self.saturated_count = 0
    self.distance_traveled = 0
    self.last_functional_fan_frame = 0
    self.events_prev = []
    self.current_alert_types = [ET.PERMANENT]
    self.logged_comm_issue = False

    # TODO: no longer necessary, aside from process replay
    self.sm['liveParameters'].valid = True

    self.startup_event = get_startup_event(car_recognized, controller_available, fuzzy_fingerprint)

    if not sounds_available:
      self.events.add(EventName.soundsUnavailable, static=True)
    if community_feature_disallowed:
      self.events.add(EventName.communityFeatureDisallowed, static=True)
    if not car_recognized:
      self.events.add(EventName.carUnrecognized, static=True)
    elif self.read_only:
      self.events.add(EventName.dashcamMode, static=True)

    # controlsd is driven by can recv, expected at 100Hz
    self.rk = Ratekeeper(100, print_delay_threshold=None)
    self.prof = Profiler(False)  # off by default

  def update_events(self, CS):
    """Compute carEvents from carState"""

    self.events.clear()
    self.events.add_from_msg(CS.events)
    self.events.add_from_msg(self.sm['driverMonitoringState'].events)

    # Handle startup event
    if self.startup_event is not None:
      self.events.add(self.startup_event)
      self.startup_event = None

    # Don't add any more events if not initialized
    if not self.initialized:
      self.events.add(EventName.controlsInitializing)
      return

    # Create events for battery, temperature, disk space, and memory
    if self.sm['deviceState'].batteryPercent < 1 and self.sm['deviceState'].chargingError:
      # at zero percent battery, while discharging, OP should not allowed
      self.events.add(EventName.lowBattery)
    if self.sm['deviceState'].thermalStatus >= ThermalStatus.red:
      self.events.add(EventName.overheat)
    if self.sm['deviceState'].freeSpacePercent < 7:
      # under 7% of space free no enable allowed
      self.events.add(EventName.outOfSpace)
    if self.sm['deviceState'].memoryUsagePercent  > 90:
      self.events.add(EventName.lowMemory)

    # Alert if fan isn't spinning for 5 seconds
    if self.sm['pandaState'].pandaType in [PandaType.uno, PandaType.dos]:
      if self.sm['pandaState'].fanSpeedRpm == 0 and self.sm['deviceState'].fanSpeedPercentDesired > 50:
        if (self.sm.frame - self.last_functional_fan_frame) * DT_CTRL > 5.0:
          self.events.add(EventName.fanMalfunction)
      else:
        self.last_functional_fan_frame = self.sm.frame

    # Handle calibration status
    cal_status = self.sm['liveCalibration'].calStatus
    if cal_status != Calibration.CALIBRATED:
      if cal_status == Calibration.UNCALIBRATED:
        self.events.add(EventName.calibrationIncomplete)
      else:
        self.events.add(EventName.calibrationInvalid)

    # Handle lane change
    if self.sm['lateralPlan'].laneChangeState == LaneChangeState.preLaneChange:
      direction = self.sm['lateralPlan'].laneChangeDirection
      if (CS.leftBlindspot and direction == LaneChangeDirection.left) or \
         (CS.rightBlindspot and direction == LaneChangeDirection.right):
        self.events.add(EventName.laneChangeBlocked)
      else:
        if direction == LaneChangeDirection.left:
          self.events.add(EventName.preLaneChangeLeft)
        else:
          self.events.add(EventName.preLaneChangeRight)
    elif self.sm['lateralPlan'].laneChangeState in [LaneChangeState.laneChangeStarting,
                                                 LaneChangeState.laneChangeFinishing]:
      self.events.add(EventName.laneChange)

    if self.can_rcv_error or not CS.canValid:
      self.events.add(EventName.canError)

    safety_mismatch = self.sm['pandaState'].safetyModel != self.CP.safetyModel or self.sm['pandaState'].safetyParam != self.CP.safetyParam
    if safety_mismatch or self.mismatch_counter >= 200:
      self.events.add(EventName.controlsMismatch)

    if not self.sm['liveParameters'].valid:
      self.events.add(EventName.vehicleModelInvalid)

    if len(self.sm['radarState'].radarErrors):
      self.events.add(EventName.radarFault)
    elif not self.sm.all_alive_and_valid():
      self.events.add(EventName.commIssue)
      if not self.logged_comm_issue:
        cloudlog.error(f"commIssue - valid: {self.sm.valid} - alive: {self.sm.alive}")
        self.logged_comm_issue = True
    else:
      self.logged_comm_issue = False

    if not self.sm['lateralPlan'].mpcSolutionValid:
      self.events.add(EventName.plannerError)
    if not self.sm['liveLocationKalman'].sensorsOK and not NOSENSOR:
      if self.sm.frame > 5 / DT_CTRL:  # Give locationd some time to receive all the inputs
        self.events.add(EventName.sensorDataInvalid)
    if not self.sm['liveLocationKalman'].posenetOK:
      self.events.add(EventName.posenetInvalid)
    if not self.sm['liveLocationKalman'].deviceStable:
      self.events.add(EventName.deviceFalling)
    if log.PandaState.FaultType.relayMalfunction in self.sm['pandaState'].faults:
      self.events.add(EventName.relayMalfunction)
    if self.sm['longitudinalPlan'].fcw:
      self.events.add(EventName.fcw)

    # TODO: fix simulator
    if not SIMULATION:
      #if not NOSENSOR:
        #if not self.sm['liveLocationKalman'].gpsOK and (self.distance_traveled > 1000) and \
          #(not TICI or self.enable_lte_onroad):
          # Not show in first 1 km to allow for driving out of garage. This event shows after 5 minutes
          #self.events.add(EventName.noGps)
      if not self.sm.all_alive(['roadCameraState', 'driverCameraState']):
        self.events.add(EventName.cameraMalfunction)
      if self.sm['modelV2'].frameDropPerc > 20:
        self.events.add(EventName.modeldLagging)

      # Check if all manager processes are running
      not_running = set(p.name for p in self.sm['managerState'].processes if not p.running)
      if self.sm.rcv_frame['managerState'] and (not_running - IGNORE_PROCESSES):
        self.events.add(EventName.processNotRunning)

    # Only allow engagement with brake pressed when stopped behind another stopped car
    #if CS.brakePressed and self.sm['longitudinalPlan'].vTargetFuture >= STARTING_TARGET_SPEED \
      #and self.CP.openpilotLongitudinalControl and CS.vEgo < 0.3:
      #self.events.add(EventName.noTarget)

  def data_sample(self):
    """Receive data from sockets and update carState"""

    # Update carState from CAN
    can_strs = messaging.drain_sock_raw(self.can_sock, wait_for_one=True)
    CS = self.CI.update(self.CC, can_strs)

    self.sm.update(0)

    all_valid = CS.canValid and self.sm.all_alive_and_valid()
    if not self.initialized and (all_valid or self.sm.frame * DT_CTRL > 2.0):
      self.initialized = True
      Params().put_bool("ControlsReady", True)

    # Check for CAN timeout
    if not can_strs:
      self.can_error_counter += 1
      self.can_rcv_error = True
    else:
      self.can_rcv_error = False

    # When the panda and controlsd do not agree on controls_allowed
    # we want to disengage openpilot. However the status from the panda goes through
    # another socket other than the CAN messages and one can arrive earlier than the other.
    # Therefore we allow a mismatch for two samples, then we trigger the disengagement.
    if not self.enabled:
      self.mismatch_counter = 0

    if not self.sm['pandaState'].controlsAllowed and self.enabled:
      self.mismatch_counter += 1

    self.distance_traveled += CS.vEgo * DT_CTRL

    return CS

  def cal_curve_speed(self, sm, v_ego, frame):

    if frame % 10 == 0:
      md = sm['modelV2']
      if md is not None and len(md.position.x) == TRAJECTORY_SIZE and len(md.position.y) == TRAJECTORY_SIZE:
        x = md.position.x
        y = md.position.y
        dy = np.gradient(y, x)
        d2y = np.gradient(dy, x)
        curv = d2y / (1 + dy ** 2) ** 1.5
        curv = curv[5:TRAJECTORY_SIZE - 10]
        a_y_max = 2.975 - v_ego * 0.0375  # ~1.85 @ 75mph, ~2.6 @ 25mph
        v_curvature = np.sqrt(a_y_max / np.clip(np.abs(curv), 1e-4, None))
        model_speed = np.mean(v_curvature) * 0.9

        if model_speed < v_ego:
          self.curve_speed_ms = float(max(model_speed, 32. * CV.KPH_TO_MS))
        else:
          self.curve_speed_ms = 255.

        if np.isnan(self.curve_speed_ms):
          self.curve_speed_ms = 255.
      else:
        self.curve_speed_ms = 255.

    return self.curve_speed_ms

  def state_transition(self, CS):
    """Compute conditional state transitions and execute actions on state transitions"""

    self.v_cruise_kph_last = self.v_cruise_kph

    # if stock cruise is completely disabled, then we can use our own set speed logic
    if CS.adaptiveCruise:
      self.v_cruise_kph = update_v_cruise(self.v_cruise_kph, CS.buttonEvents, self.enabled)
<<<<<<< HEAD
=======
      curv_speed_ms = self.cal_curve_speed(self.sm, CS.vEgo, self.sm.frame)
      self.v_cruise_kph_limit = min(self.v_cruise_kph, curv_speed_ms * CV.MS_TO_KPH)
>>>>>>> 8d474208
    elif not CS.adaptiveCruise and CS.cruiseState.enabled:
      self.v_cruise_kph_limit = 40

    # decrease the soft disable timer at every step, as it's reset on
    # entrance in SOFT_DISABLING state
    self.soft_disable_timer = max(0, self.soft_disable_timer - 1)

    self.current_alert_types = [ET.PERMANENT]

    # ENABLED, PRE ENABLING, SOFT DISABLING
    if self.state != State.disabled:
      # user and immediate disable always have priority in a non-disabled state
      if self.events.any(ET.USER_DISABLE):
        self.state = State.disabled
        self.current_alert_types.append(ET.USER_DISABLE)

      elif self.events.any(ET.IMMEDIATE_DISABLE):
        self.state = State.disabled
        self.current_alert_types.append(ET.IMMEDIATE_DISABLE)

      else:
        # ENABLED
        if self.state == State.enabled:
          if self.events.any(ET.SOFT_DISABLE):
            self.state = State.softDisabling
            self.soft_disable_timer = 300   # 3s
            self.current_alert_types.append(ET.SOFT_DISABLE)

        # SOFT DISABLING
        elif self.state == State.softDisabling:
          if not self.events.any(ET.SOFT_DISABLE):
            # no more soft disabling condition, so go back to ENABLED
            self.state = State.enabled

          elif self.events.any(ET.SOFT_DISABLE) and self.soft_disable_timer > 0:
            self.current_alert_types.append(ET.SOFT_DISABLE)

          elif self.soft_disable_timer <= 0:
            self.state = State.disabled

        # PRE ENABLING
        elif self.state == State.preEnabled:
          if not self.events.any(ET.PRE_ENABLE):
            self.state = State.enabled
          else:
            self.current_alert_types.append(ET.PRE_ENABLE)

    # DISABLED
    elif self.state == State.disabled:
      if self.events.any(ET.ENABLE):
        if self.events.any(ET.NO_ENTRY):
          self.current_alert_types.append(ET.NO_ENTRY)

        else:
          if self.events.any(ET.PRE_ENABLE):
            self.state = State.preEnabled
          else:
            self.state = State.enabled
          self.current_alert_types.append(ET.ENABLE)
          self.v_cruise_kph = initialize_v_cruise(CS.vEgo, CS.buttonEvents, self.v_cruise_kph_last)

    # Check if actuators are enabled
    self.active = self.state == State.enabled or self.state == State.softDisabling
    if self.active:
      self.current_alert_types.append(ET.WARNING)

    # Check if openpilot is engaged
    self.enabled = self.active or self.state == State.preEnabled

  def state_control(self, CS):
    """Given the state, this function returns an actuators packet"""

    # Update VehicleModel
    params = self.sm['liveParameters']
    x = max(params.stiffnessFactor, 0.1)
    sr = max(params.steerRatio, 0.1)
    self.VM.update_params(x, sr)

    lat_plan = self.sm['lateralPlan']
    long_plan = self.sm['longitudinalPlan']

    actuators = car.CarControl.Actuators.new_message()

    if CS.leftBlinker or CS.rightBlinker:
      self.last_blinker_frame = self.sm.frame

    # State specific actions

    if not self.active:
      self.LaC.reset()
      self.LoC.reset(v_pid=CS.vEgo)

    long_plan_age = DT_CTRL * (self.sm.frame - self.sm.rcv_frame['longitudinalPlan'])
    # no greater than dt mpc + dt, to prevent too high extraps
    dt = min(long_plan_age, LON_MPC_STEP + DT_CTRL) + DT_CTRL

    a_acc_sol = long_plan.aStart + (dt / LON_MPC_STEP) * (long_plan.aTarget - long_plan.aStart)
    v_acc_sol = long_plan.vStart + dt * (a_acc_sol + long_plan.aStart) / 2.0

    # Gas/Brake PID loop
    actuators.gas, actuators.brake = self.LoC.update(self.active, CS, v_acc_sol, long_plan.vTargetFuture, a_acc_sol, self.CP)

    # Steering PID loop and lateral MPC
    actuators.steer, actuators.steeringAngleDeg, lac_log = self.LaC.update(self.active, CS, self.CP, self.VM, params, lat_plan)

    # Check for difference between desired angle and angle for angle based control
    angle_control_saturated = self.CP.steerControlType == car.CarParams.SteerControlType.angle and \
      abs(actuators.steeringAngleDeg - CS.steeringAngleDeg) > STEER_ANGLE_SATURATION_THRESHOLD

    if angle_control_saturated and not CS.steeringPressed and self.active:
      self.saturated_count += 1
    else:
      self.saturated_count = 0

    # Send a "steering required alert" if saturation count has reached the limit
    if (lac_log.saturated and not CS.steeringPressed) or \
       (self.saturated_count > STEER_ANGLE_SATURATION_TIMEOUT):

      if len(lat_plan.dPathPoints):
        # Check if we deviated from the path
        left_deviation = actuators.steer > 0 and lat_plan.dPathPoints[0] < -0.115
        right_deviation = actuators.steer < 0 and lat_plan.dPathPoints[0] > 0.115

        if left_deviation or right_deviation:
          self.events.add(EventName.steerSaturated)

    return actuators, v_acc_sol, a_acc_sol, lac_log

  def publish_logs(self, CS, start_time, actuators, v_acc, a_acc, lac_log):
    """Send actuators and hud commands to the car, send controlsstate and MPC logging"""

    CC = car.CarControl.new_message()
    CC.enabled = self.enabled
    CC.actuators = actuators

    CC.cruiseControl.override = True
    CC.cruiseControl.cancel = not self.CP.enableCruise or (not self.enabled and CS.cruiseState.enabled)

    # Some override values for Honda
    # brake discount removes a sharp nonlinearity
    brake_discount = (1.0 - clip(actuators.brake * 3., 0.0, 1.0))
    speed_override = max(0.0, (self.LoC.v_pid + CS.cruiseState.speedOffset) * brake_discount)
    CC.cruiseControl.speedOverride = float(speed_override if self.CP.enableCruise else 0.0)
    CC.cruiseControl.accelOverride = self.CI.calc_accel_override(CS.aEgo, self.sm['longitudinalPlan'].aTarget, CS.vEgo, self.sm['longitudinalPlan'].vTarget)

    CC.hudControl.setSpeed = float(self.v_cruise_kph_limit * CV.KPH_TO_MS)
    CC.hudControl.speedVisible = self.enabled
    CC.hudControl.lanesVisible = self.enabled
    CC.hudControl.leadVisible = self.sm['longitudinalPlan'].hasLead

    right_lane_visible = self.sm['lateralPlan'].rProb > 0.5
    left_lane_visible = self.sm['lateralPlan'].lProb > 0.5
    CC.hudControl.rightLaneVisible = bool(right_lane_visible)
    CC.hudControl.leftLaneVisible = bool(left_lane_visible)

    recent_blinker = (self.sm.frame - self.last_blinker_frame) * DT_CTRL < 5.0  # 5s blinker cooldown
    ldw_allowed = self.is_ldw_enabled and CS.vEgo > LDW_MIN_SPEED and not recent_blinker \
                    and not self.active and self.sm['liveCalibration'].calStatus == Calibration.CALIBRATED

    meta = self.sm['modelV2'].meta
    if len(meta.desirePrediction) and ldw_allowed:
      l_lane_change_prob = meta.desirePrediction[Desire.laneChangeLeft - 1]
      r_lane_change_prob = meta.desirePrediction[Desire.laneChangeRight - 1]
      l_lane_close = left_lane_visible and (self.sm['modelV2'].laneLines[1].y[0] > -(1.08 + CAMERA_OFFSET))
      r_lane_close = right_lane_visible and (self.sm['modelV2'].laneLines[2].y[0] < (1.08 - CAMERA_OFFSET))

      CC.hudControl.leftLaneDepart = bool(l_lane_change_prob > LANE_DEPARTURE_THRESHOLD and l_lane_close)
      CC.hudControl.rightLaneDepart = bool(r_lane_change_prob > LANE_DEPARTURE_THRESHOLD and r_lane_close)

    if CC.hudControl.rightLaneDepart or CC.hudControl.leftLaneDepart:
      self.events.add(EventName.ldw)

    clear_event = ET.WARNING if ET.WARNING not in self.current_alert_types else None
    alerts = self.events.create_alerts(self.current_alert_types, [self.CP, self.sm, self.is_metric])
    self.AM.add_many(self.sm.frame, alerts, self.enabled)
    self.AM.process_alerts(self.sm.frame, clear_event)
    CC.hudControl.visualAlert = self.AM.visual_alert

    if not self.read_only and self.initialized:
      # send car controls over can
      can_sends = self.CI.apply(CC)
      self.pm.send('sendcan', can_list_to_can_capnp(can_sends, msgtype='sendcan', valid=CS.canValid))

    force_decel = (self.sm['driverMonitoringState'].awarenessStatus < 0.) or \
                  (self.state == State.softDisabling)

    # Curvature & Steering angle
    params = self.sm['liveParameters']
    lat_plan = self.sm['lateralPlan']

    steer_angle_without_offset = math.radians(CS.steeringAngleDeg - params.angleOffsetAverageDeg)
    curvature = -self.VM.calc_curvature(steer_angle_without_offset, CS.vEgo)
    angle_steers_des = math.degrees(self.VM.get_steer_from_curvature(-lat_plan.curvature, CS.vEgo))
    angle_steers_des += params.angleOffsetDeg

    # controlsState
    dat = messaging.new_message('controlsState')
    dat.valid = CS.canValid
    controlsState = dat.controlsState
    controlsState.alertText1 = self.AM.alert_text_1
    controlsState.alertText2 = self.AM.alert_text_2
    controlsState.alertSize = self.AM.alert_size
    controlsState.alertStatus = self.AM.alert_status
    controlsState.alertBlinkingRate = self.AM.alert_rate
    controlsState.alertType = self.AM.alert_type
    controlsState.alertSound = self.AM.audible_alert
    controlsState.canMonoTimes = list(CS.canMonoTimes)
    controlsState.longitudinalPlanMonoTime = self.sm.logMonoTime['longitudinalPlan']
    controlsState.lateralPlanMonoTime = self.sm.logMonoTime['lateralPlan']
    controlsState.enabled = self.enabled
    controlsState.active = self.active
    controlsState.curvature = curvature
    controlsState.steeringAngleDesiredDeg = angle_steers_des
    controlsState.state = self.state
    controlsState.engageable = not self.events.any(ET.NO_ENTRY)
    controlsState.longControlState = self.LoC.long_control_state
    controlsState.vPid = float(self.LoC.v_pid)
    controlsState.vCruise = float(self.v_cruise_kph_limit)
    controlsState.upAccelCmd = float(self.LoC.pid.p)
    controlsState.uiAccelCmd = float(self.LoC.pid.i)
    controlsState.ufAccelCmd = float(self.LoC.pid.f)
    controlsState.vTargetLead = float(v_acc)
    controlsState.aTarget = float(a_acc)
    controlsState.cumLagMs = -self.rk.remaining * 1000.
    controlsState.startMonoTime = int(start_time * 1e9)
    controlsState.forceDecel = bool(force_decel)
    controlsState.canErrorCounter = self.can_error_counter

    if self.CP.steerControlType == car.CarParams.SteerControlType.angle:
      controlsState.lateralControlState.angleState = lac_log
    elif self.CP.lateralTuning.which() == 'pid':
      controlsState.lateralControlState.pidState = lac_log
    elif self.CP.lateralTuning.which() == 'lqr':
      controlsState.lateralControlState.lqrState = lac_log
    elif self.CP.lateralTuning.which() == 'indi':
      controlsState.lateralControlState.indiState = lac_log
    self.pm.send('controlsState', dat)

    # carState
    car_events = self.events.to_msg()
    cs_send = messaging.new_message('carState')
    cs_send.valid = CS.canValid
    cs_send.carState = CS
    cs_send.carState.events = car_events
    self.pm.send('carState', cs_send)

    # carEvents - logged every second or on change
    if (self.sm.frame % int(1. / DT_CTRL) == 0) or (self.events.names != self.events_prev):
      ce_send = messaging.new_message('carEvents', len(self.events))
      ce_send.carEvents = car_events
      self.pm.send('carEvents', ce_send)
    self.events_prev = self.events.names.copy()

    # carParams - logged every 50 seconds (> 1 per segment)
    if (self.sm.frame % int(50. / DT_CTRL) == 0):
      cp_send = messaging.new_message('carParams')
      cp_send.carParams = self.CP
      self.pm.send('carParams', cp_send)

    # carControl
    cc_send = messaging.new_message('carControl')
    cc_send.valid = CS.canValid
    cc_send.carControl = CC
    self.pm.send('carControl', cc_send)

    # copy CarControl to pass to CarInterface on the next iteration
    self.CC = CC

  def step(self):
    start_time = sec_since_boot()
    self.prof.checkpoint("Ratekeeper", ignore=True)

    # Sample data from sockets and get a carState
    CS = self.data_sample()
    self.prof.checkpoint("Sample")

    self.update_events(CS)

    if not self.read_only and self.initialized:
      # Update control state
      self.state_transition(CS)
      self.prof.checkpoint("State transition")

    # Compute actuators (runs PID loops and lateral MPC)
    actuators, v_acc, a_acc, lac_log = self.state_control(CS)

    self.prof.checkpoint("State Control")

    # Publish data
    self.publish_logs(CS, start_time, actuators, v_acc, a_acc, lac_log)
    self.prof.checkpoint("Sent")

  def controlsd_thread(self):
    while True:
      self.step()
      self.rk.monitor_time()
      self.prof.display()

def main(sm=None, pm=None, logcan=None):
  controls = Controls(sm, pm, logcan)
  controls.controlsd_thread()


if __name__ == "__main__":
  main()<|MERGE_RESOLUTION|>--- conflicted
+++ resolved
@@ -344,11 +344,8 @@
     # if stock cruise is completely disabled, then we can use our own set speed logic
     if CS.adaptiveCruise:
       self.v_cruise_kph = update_v_cruise(self.v_cruise_kph, CS.buttonEvents, self.enabled)
-<<<<<<< HEAD
-=======
       curv_speed_ms = self.cal_curve_speed(self.sm, CS.vEgo, self.sm.frame)
       self.v_cruise_kph_limit = min(self.v_cruise_kph, curv_speed_ms * CV.MS_TO_KPH)
->>>>>>> 8d474208
     elif not CS.adaptiveCruise and CS.cruiseState.enabled:
       self.v_cruise_kph_limit = 40
 
