--- conflicted
+++ resolved
@@ -75,10 +75,7 @@
     params = Params()
     self.is_metric = params.get_bool("IsMetric")
     self.is_ldw_enabled = params.get_bool("IsLdwEnabled")
-<<<<<<< HEAD
-=======
     self.enable_lte_onroad = params.get_bool("EnableLteOnroad")
->>>>>>> ba1e9ae0
     community_feature_toggle = params.get_bool("CommunityFeaturesToggle")
     openpilot_enabled_toggle = params.get_bool("OpenpilotEnabledToggle")
     passive = params.get_bool("Passive") or not openpilot_enabled_toggle
