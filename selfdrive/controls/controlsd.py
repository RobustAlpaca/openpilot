--- conflicted
+++ resolved
@@ -36,11 +36,8 @@
 IGNORE_PROCESSES = {"rtshield", "uploader", "deleter", "loggerd", "logmessaged", "tombstoned",
                     "logcatd", "proclogd", "clocksd", "updated", "timezoned", "manage_athenad"} | \
                     {k for k, v in managed_processes.items() if not v.enabled}
-<<<<<<< HEAD
-=======
 
 ACTUATOR_FIELDS = set(car.CarControl.Actuators.schema.fields.keys())
->>>>>>> 9a6fbb0c
 
 ThermalStatus = log.DeviceState.ThermalStatus
 State = log.ControlsState.OpenpilotState
