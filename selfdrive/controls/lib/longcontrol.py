from cereal import log
from common.numpy_fast import clip, interp
from selfdrive.controls.lib.pid import PIController
from selfdrive.controls.lib.drive_helpers import CONTROL_N
from selfdrive.modeld.constants import T_IDXS

LongCtrlState = log.ControlsState.LongControlState

ACCEL_MAX = 2.0
ACCEL_MIN = -4.0
ACCEL_SCALE = 4.0
STOPPING_EGO_SPEED = 0.5
STOPPING_TARGET_SPEED_OFFSET = 0.01
STARTING_TARGET_SPEED = 0.5
DECEL_THRESHOLD_TO_PID = 0.8

DECEL_STOPPING_TARGET = 2.0  # apply at least this amount of brake to maintain the vehicle stationary

RATE = 100.0
DEFAULT_LONG_LAG = 0.15


# TODO this logic isn't really car independent, does not belong here
def long_control_state_trans(active, long_control_state, v_ego, v_target, v_pid,
                             output_accel, brake_pressed, cruise_standstill, min_speed_can):
  """Update longitudinal control state machine"""
  stopping_target_speed = min_speed_can + STOPPING_TARGET_SPEED_OFFSET
  stopping_condition = (v_ego < 2.0 and cruise_standstill) or \
                       (v_ego < STOPPING_EGO_SPEED and
                        ((v_pid < stopping_target_speed and v_target < stopping_target_speed) or
                         brake_pressed))

  starting_condition = v_target > STARTING_TARGET_SPEED and not cruise_standstill

  if not active:
    long_control_state = LongCtrlState.off

  else:
    if long_control_state == LongCtrlState.off:
      if active:
        long_control_state = LongCtrlState.pid

    elif long_control_state == LongCtrlState.pid:
      if stopping_condition:
        long_control_state = LongCtrlState.stopping

    elif long_control_state == LongCtrlState.stopping:
      if starting_condition:
        long_control_state = LongCtrlState.starting

    elif long_control_state == LongCtrlState.starting:
      if stopping_condition:
        long_control_state = LongCtrlState.stopping
      elif output_accel >= -DECEL_THRESHOLD_TO_PID:
        long_control_state = LongCtrlState.pid

  return long_control_state


class LongControl():
  def __init__(self, CP):
    self.long_control_state = LongCtrlState.off  # initialized to off
    self.pid = PIController((CP.longitudinalTuning.kpBP, CP.longitudinalTuning.kpV),
                            (CP.longitudinalTuning.kiBP, CP.longitudinalTuning.kiV),
                            rate=RATE,
                            sat_limit=0.8)
<<<<<<< HEAD
    self.pid.pos_limit = ACCEL_MAX
    self.pid.neg_limit = ACCEL_MIN
=======
>>>>>>> c6aa534a
    self.v_pid = 0.0
    self.last_output_accel = 0.0

  def reset(self, v_pid):
    """Reset PID controller and change setpoint"""
    self.pid.reset()
    self.v_pid = v_pid

  def update(self, active, CS, CP, long_plan, accel_limits):
    """Update longitudinal control. This updates the state machine and runs a PID loop"""
    # Interp control trajectory
    # TODO estimate car specific lag, use .15s for now
    if len(long_plan.speeds) == CONTROL_N:
      v_target = interp(DEFAULT_LONG_LAG, T_IDXS[:CONTROL_N], long_plan.speeds)
      v_target_future = long_plan.speeds[-1]
      a_target = 2 * (v_target - long_plan.speeds[0])/DEFAULT_LONG_LAG - long_plan.accels[0]
    else:
      v_target = 0.0
      v_target_future = 0.0
      a_target = 0.0

<<<<<<< HEAD
=======
    self.pid.neg_limit = accel_limits[0]
    self.pid.pos_limit = accel_limits[1]
>>>>>>> c6aa534a

    # Update state machine
    output_accel = self.last_output_accel
    self.long_control_state = long_control_state_trans(active, self.long_control_state, CS.vEgo,
                                                       v_target_future, self.v_pid, output_accel,
                                                       CS.brakePressed, CS.cruiseState.standstill, CP.minSpeedCan)

    v_ego_pid = max(CS.vEgo, CP.minSpeedCan)  # Without this we get jumps, CAN bus reports 0 when speed < 0.3

    if self.long_control_state == LongCtrlState.off or CS.gasPressed:
      self.reset(v_ego_pid)
      output_accel = 0.

    # tracking objects and driving
    elif self.long_control_state == LongCtrlState.pid:
      self.v_pid = v_target

      # Toyota starts braking more when it thinks you want to stop
      # Freeze the integrator so we don't accelerate to compensate, and don't allow positive acceleration
      prevent_overshoot = not CP.stoppingControl and CS.vEgo < 1.5 and v_target_future < 0.7
      deadzone = interp(v_ego_pid, CP.longitudinalTuning.deadzoneBP, CP.longitudinalTuning.deadzoneV)
      freeze_integrator = prevent_overshoot

<<<<<<< HEAD
      output_accel = self.pid.update(self.v_pid, v_ego_pid, speed=v_ego_pid, deadzone=deadzone, feedforward=a_target, freeze_integrator=prevent_overshoot)
=======
      output_accel = self.pid.update(self.v_pid, v_ego_pid, speed=v_ego_pid, deadzone=deadzone, feedforward=a_target, freeze_integrator=freeze_integrator)
>>>>>>> c6aa534a

      if prevent_overshoot:
        output_accel = min(output_accel, 0.0)

    # Intention is to stop, switch to a different brake control until we stop
    elif self.long_control_state == LongCtrlState.stopping:
      # Keep applying brakes until the car is stopped
      if not CS.standstill or output_accel > -DECEL_STOPPING_TARGET:
        output_accel -= CP.stoppingDecelRate / RATE
<<<<<<< HEAD
      output_accel = clip(output_accel, ACCEL_MIN, ACCEL_MAX)
=======
      output_accel = clip(output_accel, accel_limits[0], accel_limits[1])
>>>>>>> c6aa534a

      self.reset(CS.vEgo)

    # Intention is to move again, release brake fast before handing control to PID
    elif self.long_control_state == LongCtrlState.starting:
      if output_accel < -DECEL_THRESHOLD_TO_PID:
        output_accel += CP.startingAccelRate / RATE
      self.reset(CS.vEgo)

    self.last_output_accel = output_accel
<<<<<<< HEAD
    final_accel = clip(output_accel, ACCEL_MIN, ACCEL_MAX)
=======
    final_accel = clip(output_accel, accel_limits[0], accel_limits[1])
>>>>>>> c6aa534a

    return final_accel, v_target, a_target<|MERGE_RESOLUTION|>--- conflicted
+++ resolved
@@ -6,9 +6,6 @@
 
 LongCtrlState = log.ControlsState.LongControlState
 
-ACCEL_MAX = 2.0
-ACCEL_MIN = -4.0
-ACCEL_SCALE = 4.0
 STOPPING_EGO_SPEED = 0.5
 STOPPING_TARGET_SPEED_OFFSET = 0.01
 STARTING_TARGET_SPEED = 0.5
@@ -64,11 +61,6 @@
                             (CP.longitudinalTuning.kiBP, CP.longitudinalTuning.kiV),
                             rate=RATE,
                             sat_limit=0.8)
-<<<<<<< HEAD
-    self.pid.pos_limit = ACCEL_MAX
-    self.pid.neg_limit = ACCEL_MIN
-=======
->>>>>>> c6aa534a
     self.v_pid = 0.0
     self.last_output_accel = 0.0
 
@@ -90,11 +82,8 @@
       v_target_future = 0.0
       a_target = 0.0
 
-<<<<<<< HEAD
-=======
     self.pid.neg_limit = accel_limits[0]
     self.pid.pos_limit = accel_limits[1]
->>>>>>> c6aa534a
 
     # Update state machine
     output_accel = self.last_output_accel
@@ -118,11 +107,7 @@
       deadzone = interp(v_ego_pid, CP.longitudinalTuning.deadzoneBP, CP.longitudinalTuning.deadzoneV)
       freeze_integrator = prevent_overshoot
 
-<<<<<<< HEAD
-      output_accel = self.pid.update(self.v_pid, v_ego_pid, speed=v_ego_pid, deadzone=deadzone, feedforward=a_target, freeze_integrator=prevent_overshoot)
-=======
       output_accel = self.pid.update(self.v_pid, v_ego_pid, speed=v_ego_pid, deadzone=deadzone, feedforward=a_target, freeze_integrator=freeze_integrator)
->>>>>>> c6aa534a
 
       if prevent_overshoot:
         output_accel = min(output_accel, 0.0)
@@ -132,11 +117,7 @@
       # Keep applying brakes until the car is stopped
       if not CS.standstill or output_accel > -DECEL_STOPPING_TARGET:
         output_accel -= CP.stoppingDecelRate / RATE
-<<<<<<< HEAD
-      output_accel = clip(output_accel, ACCEL_MIN, ACCEL_MAX)
-=======
       output_accel = clip(output_accel, accel_limits[0], accel_limits[1])
->>>>>>> c6aa534a
 
       self.reset(CS.vEgo)
 
@@ -147,10 +128,6 @@
       self.reset(CS.vEgo)
 
     self.last_output_accel = output_accel
-<<<<<<< HEAD
-    final_accel = clip(output_accel, ACCEL_MIN, ACCEL_MAX)
-=======
     final_accel = clip(output_accel, accel_limits[0], accel_limits[1])
->>>>>>> c6aa534a
 
     return final_accel, v_target, a_target