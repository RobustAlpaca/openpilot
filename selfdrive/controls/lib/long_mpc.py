--- conflicted
+++ resolved
@@ -3,22 +3,10 @@
 
 from selfdrive.swaglog import cloudlog
 from common.realtime import sec_since_boot
-<<<<<<< HEAD
-from selfdrive.controls.lib.radar_helpers import _LEAD_ACCEL_TAU
-from selfdrive.controls.lib.longitudinal_mpc import libmpc_py
-from selfdrive.controls.lib.drive_helpers import MPC_COST_LONG
-from common.numpy_fast import interp
-
-LOG_MPC = os.environ.get('LOG_MPC', False)
-=======
 from selfdrive.controls.lib.longitudinal_mpc_lib import libmpc_py
 from selfdrive.controls.lib.drive_helpers import LON_MPC_N
 from selfdrive.modeld.constants import T_IDXS
->>>>>>> 7d68c064
 
-STOPPING_DISTANCE = 2  # distance between you and lead car when you come to stop
-VEL = [0.0, 2.778, 5.556, 8.333, 11.111, 13.889, 16.667, 19.444, 22.222, 25.0, 27.778]  # velocities
-DIST = [2.0, 2.1, 2.2, 2.3, 2.35, 2.45, 2.6, 2.75, 2.9, 3.0, 3.1]
 
 class LongitudinalMpc():
   def __init__(self):
@@ -45,54 +33,14 @@
     self.min_a = min_a
     self.max_a = max_a
 
-<<<<<<< HEAD
-    # TR
-    TR = interp(v_ego, VEL, DIST)
-
-    # Setup current mpc state
-=======
   def set_cur_state(self, v, a):
     v_safe = max(v, 1e-2)
     a_safe = min(a, self.max_a - 1e-2)
     a_safe = max(a_safe, self.min_a + 1e-2)
->>>>>>> 7d68c064
     self.cur_state[0].x_ego = 0.0
     self.cur_state[0].v_ego = v_safe
     self.cur_state[0].a_ego = a_safe
 
-<<<<<<< HEAD
-    if lead is not None and lead.status:
-      x_lead = max(0, lead.dRel -  STOPPING_DISTANCE)
-      v_lead = max(0.0, lead.vLead)
-      a_lead = lead.aLeadK
-
-      if (v_lead < 0.1 or -a_lead / 2.0 > v_lead):
-        v_lead = 0.0
-        a_lead = 0.0
-
-      self.a_lead_tau = max(lead.aLeadTau, (a_lead ** 2 * math.pi) / (2 * (v_lead + 0.01) ** 2))
-      self.new_lead = False
-      if not self.prev_lead_status or abs(x_lead - self.prev_lead_x) > 2.5:
-        self.libmpc.init_with_simulation(self.v_mpc, x_lead, v_lead, a_lead, self.a_lead_tau)
-        self.new_lead = True
-
-      self.prev_lead_status = True
-      self.prev_lead_x = x_lead
-      self.cur_state[0].x_l = x_lead
-      self.cur_state[0].v_l = v_lead
-    else:
-      self.prev_lead_status = False
-      # Fake a fast lead car, so mpc keeps running
-      self.cur_state[0].x_l = 50.0
-      self.cur_state[0].v_l = v_ego + 10.0
-      a_lead = 0.0
-      self.a_lead_tau = _LEAD_ACCEL_TAU
-
-    # Calculate mpc
-    t = sec_since_boot()
-    self.n_its = self.libmpc.run_mpc(self.cur_state, self.mpc_solution, self.a_lead_tau, a_lead, TR)
-    self.duration = int((sec_since_boot() - t) * 1e9)
-=======
   def update(self, carstate, model, v_cruise):
     v_cruise_clipped = np.clip(v_cruise, self.cur_state[0].v_ego - 10., self.cur_state[0].v_ego + 10.0)
     poss = v_cruise_clipped * np.array(T_IDXS[:LON_MPC_N+1])
@@ -103,7 +51,6 @@
     self.libmpc.run_mpc(self.cur_state, self.mpc_solution,
                         list(poss), list(speeds), list(accels),
                         self.min_a, self.max_a)
->>>>>>> 7d68c064
 
     self.v_solution = list(self.mpc_solution.v_ego)
     self.a_solution = list(self.mpc_solution.a_ego)
