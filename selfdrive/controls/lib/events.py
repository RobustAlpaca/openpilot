from enum import IntEnum
from typing import Dict, Union, Callable, Any

from cereal import log, car
import cereal.messaging as messaging
from common.realtime import DT_CTRL
from selfdrive.config import Conversions as CV
from selfdrive.locationd.calibrationd import MIN_SPEED_FILTER

AlertSize = log.ControlsState.AlertSize
AlertStatus = log.ControlsState.AlertStatus
VisualAlert = car.CarControl.HUDControl.VisualAlert
AudibleAlert = car.CarControl.HUDControl.AudibleAlert
EventName = car.CarEvent.EventName


# Alert priorities
class Priority(IntEnum):
  LOWEST = 0
  LOWER = 1
  LOW = 2
  MID = 3
  HIGH = 4
  HIGHEST = 5


# Event types
class ET:
  ENABLE = 'enable'
  PRE_ENABLE = 'preEnable'
  NO_ENTRY = 'noEntry'
  WARNING = 'warning'
  USER_DISABLE = 'userDisable'
  SOFT_DISABLE = 'softDisable'
  IMMEDIATE_DISABLE = 'immediateDisable'
  PERMANENT = 'permanent'


# get event name from enum
EVENT_NAME = {v: k for k, v in EventName.schema.enumerants.items()}


class Events:
  def __init__(self):
    self.events = []
    self.static_events = []
    self.events_prev = dict.fromkeys(EVENTS.keys(), 0)

  @property
  def names(self):
    return self.events

  def __len__(self):
    return len(self.events)

  def add(self, event_name, static=False):
    if static:
      self.static_events.append(event_name)
    self.events.append(event_name)

  def clear(self):
    self.events_prev = {k: (v + 1 if k in self.events else 0) for k, v in self.events_prev.items()}
    self.events = self.static_events.copy()

  def any(self, event_type):
    for e in self.events:
      if event_type in EVENTS.get(e, {}).keys():
        return True
    return False

  def create_alerts(self, event_types, callback_args=None):
    if callback_args is None:
      callback_args = []

    ret = []
    for e in self.events:
      types = EVENTS[e].keys()
      for et in event_types:
        if et in types:
          alert = EVENTS[e][et]
          if not isinstance(alert, Alert):
            alert = alert(*callback_args)

          if DT_CTRL * (self.events_prev[e] + 1) >= alert.creation_delay:
            alert.alert_type = f"{EVENT_NAME[e]}/{et}"
            alert.event_type = et
            ret.append(alert)
    return ret

  def add_from_msg(self, events):
    for e in events:
      self.events.append(e.name.raw)

  def to_msg(self):
    ret = []
    for event_name in self.events:
      event = car.CarEvent.new_message()
      event.name = event_name
      for event_type in EVENTS.get(event_name, {}).keys():
        setattr(event, event_type, True)
      ret.append(event)
    return ret


class Alert:
  def __init__(self,
               alert_text_1: str,
               alert_text_2: str,
               alert_status: log.ControlsState.AlertStatus,
               alert_size: log.ControlsState.AlertSize,
               alert_priority: Priority,
               visual_alert: car.CarControl.HUDControl.VisualAlert,
               audible_alert: car.CarControl.HUDControl.AudibleAlert,
               duration_sound: float,
               duration_hud_alert: float,
               duration_text: float,
               alert_rate: float = 0.,
               creation_delay: float = 0.):

    self.alert_text_1 = alert_text_1
    self.alert_text_2 = alert_text_2
    self.alert_status = alert_status
    self.alert_size = alert_size
    self.alert_priority = alert_priority
    self.visual_alert = visual_alert
    self.audible_alert = audible_alert

    self.duration_sound = duration_sound
    self.duration_hud_alert = duration_hud_alert
    self.duration_text = duration_text

    self.alert_rate = alert_rate
    self.creation_delay = creation_delay

    self.start_time = 0.
    self.alert_type = ""
    self.event_type = None

  def __str__(self) -> str:
    return f"{self.alert_text_1}/{self.alert_text_2} {self.alert_priority} {self.visual_alert} {self.audible_alert}"

  def __gt__(self, alert2) -> bool:
    return self.alert_priority > alert2.alert_priority


class NoEntryAlert(Alert):
  def __init__(self, alert_text_2, audible_alert=AudibleAlert.chimeError,
               visual_alert=VisualAlert.none, duration_hud_alert=2.):
    super().__init__("오픈파일럿 사용불가", alert_text_2, AlertStatus.normal,
                     AlertSize.mid, Priority.LOW, visual_alert,
                     audible_alert, .4, duration_hud_alert, 3.)


class SoftDisableAlert(Alert):
  def __init__(self, alert_text_2):
    super().__init__("핸들을 즉시 잡아주세요", alert_text_2,
                     AlertStatus.critical, AlertSize.full,
                     Priority.MID, VisualAlert.steerRequired,
                     AudibleAlert.chimeWarningRepeat, .1, 2., 2.),


class ImmediateDisableAlert(Alert):
  def __init__(self, alert_text_2, alert_text_1="핸들을 즉시 잡아주세요"):
    super().__init__(alert_text_1, alert_text_2,
                     AlertStatus.critical, AlertSize.full,
                     Priority.HIGHEST, VisualAlert.steerRequired,
                     AudibleAlert.chimeWarningRepeat, 2.2, 3., 4.),


class EngagementAlert(Alert):
  def __init__(self, audible_alert=True):
    super().__init__("", "",
                     AlertStatus.normal, AlertSize.none,
                     Priority.MID, VisualAlert.none,
                     audible_alert, .2, 0., 0.),


class NormalPermanentAlert(Alert):
  def __init__(self, alert_text_1: str, alert_text_2: str, duration_text: float = 0.2):
    super().__init__(alert_text_1, alert_text_2,
                     AlertStatus.normal, AlertSize.mid if len(alert_text_2) else AlertSize.small,
                     Priority.LOWER, VisualAlert.none, AudibleAlert.none, 0., 0., duration_text),


# ********** alert callback functions **********
def below_steer_speed_alert(CP: car.CarParams, sm: messaging.SubMaster, metric: bool) -> Alert:
  speed = int(round(CP.minSteerSpeed * (CV.MS_TO_KPH if metric else CV.MS_TO_MPH)))
  unit = "km/h" if metric else "mph"
  return Alert(
    "핸들을 잡아주세요",
    "%d %s 이상의 속도에서 자동조향됩니다" % (speed, unit),
    AlertStatus.userPrompt, AlertSize.mid,
    Priority.MID, VisualAlert.steerRequired, AudibleAlert.chimePrompt, 0., 0.4, .3)


def calibration_incomplete_alert(CP: car.CarParams, sm: messaging.SubMaster, metric: bool) -> Alert:
  speed = int(MIN_SPEED_FILTER * (CV.MS_TO_KPH if metric else CV.MS_TO_MPH))
  unit = "km/h" if metric else "mph"
  return Alert(
    "캘리브레이션 진행중입니다 : %d%%" % sm['liveCalibration'].calPerc,
    "속도를 %d %s 이상으로 주행해주세요" % (speed, unit),
    AlertStatus.normal, AlertSize.mid,
    Priority.LOWEST, VisualAlert.none, AudibleAlert.none, 0., 0., .2)


def no_gps_alert(CP: car.CarParams, sm: messaging.SubMaster, metric: bool) -> Alert:
  gps_integrated = sm['pandaState'].pandaType in [log.PandaState.PandaType.uno, log.PandaState.PandaType.dos]
  return Alert(
    "GPS 수신불량",
    "GPS 연결상태 및 안테나를 점검하세요" if gps_integrated else "GPS 안테나를 점검하세요",
    AlertStatus.normal, AlertSize.mid,
    Priority.LOWER, VisualAlert.none, AudibleAlert.none, 0., 0., .2, creation_delay=300.)


def wrong_car_mode_alert(CP: car.CarParams, sm: messaging.SubMaster, metric: bool) -> Alert:
  text = "크루즈 비활성상태"
  if CP.carName == "honda":
    text = "메인 스위치 OFF"
  return NoEntryAlert(text, duration_hud_alert=0.)


def joystick_alert(CP: car.CarParams, sm: messaging.SubMaster, metric: bool) -> Alert:
  axes = sm['testJoystick'].axes
  gb, steer = list(axes)[:2] if len(axes) else (0., 0.)
  return Alert(
    "Joystick Mode",
    f"Gas: {round(gb * 100.)}%, Steer: {round(steer * 100.)}%",
    AlertStatus.normal, AlertSize.mid,
    Priority.LOW, VisualAlert.none, AudibleAlert.none, 0., 0., .1)


EVENTS: Dict[int, Dict[str, Union[Alert, Callable[[Any, messaging.SubMaster, bool], Alert]]]] = {
  # ********** events with no alerts **********

  EventName.stockFcw: {},

  # ********** events only containing alerts displayed in all states **********

  EventName.joystickDebug: {
    ET.WARNING: joystick_alert,
    ET.PERMANENT: Alert(
      "디버그 경고",
      "",
      AlertStatus.normal, AlertSize.small,
      Priority.LOWER, VisualAlert.none, AudibleAlert.none, 0., 0., 0.1),
  },

  EventName.controlsInitializing: {
    ET.NO_ENTRY: NoEntryAlert("Controls Initializing"),
  },

  EventName.startup: {
    ET.PERMANENT: Alert(
      "오픈파일럿 사용준비 완료",
      "항상 핸들을 잡고 도로를 주시하세요",
      AlertStatus.normal, AlertSize.mid,
      Priority.LOWER, VisualAlert.none, AudibleAlert.none, 0., 0., 10.),
  },

  EventName.startupMaster: {
    ET.PERMANENT: Alert(
      "오픈파일럿 사용준비 완료",
      "항상 핸들을 잡고 도로를 주시하세요",
      AlertStatus.userPrompt, AlertSize.mid,
      Priority.LOWER, VisualAlert.none, AudibleAlert.none, 0., 0., 10.),
  },

  # Car is recognized, but marked as dashcam only
  EventName.startupNoControl: {
    ET.PERMANENT: Alert(
      "대시캠 모드",
      "항상 핸들을 잡고 도로를 주시하세요",
      AlertStatus.normal, AlertSize.mid,
      Priority.LOWER, VisualAlert.none, AudibleAlert.none, 0., 0., 10.),
  },

  # Car is not recognized
  EventName.startupNoCar: {
    ET.PERMANENT: Alert(
      "대시캠 모드 : 호환되지않는 차량",
      "항상 핸들을 잡고 도로를 주시하세요",
      AlertStatus.normal, AlertSize.mid,
      Priority.LOWER, VisualAlert.none, AudibleAlert.none, 0., 0., 10.),
  },

  EventName.startupNoFw: {
    ET.PERMANENT: Alert(
      "Car Unrecognized",
      "Check All Connections",
      AlertStatus.userPrompt, AlertSize.mid,
      Priority.LOWER, VisualAlert.none, AudibleAlert.none, 0., 0., 10.),
  },

  EventName.dashcamMode: {
    ET.PERMANENT: Alert(
      "대시캠 모드",
      "",
      AlertStatus.normal, AlertSize.small,
      Priority.LOWEST, VisualAlert.none, AudibleAlert.none, 0., 0., .2),
  },

  EventName.invalidLkasSetting: {
    ET.PERMANENT: Alert(
      "차량 LKAS 버튼 상태확인",
      "차량 LKAS 버튼 OFF후 활성화됩니다",
      AlertStatus.normal, AlertSize.mid,
      Priority.LOWER, VisualAlert.none, AudibleAlert.none, 0., 0., .2),
  },

  # Some features or cars are marked as community features. If openpilot
  # detects the use of a community feature it switches to dashcam mode
  # until these features are allowed using a toggle in settings.
  EventName.communityFeatureDisallowed: {
    # LOW priority to overcome Cruise Error
    ET.PERMANENT: Alert(
      "커뮤니티 기능 감지됨",
      "개발자설정에서 커뮤니티 기능을 활성화해주세요",
      AlertStatus.normal, AlertSize.mid,
      Priority.LOW, VisualAlert.none, AudibleAlert.none, 0., 0., .2),
  },

  # openpilot doesn't recognize the car. This switches openpilot into a
  # read-only mode. This can be solved by adding your fingerprint.
  # See https://github.com/commaai/openpilot/wiki/Fingerprinting for more information
  EventName.carUnrecognized: {
    ET.PERMANENT: Alert(
      "대시캠 모드",
      "차량인식 불가 - 핑거프린트를 확인하세요",
      AlertStatus.normal, AlertSize.mid,
      Priority.LOWEST, VisualAlert.none, AudibleAlert.none, 0., 0., .2),
  },

  EventName.stockAeb: {
    ET.PERMANENT: Alert(
      "브레이크!",
      "추돌 위험",
      AlertStatus.critical, AlertSize.full,
      Priority.HIGHEST, VisualAlert.fcw, AudibleAlert.none, 1., 2., 2.),
    ET.NO_ENTRY: NoEntryAlert("Stock AEB: Risk of Collision"),
  },

  EventName.fcw: {
    ET.PERMANENT: Alert(
      "브레이크!",
      "추돌 위험",
      AlertStatus.critical, AlertSize.full,
      Priority.HIGHEST, VisualAlert.fcw, AudibleAlert.chimeWarningRepeat, 1., 2., 2.),
  },

  EventName.ldw: {
    ET.PERMANENT: Alert(
      "핸들을 잡아주세요",
      "차선이탈 감지됨",
      AlertStatus.userPrompt, AlertSize.mid,
      Priority.LOW, VisualAlert.ldw, AudibleAlert.chimePrompt, 1., 2., 3.),
  },

  # ********** events only containing alerts that display while engaged **********

  EventName.gasPressed: {
    ET.PRE_ENABLE: Alert(
      "가속패달감지시 오픈파일럿은 브레이크를 사용하지않습니다",
      "",
      AlertStatus.normal, AlertSize.small,
      Priority.LOWEST, VisualAlert.none, AudibleAlert.none, .0, .0, .1, creation_delay=1.),
  },

  # openpilot tries to learn certain parameters about your car by observing
  # how the car behaves to steering inputs from both human and openpilot driving.
  # This includes:
  # - steer ratio: gear ratio of the steering rack. Steering angle divided by tire angle
  # - tire stiffness: how much grip your tires have
  # - angle offset: most steering angle sensors are offset and measure a non zero angle when driving straight
  # This alert is thrown when any of these values exceed a sanity check. This can be caused by
  # bad alignment or bad sensor data. If this happens consistently consider creating an issue on GitHub
  EventName.vehicleModelInvalid: {
    ET.NO_ENTRY: NoEntryAlert("Vehicle Parameter Identification Failed"),
    ET.SOFT_DISABLE: SoftDisableAlert("Vehicle Parameter Identification Failed"),
    ET.WARNING: Alert(
      "차량 매개변수 식별 오류",
      "",
      AlertStatus.normal, AlertSize.small,
      Priority.LOWEST, VisualAlert.steerRequired, AudibleAlert.none, .0, .0, .1),
  },

  EventName.steerTempUnavailableSilent: {
    ET.WARNING: Alert(
      "핸들을 잡아주세요",
      "조향제어 일시적으로 사용불가",
      AlertStatus.userPrompt, AlertSize.small,
      Priority.LOW, VisualAlert.steerRequired, AudibleAlert.chimePrompt, 1., 1., 1.),
  },

  EventName.preDriverDistracted: {
    ET.WARNING: Alert(
      "도로를 주시하세요 : 운전자 도로주시 불안",
      "",
      AlertStatus.normal, AlertSize.small,
      Priority.LOW, VisualAlert.none, AudibleAlert.none, .0, .1, .1),
  },

  EventName.promptDriverDistracted: {
    ET.WARNING: Alert(
      "도로를 주시하세요",
      "운전자 도로주시 불안",
      AlertStatus.userPrompt, AlertSize.mid,
      Priority.MID, VisualAlert.steerRequired, AudibleAlert.chimeWarning2Repeat, .1, .1, .1),
  },

  EventName.driverDistracted: {
    ET.WARNING: Alert(
      "조향제어가 강제로 해제됩니다",
      "운전자 도로주시 불안",
      AlertStatus.critical, AlertSize.full,
      Priority.HIGH, VisualAlert.steerRequired, AudibleAlert.chimeWarningRepeat, .1, .1, .1),
  },

  EventName.preDriverUnresponsive: {
    ET.WARNING: Alert(
      "핸들을 잡아주세요 : 운전자 인식 불가",
      "",
      AlertStatus.normal, AlertSize.small,
      Priority.LOW, VisualAlert.steerRequired, AudibleAlert.none, .0, .1, .1, alert_rate=0.75),
  },

  EventName.promptDriverUnresponsive: {
    ET.WARNING: Alert(
      "핸들을 잡아주세요",
      "운전자 응답하지않음",
      AlertStatus.userPrompt, AlertSize.mid,
      Priority.MID, VisualAlert.steerRequired, AudibleAlert.chimeWarning2Repeat, .1, .1, .1),
  },

  EventName.driverUnresponsive: {
    ET.WARNING: Alert(
      "조향제어가 강제로 해제됩니다",
      "운전자 응답하지않음",
      AlertStatus.critical, AlertSize.full,
      Priority.HIGH, VisualAlert.steerRequired, AudibleAlert.chimeWarningRepeat, .1, .1, .1),
  },

  EventName.manualRestart: {
    ET.WARNING: Alert(
      "핸들을 잡아주세요",
      "수동으로 재활성화하세요",
      AlertStatus.userPrompt, AlertSize.mid,
      Priority.LOW, VisualAlert.none, AudibleAlert.none, 0., 0., .2),
  },

  EventName.resumeRequired: {
    ET.WARNING: Alert(
      "앞차량 멈춤",
      "앞차가 출발하면 자동 재출발",
      AlertStatus.userPrompt, AlertSize.mid,
      Priority.LOW, VisualAlert.none, AudibleAlert.none, 0., 0., .2),
  },

  EventName.belowSteerSpeed: {
    ET.WARNING: below_steer_speed_alert,
  },

  EventName.preLaneChangeLeft: {
    ET.WARNING: Alert(
      "차선을 변경합니다",
      "좌측차선의 차량을 확인하세요",
      AlertStatus.normal, AlertSize.small,
      Priority.LOW, VisualAlert.none, AudibleAlert.none, .0, .1, .1, alert_rate=0.75),
  },

  EventName.preLaneChangeRight: {
    ET.WARNING: Alert(
      "차선을 변경합니다",
      "우측차선의 차량을 확인하세요",
      AlertStatus.normal, AlertSize.small,
      Priority.LOW, VisualAlert.none, AudibleAlert.none, .0, .1, .1, alert_rate=0.75),
  },

  EventName.laneChangeBlocked: {
    ET.WARNING: Alert(
      "후측방 차량감지",
      "차선에 차량이 감지되니 대기하세요",
      AlertStatus.userPrompt, AlertSize.small,
      Priority.LOW, VisualAlert.none, AudibleAlert.chimePrompt, .1, .1, .1),
  },

  EventName.laneChange: {
    ET.WARNING: Alert(
      "차선을 변경합니다",
      "후측방 차량에 주의하세요",
      AlertStatus.normal, AlertSize.small,
      Priority.LOW, VisualAlert.none, AudibleAlert.none, .0, .1, .1),
  },

  EventName.steerSaturated: {
    ET.WARNING: Alert(
      "핸들을 잡아주세요",
      "조향제어 제한을 초과함",
      AlertStatus.userPrompt, AlertSize.mid,
      Priority.LOW, VisualAlert.steerRequired, AudibleAlert.chimePrompt, 1., 1., 1.),
  },

  # Thrown when the fan is driven at >50% but is not rotating
  EventName.fanMalfunction: {
    ET.PERMANENT: NormalPermanentAlert("FAN 오작동", "하드웨어를 점검하세요"),
  },

  # Camera is not outputting frames at a constant framerate
  EventName.cameraMalfunction: {
    ET.PERMANENT: NormalPermanentAlert("Camera Malfunction", "Contact Support"),
  },

  # Unused
  EventName.gpsMalfunction: {
    ET.PERMANENT: NormalPermanentAlert("GPS Malfunction", "Contact Support"),
  },

  # When the GPS position and localizer diverge the localizer is reset to the
  # current GPS position. This alert is thrown when the localizer is reset
  # more often than expected.
  EventName.localizerMalfunction: {
    ET.PERMANENT: NormalPermanentAlert("Sensor Malfunction", "Contact Support"),
  },

  # ********** events that affect controls state transitions **********

  EventName.pcmEnable: {
    ET.ENABLE: EngagementAlert(AudibleAlert.chimeEngage),
  },

  EventName.buttonEnable: {
    ET.ENABLE: EngagementAlert(AudibleAlert.chimeEngage),
  },

  EventName.pcmDisable: {
    ET.USER_DISABLE: EngagementAlert(AudibleAlert.chimeDisengage),
  },

  EventName.buttonCancel: {
    ET.USER_DISABLE: EngagementAlert(AudibleAlert.chimeDisengage),
  },

  EventName.brakeHold: {
    ET.USER_DISABLE: EngagementAlert(AudibleAlert.chimeDisengage),
    ET.NO_ENTRY: NoEntryAlert("브레이크 감지됨"),
  },

  EventName.parkBrake: {
    ET.USER_DISABLE: EngagementAlert(AudibleAlert.chimeDisengage),
    ET.NO_ENTRY: NoEntryAlert("주차 브레이크를 해제하세요"),
  },

  EventName.pedalPressed: {
    ET.USER_DISABLE: EngagementAlert(AudibleAlert.chimeDisengage),
    ET.NO_ENTRY: NoEntryAlert("브레이크 감지됨",
                              visual_alert=VisualAlert.brakePressed),
  },

  EventName.wrongCarMode: {
    ET.USER_DISABLE: EngagementAlert(AudibleAlert.chimeDisengage),
    ET.NO_ENTRY: wrong_car_mode_alert,
  },

  EventName.wrongCruiseMode: {
    ET.USER_DISABLE: EngagementAlert(AudibleAlert.chimeDisengage),
    ET.NO_ENTRY: NoEntryAlert("어뎁티브크루즈를 활성화하세요"),
  },

  EventName.steerTempUnavailable: {
    ET.SOFT_DISABLE: SoftDisableAlert("조향제어 일시적으로 사용불가"),
    ET.NO_ENTRY: NoEntryAlert("조향제어 일시적으로 사용불가",
                              duration_hud_alert=0.),
  },

  EventName.outOfSpace: {
    ET.PERMANENT: Alert(
      "저장공간 부족",
      "",
      AlertStatus.normal, AlertSize.small,
      Priority.LOWER, VisualAlert.none, AudibleAlert.none, 0., 0., .2),
    ET.NO_ENTRY: NoEntryAlert("저장공간 부족",
                              duration_hud_alert=0.),
  },

  EventName.belowEngageSpeed: {
    ET.NO_ENTRY: NoEntryAlert("속도를 높여주세요"),
  },

  EventName.sensorDataInvalid: {
    ET.PERMANENT: Alert(
      "장치 센서 오류",
      "장치 점검후 재가동세요",
      AlertStatus.normal, AlertSize.mid,
      Priority.LOWER, VisualAlert.none, AudibleAlert.none, 0., 0., .2, creation_delay=1.),
    ET.NO_ENTRY: NoEntryAlert("장치 센서 오류"),
  },

  EventName.noGps: {
    ET.PERMANENT: no_gps_alert,
  },

  EventName.soundsUnavailable: {
    ET.PERMANENT: NormalPermanentAlert("스피커가 감지되지않습니다", "이온을 재부팅 해주세요"),
    ET.NO_ENTRY: NoEntryAlert("스피커가 감지되지않습니다"),
  },

  EventName.tooDistracted: {
    ET.NO_ENTRY: NoEntryAlert("방해 수준이 너무높음"),
  },

  EventName.overheat: {
    ET.PERMANENT: Alert(
      "장치 과열됨",
      "",
      AlertStatus.normal, AlertSize.small,
      Priority.LOWER, VisualAlert.none, AudibleAlert.none, 0., 0., .2),
    ET.SOFT_DISABLE: SoftDisableAlert("장치 과열됨"),
    ET.NO_ENTRY: NoEntryAlert("장치 과열됨"),
  },

  EventName.wrongGear: {
    # ET.SOFT_DISABLE: SoftDisableAlert("Gear not D"),
    ET.USER_DISABLE: EngagementAlert(AudibleAlert.chimeDisengage),
    ET.NO_ENTRY: NoEntryAlert("기어를 [D]로 변경하세요"),
  },

  # This alert is thrown when the calibration angles are outside of the acceptable range.
  # For example if the device is pointed too much to the left or the right.
  # Usually this can only be solved by removing the mount from the windshield completely,
  # and attaching while making sure the device is pointed straight forward and is level.
  # See https://comma.ai/setup for more information
  EventName.calibrationInvalid: {
    ET.PERMANENT: NormalPermanentAlert("캘리브레이션 오류", "장치 위치변경후 캘리브레이션을 다시하세요"),
    ET.SOFT_DISABLE: SoftDisableAlert("캘리브레이션 오류 : 장치 위치변경후 캘리브레이션을 다시하세요"),
    ET.NO_ENTRY: NoEntryAlert("캘리브레이션 오류 : 장치 위치변경후 캘리브레이션을 다시하세요"),
  },

  EventName.calibrationIncomplete: {
    ET.PERMANENT: calibration_incomplete_alert,
    ET.SOFT_DISABLE: SoftDisableAlert("캘리브레이션 진행중입니다"),
    ET.NO_ENTRY: NoEntryAlert("캘리브레이션 진행중입니다"),
  },

  EventName.doorOpen: {
    # ET.SOFT_DISABLE: SoftDisableAlert("Door Open"),
    ET.PERMANENT: Alert(
      "도어 열림",
      "",
      AlertStatus.normal, AlertSize.full,
      Priority.LOWEST, VisualAlert.none, AudibleAlert.none, 0., 0., .2, creation_delay=0.5),
    ET.USER_DISABLE: EngagementAlert(AudibleAlert.chimeDisengage),
    ET.NO_ENTRY: NoEntryAlert("도어 열림"),
  },

  EventName.seatbeltNotLatched: {
    ET.SOFT_DISABLE: SoftDisableAlert("안전벨트를 착용해주세요"),
    ET.NO_ENTRY: NoEntryAlert("안전벨트를 착용해주세요"),
  },

  EventName.espDisabled: {
    ET.SOFT_DISABLE: SoftDisableAlert("ESP 꺼짐"),
    ET.NO_ENTRY: NoEntryAlert("ESP 꺼짐"),
  },

  EventName.lowBattery: {
    ET.SOFT_DISABLE: SoftDisableAlert("배터리 부족"),
    ET.NO_ENTRY: NoEntryAlert("배터리 부족"),
  },

  # Different openpilot services communicate between each other at a certain
  # interval. If communication does not follow the regular schedule this alert
  # is thrown. This can mean a service crashed, did not broadcast a message for
  # ten times the regular interval, or the average interval is more than 10% too high.
  EventName.commIssue: {
    ET.SOFT_DISABLE: SoftDisableAlert("장치 프로세스 통신오류"),
    ET.NO_ENTRY: NoEntryAlert("장치 프로세스 통신오류",
                              audible_alert=AudibleAlert.chimeDisengage),
  },

  # Thrown when manager detects a service exited unexpectedly while driving
  EventName.processNotRunning: {
    ET.NO_ENTRY: NoEntryAlert("시스템 오작동: 이온을 재부팅 하세요",
                              audible_alert=AudibleAlert.chimeDisengage),
  },

  EventName.radarFault: {
    ET.SOFT_DISABLE: SoftDisableAlert("레이더 오류 : 차량을 재가동하세요"),
    ET.NO_ENTRY : NoEntryAlert("레이더 오류 : 차량을 재가동하세요"),
  },

  # Every frame from the camera should be processed by the model. If modeld
  # is not processing frames fast enough they have to be dropped. This alert is
  # thrown when over 20% of frames are dropped.
  EventName.modeldLagging: {
    ET.SOFT_DISABLE: SoftDisableAlert("주행모델 지연됨"),
    ET.NO_ENTRY : NoEntryAlert("주행모델 지연됨"),
  },

  # Besides predicting the path, lane lines and lead car data the model also
  # predicts the current velocity and rotation speed of the car. If the model is
  # very uncertain about the current velocity while the car is moving, this
  # usually means the model has trouble understanding the scene. This is used
  # as a heuristic to warn the driver.
  EventName.posenetInvalid: {
    ET.SOFT_DISABLE: SoftDisableAlert("차선인식상태가 좋지않으니 주의운전하세요"),
    ET.NO_ENTRY: NoEntryAlert("차선인식상태가 좋지않으니 주의운전하세요"),
  },

  # When the localizer detects an acceleration of more than 40 m/s^2 (~4G) we
  # alert the driver the device might have fallen from the windshield.
  EventName.deviceFalling: {
    ET.SOFT_DISABLE: SoftDisableAlert("장치가 마운트에서 떨어짐"),
    ET.NO_ENTRY: NoEntryAlert("장치가 마운트에서 떨어짐"),
  },

  EventName.lowMemory: {
    ET.SOFT_DISABLE: SoftDisableAlert("Low Memory: Reboot Your Device"),
    ET.PERMANENT: NormalPermanentAlert("Low Memory", "Reboot your Device"),
    ET.NO_ENTRY: NoEntryAlert("Low Memory: Reboot Your Device",
                              audible_alert=AudibleAlert.chimeDisengage),
  },

  EventName.highCpuUsage: {
    #ET.SOFT_DISABLE: SoftDisableAlert("System Malfunction: Reboot Your Device"),
    #ET.PERMANENT: NormalPermanentAlert("System Malfunction", "Reboot your Device"),
    ET.NO_ENTRY: NoEntryAlert("System Malfunction: Reboot Your Device",
                              audible_alert=AudibleAlert.chimeDisengage),
  },

  EventName.accFaulted: {
    ET.IMMEDIATE_DISABLE: ImmediateDisableAlert("크루즈 오류"),
    ET.PERMANENT: NormalPermanentAlert("크루즈 오류", ""),
    ET.NO_ENTRY: NoEntryAlert("크루즈 오류"),
  },

  EventName.controlsMismatch: {
    ET.IMMEDIATE_DISABLE: ImmediateDisableAlert("컨트롤 불일치"),
  },

  EventName.roadCameraError: {
    ET.PERMANENT: NormalPermanentAlert("Road Camera Error", "",
                                       duration_text=10.),
  },

  EventName.driverCameraError: {
    ET.PERMANENT: NormalPermanentAlert("Driver Camera Error", "",
                                       duration_text=10.),
  },

  EventName.wideRoadCameraError: {
    ET.PERMANENT: NormalPermanentAlert("Wide Road Camera Error", "",
                                       duration_text=10.),
  },

  # Sometimes the USB stack on the device can get into a bad state
  # causing the connection to the panda to be lost
  EventName.usbError: {
    ET.SOFT_DISABLE: SoftDisableAlert("USB 에러: 이온을 재부팅 하세요"),
    ET.PERMANENT: NormalPermanentAlert("USB 에러: 이온을 재부팅 하세요", ""),
    ET.NO_ENTRY: NoEntryAlert("USB 에러: 이온을 재부팅 하세요"),
  },

  # This alert can be thrown for the following reasons:
  # - No CAN data received at all
  # - CAN data is received, but some message are not received at the right frequency
  # If you're not writing a new car port, this is usually cause by faulty wiring
  EventName.canError: {
    ET.IMMEDIATE_DISABLE: ImmediateDisableAlert("CAN 오류 : 하드웨어를 점검하세요"),
    ET.PERMANENT: Alert(
      "CAN 오류 : 하드웨어를 점검하세요",
      "",
      AlertStatus.normal, AlertSize.small,
      Priority.LOW, VisualAlert.none, AudibleAlert.none, 0., 0., .2, creation_delay=1.),
    ET.NO_ENTRY: NoEntryAlert("CAN 오류 : 하드웨어를 점검하세요"),
  },

  EventName.steerUnavailable: {
    ET.IMMEDIATE_DISABLE: ImmediateDisableAlert("LKAS 오류 : 차량을 재가동하세요"),
    ET.PERMANENT: Alert(
      "LKAS 오류 : 차량을 재가동하세요",
      "",
      AlertStatus.normal, AlertSize.small,
      Priority.LOWER, VisualAlert.none, AudibleAlert.none, 0., 0., .2),
    ET.NO_ENTRY: NoEntryAlert("LKAS 오류 : 차량을 재가동하세요"),
  },

  EventName.brakeUnavailable: {
    ET.IMMEDIATE_DISABLE: ImmediateDisableAlert("Cruise Fault: Restart the Car"),
    ET.PERMANENT: Alert(
      "크루즈 오류 : 차량을 재가동하세요",
      "",
      AlertStatus.normal, AlertSize.small,
      Priority.LOWER, VisualAlert.none, AudibleAlert.none, 0., 0., .2),
    ET.NO_ENTRY: NoEntryAlert("크루즈 오류 : 차량을 재가동하세요"),
  },

  EventName.reverseGear: {
    ET.PERMANENT: Alert(
      "기어 [R] 상태",
      "",
      AlertStatus.normal, AlertSize.full,
      Priority.LOWEST, VisualAlert.none, AudibleAlert.none, 0., 0., .2, creation_delay=0.5),
<<<<<<< HEAD
    # ET.IMMEDIATE_DISABLE: ImmediateDisableAlert("Reverse Gear"),
    ET.USER_DISABLE: EngagementAlert(AudibleAlert.chimeDisengage),
    ET.NO_ENTRY: NoEntryAlert("기어 [R] 상태"),
=======
    ET.USER_DISABLE: ImmediateDisableAlert("Reverse Gear"),
    ET.NO_ENTRY: NoEntryAlert("Reverse Gear"),
>>>>>>> 6fed7219
  },

  # On cars that use stock ACC the car can decide to cancel ACC for various reasons.
  # When this happens we can no long control the car so the user needs to be warned immediately.
  EventName.cruiseDisabled: {
    ET.IMMEDIATE_DISABLE: ImmediateDisableAlert("크루즈 꺼짐"),
  },

  # For planning the trajectory Model Predictive Control (MPC) is used. This is
  # an optimization algorithm that is not guaranteed to find a feasible solution.
  # If no solution is found or the solution has a very high cost this alert is thrown.
  EventName.plannerError: {
    ET.IMMEDIATE_DISABLE: ImmediateDisableAlert("플래너 솔루션 오류"),
    ET.NO_ENTRY: NoEntryAlert("플래너 솔루션 오류"),
  },

  # When the relay in the harness box opens the CAN bus between the LKAS camera
  # and the rest of the car is separated. When messages from the LKAS camera
  # are received on the car side this usually means the relay hasn't opened correctly
  # and this alert is thrown.
  EventName.relayMalfunction: {
    ET.IMMEDIATE_DISABLE: ImmediateDisableAlert("하네스 오작동"),
    ET.PERMANENT: NormalPermanentAlert("하네스 오작동", "하드웨어를 점검하세요"),
    ET.NO_ENTRY: NoEntryAlert("하네스 오작동"),
  },

  EventName.noTarget: {
    ET.IMMEDIATE_DISABLE: Alert(
      "오픈파일럿 사용불가",
      "근접 앞차량이 없습니다",
      AlertStatus.normal, AlertSize.mid,
      Priority.HIGH, VisualAlert.none, AudibleAlert.chimeDisengage, .4, 2., 3.),
    ET.NO_ENTRY: NoEntryAlert("No Close Lead Car"),
  },

  EventName.speedTooLow: {
    ET.IMMEDIATE_DISABLE: Alert(
      "오픈파일럿 사용불가",
      "속도를 높이고 재가동하세요",
      AlertStatus.normal, AlertSize.mid,
      Priority.HIGH, VisualAlert.none, AudibleAlert.chimeDisengage, .4, 2., 3.),
  },

  # When the car is driving faster than most cars in the training data the model outputs can be unpredictable
  EventName.speedTooHigh: {
    ET.WARNING: Alert(
      "속도가 너무 높습니다",
      "속도를 줄여주세요",
      AlertStatus.normal, AlertSize.mid,
      Priority.HIGH, VisualAlert.steerRequired, AudibleAlert.chimeWarningRepeat, 2.2, 3., 4.),
    ET.NO_ENTRY: Alert(
      "속도가 너무 높습니다",
      "속도를 줄이고 재가동하세요",
      AlertStatus.normal, AlertSize.mid,
      Priority.LOW, VisualAlert.none, AudibleAlert.chimeError, .4, 2., 3.),
  },

  EventName.lowSpeedLockout: {
    ET.PERMANENT: Alert(
      "크루즈 오류 : 차량을 재가동하세요",
      "",
      AlertStatus.normal, AlertSize.small,
      Priority.LOWER, VisualAlert.none, AudibleAlert.none, 0., 0., .2),
    ET.NO_ENTRY: NoEntryAlert("크루즈 오류 : 차량을 재가동하세요"),
  },

}<|MERGE_RESOLUTION|>--- conflicted
+++ resolved
@@ -799,14 +799,9 @@
       "",
       AlertStatus.normal, AlertSize.full,
       Priority.LOWEST, VisualAlert.none, AudibleAlert.none, 0., 0., .2, creation_delay=0.5),
-<<<<<<< HEAD
     # ET.IMMEDIATE_DISABLE: ImmediateDisableAlert("Reverse Gear"),
     ET.USER_DISABLE: EngagementAlert(AudibleAlert.chimeDisengage),
     ET.NO_ENTRY: NoEntryAlert("기어 [R] 상태"),
-=======
-    ET.USER_DISABLE: ImmediateDisableAlert("Reverse Gear"),
-    ET.NO_ENTRY: NoEntryAlert("Reverse Gear"),
->>>>>>> 6fed7219
   },
 
   # On cars that use stock ACC the car can decide to cancel ACC for various reasons.
