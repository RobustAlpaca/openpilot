from enum import IntEnum
from typing import Dict, Union, Callable, Any

from cereal import log, car
import cereal.messaging as messaging
from common.realtime import DT_CTRL
from selfdrive.config import Conversions as CV
from selfdrive.locationd.calibrationd import MIN_SPEED_FILTER

AlertSize = log.ControlsState.AlertSize
AlertStatus = log.ControlsState.AlertStatus
VisualAlert = car.CarControl.HUDControl.VisualAlert
AudibleAlert = car.CarControl.HUDControl.AudibleAlert
EventName = car.CarEvent.EventName


# Alert priorities
class Priority(IntEnum):
  LOWEST = 0
  LOWER = 1
  LOW = 2
  MID = 3
  HIGH = 4
  HIGHEST = 5


# Event types
class ET:
  ENABLE = 'enable'
  PRE_ENABLE = 'preEnable'
  NO_ENTRY = 'noEntry'
  WARNING = 'warning'
  USER_DISABLE = 'userDisable'
  SOFT_DISABLE = 'softDisable'
  IMMEDIATE_DISABLE = 'immediateDisable'
  PERMANENT = 'permanent'


# get event name from enum
EVENT_NAME = {v: k for k, v in EventName.schema.enumerants.items()}


class Events:
  def __init__(self):
    self.events = []
    self.static_events = []
    self.events_prev = dict.fromkeys(EVENTS.keys(), 0)

  @property
  def names(self):
    return self.events

  def __len__(self):
    return len(self.events)

  def add(self, event_name, static=False):
    if static:
      self.static_events.append(event_name)
    self.events.append(event_name)

  def clear(self):
    self.events_prev = {k: (v + 1 if k in self.events else 0) for k, v in self.events_prev.items()}
    self.events = self.static_events.copy()

  def any(self, event_type):
    for e in self.events:
      if event_type in EVENTS.get(e, {}).keys():
        return True
    return False

  def create_alerts(self, event_types, callback_args=None):
    if callback_args is None:
      callback_args = []

    ret = []
    for e in self.events:
      types = EVENTS[e].keys()
      for et in event_types:
        if et in types:
          alert = EVENTS[e][et]
          if not isinstance(alert, Alert):
            alert = alert(*callback_args)

          if DT_CTRL * (self.events_prev[e] + 1) >= alert.creation_delay:
            alert.alert_type = f"{EVENT_NAME[e]}/{et}"
            alert.event_type = et
            ret.append(alert)
    return ret

  def add_from_msg(self, events):
    for e in events:
      self.events.append(e.name.raw)

  def to_msg(self):
    ret = []
    for event_name in self.events:
      event = car.CarEvent.new_message()
      event.name = event_name
      for event_type in EVENTS.get(event_name, {}).keys():
        setattr(event, event_type, True)
      ret.append(event)
    return ret


class Alert:
  def __init__(self,
               alert_text_1: str,
               alert_text_2: str,
               alert_status: log.ControlsState.AlertStatus,
               alert_size: log.ControlsState.AlertSize,
               alert_priority: Priority,
               visual_alert: car.CarControl.HUDControl.VisualAlert,
               audible_alert: car.CarControl.HUDControl.AudibleAlert,
               duration_sound: float,
               duration_hud_alert: float,
               duration_text: float,
               alert_rate: float = 0.,
               creation_delay: float = 0.):

    self.alert_text_1 = alert_text_1
    self.alert_text_2 = alert_text_2
    self.alert_status = alert_status
    self.alert_size = alert_size
    self.alert_priority = alert_priority
    self.visual_alert = visual_alert
    self.audible_alert = audible_alert

    self.duration_sound = duration_sound
    self.duration_hud_alert = duration_hud_alert
    self.duration_text = duration_text

    self.alert_rate = alert_rate
    self.creation_delay = creation_delay

    self.start_time = 0.
    self.alert_type = ""
    self.event_type = None

  def __str__(self) -> str:
    return f"{self.alert_text_1}/{self.alert_text_2} {self.alert_priority} {self.visual_alert} {self.audible_alert}"

  def __gt__(self, alert2) -> bool:
    return self.alert_priority > alert2.alert_priority


class NoEntryAlert(Alert):
  def __init__(self, alert_text_2, audible_alert=AudibleAlert.chimeError,
               visual_alert=VisualAlert.none, duration_hud_alert=2.):
    super().__init__("openpilot Unavailable", alert_text_2, AlertStatus.normal,
                     AlertSize.mid, Priority.LOW, visual_alert,
                     audible_alert, .4, duration_hud_alert, 3.)


class SoftDisableAlert(Alert):
  def __init__(self, alert_text_2):
    super().__init__("TAKE CONTROL IMMEDIATELY", alert_text_2,
                     AlertStatus.critical, AlertSize.full,
                     Priority.MID, VisualAlert.steerRequired,
                     AudibleAlert.chimeWarningRepeat, .1, 2., 2.),


class ImmediateDisableAlert(Alert):
  def __init__(self, alert_text_2, alert_text_1="TAKE CONTROL IMMEDIATELY"):
    super().__init__(alert_text_1, alert_text_2,
                     AlertStatus.critical, AlertSize.full,
                     Priority.HIGHEST, VisualAlert.steerRequired,
                     AudibleAlert.chimeWarningRepeat, 2.2, 3., 4.),


class EngagementAlert(Alert):
  def __init__(self, audible_alert=True):
    super().__init__("", "",
                     AlertStatus.normal, AlertSize.none,
                     Priority.MID, VisualAlert.none,
                     audible_alert, .2, 0., 0.),


class NormalPermanentAlert(Alert):
  def __init__(self, alert_text_1: str, alert_text_2: str, duration_text: float = 0.2):
    super().__init__(alert_text_1, alert_text_2,
                     AlertStatus.normal, AlertSize.mid if len(alert_text_2) else AlertSize.small,
                     Priority.LOWER, VisualAlert.none, AudibleAlert.none, 0., 0., duration_text),


# ********** alert callback functions **********
def below_steer_speed_alert(CP: car.CarParams, sm: messaging.SubMaster, metric: bool) -> Alert:
  speed = int(round(CP.minSteerSpeed * (CV.MS_TO_KPH if metric else CV.MS_TO_MPH)))
  unit = "km/h" if metric else "mph"
  return Alert(
    "TAKE CONTROL",
    "Steer Unavailable Below %d %s" % (speed, unit),
    AlertStatus.userPrompt, AlertSize.mid,
    Priority.MID, VisualAlert.steerRequired, AudibleAlert.none, 0., 0.4, .3)


def calibration_incomplete_alert(CP: car.CarParams, sm: messaging.SubMaster, metric: bool) -> Alert:
  speed = int(MIN_SPEED_FILTER * (CV.MS_TO_KPH if metric else CV.MS_TO_MPH))
  unit = "km/h" if metric else "mph"
  return Alert(
    "Calibration in Progress: %d%%" % sm['liveCalibration'].calPerc,
    "Drive Above %d %s" % (speed, unit),
    AlertStatus.normal, AlertSize.mid,
    Priority.LOWEST, VisualAlert.none, AudibleAlert.none, 0., 0., .2)


def no_gps_alert(CP: car.CarParams, sm: messaging.SubMaster, metric: bool) -> Alert:
  gps_integrated = sm['pandaState'].pandaType in [log.PandaState.PandaType.uno, log.PandaState.PandaType.dos]
  return Alert(
    "Poor GPS reception",
    "If sky is visible, contact support" if gps_integrated else "Check GPS antenna placement",
    AlertStatus.normal, AlertSize.mid,
    Priority.LOWER, VisualAlert.none, AudibleAlert.none, 0., 0., .2, creation_delay=300.)


def wrong_car_mode_alert(CP: car.CarParams, sm: messaging.SubMaster, metric: bool) -> Alert:
  text = "Cruise Mode Disabled"
  if CP.carName == "honda":
    text = "Main Switch Off"
  return NoEntryAlert(text, duration_hud_alert=0.)


def startup_fuzzy_fingerprint_alert(CP: car.CarParams, sm: messaging.SubMaster, metric: bool) -> Alert:
  return Alert(
    "WARNING: No Exact Match on Car Model",
    f"Closest Match: {CP.carFingerprint.title()[:40]}",
    AlertStatus.userPrompt, AlertSize.mid,
    Priority.LOWER, VisualAlert.none, AudibleAlert.none, 0., 0., 15.)


<<<<<<< HEAD
=======
def joystick_alert(CP: car.CarParams, sm: messaging.SubMaster, metric: bool) -> Alert:
  axes = sm['testJoystick'].axes
  gb, steer = list(axes)[:2] if len(axes) else (0., 0.)
  return Alert(
    "Joystick Mode",
    f"Gas: {round(gb * 100.)}%, Steer: {round(steer * 100.)}%",
    AlertStatus.normal, AlertSize.mid,
    Priority.LOW, VisualAlert.none, AudibleAlert.none, 0., 0., .1)


>>>>>>> 26b4559b
EVENTS: Dict[int, Dict[str, Union[Alert, Callable[[Any, messaging.SubMaster, bool], Alert]]]] = {
  # ********** events with no alerts **********

  # ********** events only containing alerts displayed in all states **********

  EventName.joystickDebug: {
    ET.WARNING: joystick_alert,
    ET.PERMANENT: Alert(
      "Joystick Mode",
      "",
      AlertStatus.normal, AlertSize.small,
      Priority.LOWER, VisualAlert.none, AudibleAlert.none, 0., 0., 0.1),
  },

  EventName.controlsInitializing: {
    ET.NO_ENTRY: NoEntryAlert("Controls Initializing"),
  },

  EventName.startup: {
    ET.PERMANENT: Alert(
      "Be ready to take over at any time",
      "Always keep hands on wheel and eyes on road",
      AlertStatus.normal, AlertSize.mid,
      Priority.LOWER, VisualAlert.none, AudibleAlert.none, 0., 0., 15.),
  },

  EventName.startupMaster: {
    ET.PERMANENT: Alert(
      "WARNING: This branch is not tested",
      "Always keep hands on wheel and eyes on road",
      AlertStatus.userPrompt, AlertSize.mid,
      Priority.LOWER, VisualAlert.none, AudibleAlert.none, 0., 0., 15.),
  },

  # Car is recognized, but marked as dashcam only
  EventName.startupNoControl: {
    ET.PERMANENT: Alert(
      "Dashcam mode",
      "Always keep hands on wheel and eyes on road",
      AlertStatus.normal, AlertSize.mid,
      Priority.LOWER, VisualAlert.none, AudibleAlert.none, 0., 0., 15.),
  },

  # Car is not recognized
  EventName.startupNoCar: {
    ET.PERMANENT: Alert(
      "Dashcam mode for unsupported car",
      "Always keep hands on wheel and eyes on road",
      AlertStatus.normal, AlertSize.mid,
      Priority.LOWER, VisualAlert.none, AudibleAlert.none, 0., 0., 15.),
  },

  # openpilot uses the version strings from various ECUs to detect the correct car model.
  # Usually all ECUs are recognized and an exact match to a car model can be made. Sometimes
  # one or two ECUs have unrecognized versions, but the others are present in the database.
  # If openpilot is confident about the match to a car model, it fingerprints anyway.
  # In this case an alert is thrown since there is a small chance the wrong car was detected
  # and the user should pay extra attention.
  # This alert can be prevented by adding all ECU firmware version to openpilot:
  # https://github.com/commaai/openpilot/wiki/Fingerprinting
  EventName.startupFuzzyFingerprint: {
    ET.PERMANENT: startup_fuzzy_fingerprint_alert,
  },

  EventName.startupNoFw: {
    ET.PERMANENT: Alert(
      "Car Unrecognized",
      "Check All Connections",
      AlertStatus.userPrompt, AlertSize.mid,
      Priority.LOWER, VisualAlert.none, AudibleAlert.none, 0., 0., 15.),
  },

  EventName.dashcamMode: {
    ET.PERMANENT: Alert(
      "Dashcam Mode",
      "",
      AlertStatus.normal, AlertSize.small,
      Priority.LOWEST, VisualAlert.none, AudibleAlert.none, 0., 0., .2),
  },

  EventName.invalidLkasSetting: {
    ET.PERMANENT: Alert(
      "Stock LKAS is turned on",
      "Turn off stock LKAS to engage",
      AlertStatus.normal, AlertSize.mid,
      Priority.LOWER, VisualAlert.none, AudibleAlert.none, 0., 0., .2),
  },

  # Some features or cars are marked as community features. If openpilot
  # detects the use of a community feature it switches to dashcam mode
  # until these features are allowed using a toggle in settings.
  EventName.communityFeatureDisallowed: {
    # LOW priority to overcome Cruise Error
    ET.PERMANENT: Alert(
      "openpilot Not Available",
      "Enable Community Features in Settings to Engage",
      AlertStatus.normal, AlertSize.mid,
      Priority.LOW, VisualAlert.none, AudibleAlert.none, 0., 0., .2),
  },

  # openpilot doesn't recognize the car. This switches openpilot into a
  # read-only mode. This can be solved by adding your fingerprint.
  # See https://github.com/commaai/openpilot/wiki/Fingerprinting for more information
  EventName.carUnrecognized: {
    ET.PERMANENT: Alert(
      "Dashcam Mode",
      "Car Unrecognized",
      AlertStatus.normal, AlertSize.mid,
      Priority.LOWEST, VisualAlert.none, AudibleAlert.none, 0., 0., .2),
  },

  EventName.stockAeb: {
    ET.PERMANENT: Alert(
      "BRAKE!",
      "Stock AEB: Risk of Collision",
      AlertStatus.critical, AlertSize.full,
      Priority.HIGHEST, VisualAlert.fcw, AudibleAlert.none, 1., 2., 2.),
    ET.NO_ENTRY: NoEntryAlert("Stock AEB: Risk of Collision"),
  },

  EventName.stockFcw: {
    ET.PERMANENT: Alert(
      "BRAKE!",
      "Stock FCW: Risk of Collision",
      AlertStatus.critical, AlertSize.full,
      Priority.HIGHEST, VisualAlert.fcw, AudibleAlert.none, 1., 2., 2.),
    ET.NO_ENTRY: NoEntryAlert("Stock FCW: Risk of Collision"),
  },

  EventName.fcw: {
    ET.PERMANENT: Alert(
      "BRAKE!",
      "Risk of Collision",
      AlertStatus.critical, AlertSize.full,
      Priority.HIGHEST, VisualAlert.fcw, AudibleAlert.chimeWarningRepeat, 1., 2., 2.),
  },

  EventName.ldw: {
    ET.PERMANENT: Alert(
      "TAKE CONTROL",
      "Lane Departure Detected",
      AlertStatus.userPrompt, AlertSize.mid,
      Priority.LOW, VisualAlert.ldw, AudibleAlert.chimePrompt, 1., 2., 3.),
  },

  # ********** events only containing alerts that display while engaged **********

  EventName.gasPressed: {
    ET.PRE_ENABLE: Alert(
      "openpilot will not brake while gas pressed",
      "",
      AlertStatus.normal, AlertSize.small,
      Priority.LOWEST, VisualAlert.none, AudibleAlert.none, .0, .0, .1, creation_delay=1.),
  },

  # openpilot tries to learn certain parameters about your car by observing
  # how the car behaves to steering inputs from both human and openpilot driving.
  # This includes:
  # - steer ratio: gear ratio of the steering rack. Steering angle divided by tire angle
  # - tire stiffness: how much grip your tires have
  # - angle offset: most steering angle sensors are offset and measure a non zero angle when driving straight
  # This alert is thrown when any of these values exceed a sanity check. This can be caused by
  # bad alignment or bad sensor data. If this happens consistently consider creating an issue on GitHub
  EventName.vehicleModelInvalid: {
    ET.NO_ENTRY: NoEntryAlert("Vehicle Parameter Identification Failed"),
    ET.SOFT_DISABLE: SoftDisableAlert("Vehicle Parameter Identification Failed"),
    ET.WARNING: Alert(
      "Vehicle Parameter Identification Failed",
      "",
      AlertStatus.normal, AlertSize.small,
      Priority.LOWEST, VisualAlert.steerRequired, AudibleAlert.none, .0, .0, .1),
  },

  EventName.steerTempUnavailableUserOverride: {
    ET.WARNING: Alert(
      "Steering Temporarily Unavailable",
      "",
      AlertStatus.userPrompt, AlertSize.small,
      Priority.LOW, VisualAlert.steerRequired, AudibleAlert.chimePrompt, 1., 1., 1.),
  },

  EventName.preDriverDistracted: {
    ET.WARNING: Alert(
      "KEEP EYES ON ROAD: Driver Distracted",
      "",
      AlertStatus.normal, AlertSize.small,
      Priority.LOW, VisualAlert.steerRequired, AudibleAlert.none, .0, .1, .1),
  },

  EventName.promptDriverDistracted: {
    ET.WARNING: Alert(
      "KEEP EYES ON ROAD",
      "Driver Distracted",
      AlertStatus.userPrompt, AlertSize.mid,
      Priority.MID, VisualAlert.steerRequired, AudibleAlert.chimeWarning2Repeat, .1, .1, .1),
  },

  EventName.driverDistracted: {
    ET.WARNING: Alert(
      "DISENGAGE IMMEDIATELY",
      "Driver Distracted",
      AlertStatus.critical, AlertSize.full,
      Priority.HIGH, VisualAlert.steerRequired, AudibleAlert.chimeWarningRepeat, .1, .1, .1),
  },

  EventName.preDriverUnresponsive: {
    ET.WARNING: Alert(
      "TOUCH STEERING WHEEL: No Face Detected",
      "",
      AlertStatus.normal, AlertSize.small,
      Priority.LOW, VisualAlert.steerRequired, AudibleAlert.none, .0, .1, .1, alert_rate=0.75),
  },

  EventName.promptDriverUnresponsive: {
    ET.WARNING: Alert(
      "TOUCH STEERING WHEEL",
      "Driver Unresponsive",
      AlertStatus.userPrompt, AlertSize.mid,
      Priority.MID, VisualAlert.steerRequired, AudibleAlert.chimeWarning2Repeat, .1, .1, .1),
  },

  EventName.driverUnresponsive: {
    ET.WARNING: Alert(
      "DISENGAGE IMMEDIATELY",
      "Driver Unresponsive",
      AlertStatus.critical, AlertSize.full,
      Priority.HIGH, VisualAlert.steerRequired, AudibleAlert.chimeWarningRepeat, .1, .1, .1),
  },

  EventName.driverMonitorLowAcc: {
    ET.WARNING: Alert(
      "CHECK DRIVER FACE VISIBILITY",
      "Driver Monitoring Uncertain",
      AlertStatus.normal, AlertSize.mid,
      Priority.LOW, VisualAlert.steerRequired, AudibleAlert.none, .4, 0., 1.5),
  },

  EventName.manualRestart: {
    ET.WARNING: Alert(
      "TAKE CONTROL",
      "Resume Driving Manually",
      AlertStatus.userPrompt, AlertSize.mid,
      Priority.LOW, VisualAlert.none, AudibleAlert.none, 0., 0., .2),
  },

  EventName.resumeRequired: {
    ET.WARNING: Alert(
      "STOPPED",
      "Press Resume to Move",
      AlertStatus.userPrompt, AlertSize.mid,
      Priority.LOW, VisualAlert.none, AudibleAlert.none, 0., 0., .2),
  },

  EventName.belowSteerSpeed: {
    ET.WARNING: below_steer_speed_alert,
  },

  EventName.preLaneChangeLeft: {
    ET.WARNING: Alert(
      "Steer Left to Start Lane Change",
      "Monitor Other Vehicles",
      AlertStatus.normal, AlertSize.mid,
      Priority.LOW, VisualAlert.steerRequired, AudibleAlert.none, .0, .1, .1, alert_rate=0.75),
  },

  EventName.preLaneChangeRight: {
    ET.WARNING: Alert(
      "Steer Right to Start Lane Change",
      "Monitor Other Vehicles",
      AlertStatus.normal, AlertSize.mid,
      Priority.LOW, VisualAlert.steerRequired, AudibleAlert.none, .0, .1, .1, alert_rate=0.75),
  },

  EventName.laneChangeBlocked: {
    ET.WARNING: Alert(
      "Car Detected in Blindspot",
      "Monitor Other Vehicles",
      AlertStatus.userPrompt, AlertSize.mid,
      Priority.LOW, VisualAlert.steerRequired, AudibleAlert.chimePrompt, .1, .1, .1),
  },

  EventName.laneChange: {
    ET.WARNING: Alert(
      "Changing Lane",
      "Monitor Other Vehicles",
      AlertStatus.normal, AlertSize.mid,
      Priority.LOW, VisualAlert.steerRequired, AudibleAlert.none, .0, .1, .1),
  },

  EventName.steerSaturated: {
    ET.WARNING: Alert(
      "TAKE CONTROL",
      "Turn Exceeds Steering Limit",
      AlertStatus.userPrompt, AlertSize.mid,
      Priority.LOW, VisualAlert.steerRequired, AudibleAlert.chimePrompt, 1., 1., 1.),
  },

  # Thrown when the fan is driven at >50% but is not rotating
  EventName.fanMalfunction: {
    ET.PERMANENT: NormalPermanentAlert("Fan Malfunction", "Contact Support"),
  },

  # Camera is not outputting frames at a constant framerate
  EventName.cameraMalfunction: {
    ET.PERMANENT: NormalPermanentAlert("Camera Malfunction", "Contact Support"),
  },

  # Unused
  EventName.gpsMalfunction: {
    ET.PERMANENT: NormalPermanentAlert("GPS Malfunction", "Contact Support"),
  },

  # When the GPS position and localizer diverge the localizer is reset to the
  # current GPS position. This alert is thrown when the localizer is reset
  # more often than expected.
  EventName.localizerMalfunction: {
    ET.PERMANENT: NormalPermanentAlert("Localizer unstable", "Contact Support"),
  },

  # ********** events that affect controls state transitions **********

  EventName.pcmEnable: {
    ET.ENABLE: EngagementAlert(AudibleAlert.chimeEngage),
  },

  EventName.buttonEnable: {
    ET.ENABLE: EngagementAlert(AudibleAlert.chimeEngage),
  },

  EventName.pcmDisable: {
    ET.USER_DISABLE: EngagementAlert(AudibleAlert.chimeDisengage),
  },

  EventName.buttonCancel: {
    ET.USER_DISABLE: EngagementAlert(AudibleAlert.chimeDisengage),
  },

  EventName.brakeHold: {
    ET.USER_DISABLE: EngagementAlert(AudibleAlert.chimeDisengage),
    ET.NO_ENTRY: NoEntryAlert("Brake Hold Active"),
  },

  EventName.parkBrake: {
    ET.USER_DISABLE: EngagementAlert(AudibleAlert.chimeDisengage),
    ET.NO_ENTRY: NoEntryAlert("Park Brake Engaged"),
  },

  EventName.pedalPressed: {
    ET.USER_DISABLE: EngagementAlert(AudibleAlert.chimeDisengage),
    ET.NO_ENTRY: NoEntryAlert("Pedal Pressed During Attempt",
                              visual_alert=VisualAlert.brakePressed),
  },

  EventName.wrongCarMode: {
    ET.USER_DISABLE: EngagementAlert(AudibleAlert.chimeDisengage),
    ET.NO_ENTRY: wrong_car_mode_alert,
  },

  EventName.wrongCruiseMode: {
    ET.USER_DISABLE: EngagementAlert(AudibleAlert.chimeDisengage),
    ET.NO_ENTRY: NoEntryAlert("Enable Adaptive Cruise"),
  },

  EventName.steerTempUnavailable: {
    ET.SOFT_DISABLE: SoftDisableAlert("Steering Temporarily Unavailable"),
    ET.NO_ENTRY: NoEntryAlert("Steering Temporarily Unavailable",
                              duration_hud_alert=0.),
  },

  EventName.outOfSpace: {
    ET.PERMANENT: Alert(
      "Out of Storage",
      "",
      AlertStatus.normal, AlertSize.small,
      Priority.LOWER, VisualAlert.none, AudibleAlert.none, 0., 0., .2),
    ET.NO_ENTRY: NoEntryAlert("Out of Storage Space",
                              duration_hud_alert=0.),
  },

  EventName.belowEngageSpeed: {
    ET.NO_ENTRY: NoEntryAlert("Speed Too Low"),
  },

  EventName.sensorDataInvalid: {
    ET.PERMANENT: Alert(
      "No Data from Device Sensors",
      "Reboot your Device",
      AlertStatus.normal, AlertSize.mid,
      Priority.LOWER, VisualAlert.none, AudibleAlert.none, 0., 0., .2, creation_delay=1.),
    ET.NO_ENTRY: NoEntryAlert("No Data from Device Sensors"),
  },

  EventName.noGps: {
    ET.PERMANENT: no_gps_alert,
  },

  EventName.soundsUnavailable: {
    ET.PERMANENT: NormalPermanentAlert("Speaker not found", "Reboot your Device"),
    ET.NO_ENTRY: NoEntryAlert("Speaker not found"),
  },

  EventName.tooDistracted: {
    ET.NO_ENTRY: NoEntryAlert("Distraction Level Too High"),
  },

  EventName.overheat: {
    ET.PERMANENT: Alert(
      "System Overheated",
      "",
      AlertStatus.normal, AlertSize.small,
      Priority.LOWER, VisualAlert.none, AudibleAlert.none, 0., 0., .2),
    ET.SOFT_DISABLE: SoftDisableAlert("System Overheated"),
    ET.NO_ENTRY: NoEntryAlert("System Overheated"),
  },

  EventName.wrongGear: {
    ET.SOFT_DISABLE: SoftDisableAlert("Gear not D"),
    ET.NO_ENTRY: NoEntryAlert("Gear not D"),
  },

  # This alert is thrown when the calibration angles are outside of the acceptable range.
  # For example if the device is pointed too much to the left or the right.
  # Usually this can only be solved by removing the mount from the windshield completely,
  # and attaching while making sure the device is pointed straight forward and is level.
  # See https://comma.ai/setup for more information
  EventName.calibrationInvalid: {
    ET.PERMANENT: NormalPermanentAlert("Calibration Invalid", "Remount Device and Recalibrate"),
    ET.SOFT_DISABLE: SoftDisableAlert("Calibration Invalid: Remount Device & Recalibrate"),
    ET.NO_ENTRY: NoEntryAlert("Calibration Invalid: Remount Device & Recalibrate"),
  },

  EventName.calibrationIncomplete: {
    ET.PERMANENT: calibration_incomplete_alert,
    ET.SOFT_DISABLE: SoftDisableAlert("Calibration in Progress"),
    ET.NO_ENTRY: NoEntryAlert("Calibration in Progress"),
  },

  EventName.doorOpen: {
    ET.SOFT_DISABLE: SoftDisableAlert("Door Open"),
    ET.NO_ENTRY: NoEntryAlert("Door Open"),
  },

  EventName.seatbeltNotLatched: {
    ET.SOFT_DISABLE: SoftDisableAlert("Seatbelt Unlatched"),
    ET.NO_ENTRY: NoEntryAlert("Seatbelt Unlatched"),
  },

  EventName.espDisabled: {
    ET.SOFT_DISABLE: SoftDisableAlert("ESP Off"),
    ET.NO_ENTRY: NoEntryAlert("ESP Off"),
  },

  EventName.lowBattery: {
    ET.SOFT_DISABLE: SoftDisableAlert("Low Battery"),
    ET.NO_ENTRY: NoEntryAlert("Low Battery"),
  },

  # Different openpilot services communicate between each other at a certain
  # interval. If communication does not follow the regular schedule this alert
  # is thrown. This can mean a service crashed, did not broadcast a message for
  # ten times the regular interval, or the average interval is more than 10% too high.
  EventName.commIssue: {
    ET.SOFT_DISABLE: SoftDisableAlert("Communication Issue between Processes"),
    ET.NO_ENTRY: NoEntryAlert("Communication Issue between Processes",
                              audible_alert=AudibleAlert.chimeDisengage),
  },

  # Thrown when manager detects a service exited unexpectedly while driving
  EventName.processNotRunning: {
    ET.NO_ENTRY: NoEntryAlert("System Malfunction: Reboot Your Device",
                              audible_alert=AudibleAlert.chimeDisengage),
  },

  EventName.radarFault: {
    ET.SOFT_DISABLE: SoftDisableAlert("Radar Error: Restart the Car"),
    ET.NO_ENTRY: NoEntryAlert("Radar Error: Restart the Car"),
  },

  # Every frame from the camera should be processed by the model. If modeld
  # is not processing frames fast enough they have to be dropped. This alert is
  # thrown when over 20% of frames are dropped.
  EventName.modeldLagging: {
    ET.SOFT_DISABLE: SoftDisableAlert("Driving model lagging"),
    ET.NO_ENTRY: NoEntryAlert("Driving model lagging"),
  },

  # Besides predicting the path, lane lines and lead car data the model also
  # predicts the current velocity and rotation speed of the car. If the model is
  # very uncertain about the current velocity while the car is moving, this
  # usually means the model has trouble understanding the scene. This is used
  # as a heuristic to warn the driver.
  EventName.posenetInvalid: {
    ET.SOFT_DISABLE: SoftDisableAlert("Model Output Uncertain"),
    ET.NO_ENTRY: NoEntryAlert("Model Output Uncertain"),
  },

  # When the localizer detects an acceleration of more than 40 m/s^2 (~4G) we
  # alert the driver the device might have fallen from the windshield.
  EventName.deviceFalling: {
    ET.SOFT_DISABLE: SoftDisableAlert("Device Fell Off Mount"),
    ET.NO_ENTRY: NoEntryAlert("Device Fell Off Mount"),
  },

  EventName.lowMemory: {
    ET.SOFT_DISABLE: SoftDisableAlert("Low Memory: Reboot Your Device"),
    ET.PERMANENT: NormalPermanentAlert("Low Memory", "Reboot your Device"),
    ET.NO_ENTRY: NoEntryAlert("Low Memory: Reboot Your Device",
                               audible_alert=AudibleAlert.chimeDisengage),
  },

  EventName.accFaulted: {
    ET.IMMEDIATE_DISABLE: ImmediateDisableAlert("Cruise Faulted"),
    ET.PERMANENT: NormalPermanentAlert("Cruise Faulted", ""),
    ET.NO_ENTRY: NoEntryAlert("Cruise Faulted"),
  },

  EventName.controlsMismatch: {
    ET.IMMEDIATE_DISABLE: ImmediateDisableAlert("Controls Mismatch"),
  },

  EventName.roadCameraError: {
    ET.PERMANENT: NormalPermanentAlert("Road Camera Error", "",
                                       duration_text=10.),
  },

  EventName.driverCameraError: {
    ET.PERMANENT: NormalPermanentAlert("Driver Camera Error", "",
                                       duration_text=10.),
  },

  EventName.wideRoadCameraError: {
    ET.PERMANENT: NormalPermanentAlert("Wide Road Camera Error", "",
                                       duration_text=10.),
  },

  # Sometimes the USB stack on the device can get into a bad state
  # causing the connection to the panda to be lost
  EventName.usbError: {
    ET.SOFT_DISABLE: SoftDisableAlert("USB Error: Reboot Your Device"),
    ET.PERMANENT: NormalPermanentAlert("USB Error: Reboot Your Device", ""),
    ET.NO_ENTRY: NoEntryAlert("USB Error: Reboot Your Device"),
  },

  # This alert can be thrown for the following reasons:
  # - No CAN data received at all
  # - CAN data is received, but some message are not received at the right frequency
  # If you're not writing a new car port, this is usually cause by faulty wiring
  EventName.canError: {
    ET.IMMEDIATE_DISABLE: ImmediateDisableAlert("CAN Error: Check Connections"),
    ET.PERMANENT: Alert(
      "CAN Error: Check Connections",
      "",
      AlertStatus.normal, AlertSize.small,
      Priority.LOW, VisualAlert.none, AudibleAlert.none, 0., 0., .2, creation_delay=1.),
    ET.NO_ENTRY: NoEntryAlert("CAN Error: Check Connections"),
  },

  EventName.steerUnavailable: {
    ET.IMMEDIATE_DISABLE: ImmediateDisableAlert("LKAS Fault: Restart the Car"),
    ET.PERMANENT: Alert(
      "LKAS Fault: Restart the car to engage",
      "",
      AlertStatus.normal, AlertSize.small,
      Priority.LOWER, VisualAlert.none, AudibleAlert.none, 0., 0., .2),
    ET.NO_ENTRY: NoEntryAlert("LKAS Fault: Restart the Car"),
  },

  EventName.brakeUnavailable: {
    ET.IMMEDIATE_DISABLE: ImmediateDisableAlert("Cruise Fault: Restart the Car"),
    ET.PERMANENT: Alert(
      "Cruise Fault: Restart the car to engage",
      "",
      AlertStatus.normal, AlertSize.small,
      Priority.LOWER, VisualAlert.none, AudibleAlert.none, 0., 0., .2),
    ET.NO_ENTRY: NoEntryAlert("Cruise Fault: Restart the Car"),
  },

  EventName.reverseGear: {
    ET.PERMANENT: Alert(
      "Reverse\nGear",
      "",
      AlertStatus.normal, AlertSize.full,
      Priority.LOWEST, VisualAlert.none, AudibleAlert.none, 0., 0., .2, creation_delay=0.5),
    ET.IMMEDIATE_DISABLE: ImmediateDisableAlert("Reverse Gear"),
    ET.NO_ENTRY: NoEntryAlert("Reverse Gear"),
  },

  # On cars that use stock ACC the car can decide to cancel ACC for various reasons.
  # When this happens we can no long control the car so the user needs to be warned immediately.
  EventName.cruiseDisabled: {
    ET.IMMEDIATE_DISABLE: ImmediateDisableAlert("Cruise Is Off"),
  },

  # For planning the trajectory Model Predictive Control (MPC) is used. This is
  # an optimization algorithm that is not guaranteed to find a feasible solution.
  # If no solution is found or the solution has a very high cost this alert is thrown.
  EventName.plannerError: {
    ET.IMMEDIATE_DISABLE: ImmediateDisableAlert("Planner Solution Error"),
    ET.NO_ENTRY: NoEntryAlert("Planner Solution Error"),
  },

  # When the relay in the harness box opens the CAN bus between the LKAS camera
  # and the rest of the car is separated. When messages from the LKAS camera
  # are received on the car side this usually means the relay hasn't opened correctly
  # and this alert is thrown.
  EventName.relayMalfunction: {
    ET.IMMEDIATE_DISABLE: ImmediateDisableAlert("Harness Malfunction"),
    ET.PERMANENT: NormalPermanentAlert("Harness Malfunction", "Check Hardware"),
    ET.NO_ENTRY: NoEntryAlert("Harness Malfunction"),
  },

  EventName.noTarget: {
    ET.IMMEDIATE_DISABLE: Alert(
      "openpilot Canceled",
      "No close lead car",
      AlertStatus.normal, AlertSize.mid,
      Priority.HIGH, VisualAlert.none, AudibleAlert.chimeDisengage, .4, 2., 3.),
    ET.NO_ENTRY: NoEntryAlert("No Close Lead Car"),
  },

  EventName.speedTooLow: {
    ET.IMMEDIATE_DISABLE: Alert(
      "openpilot Canceled",
      "Speed too low",
      AlertStatus.normal, AlertSize.mid,
      Priority.HIGH, VisualAlert.none, AudibleAlert.chimeDisengage, .4, 2., 3.),
  },

  # When the car is driving faster than most cars in the training data the model outputs can be unpredictable
  EventName.speedTooHigh: {
    ET.WARNING: Alert(
      "Speed Too High",
      "Model uncertain at this speed",
      AlertStatus.normal, AlertSize.mid,
      Priority.HIGH, VisualAlert.steerRequired, AudibleAlert.chimeWarningRepeat, 2.2, 3., 4.),
    ET.NO_ENTRY: Alert(
      "Speed Too High",
      "Slow down to engage",
      AlertStatus.normal, AlertSize.mid,
      Priority.LOW, VisualAlert.none, AudibleAlert.chimeError, .4, 2., 3.),
  },

  EventName.lowSpeedLockout: {
    ET.PERMANENT: Alert(
      "Cruise Fault: Restart the car to engage",
      "",
      AlertStatus.normal, AlertSize.small,
      Priority.LOWER, VisualAlert.none, AudibleAlert.none, 0., 0., .2),
    ET.NO_ENTRY: NoEntryAlert("Cruise Fault: Restart the Car"),
  },

}<|MERGE_RESOLUTION|>--- conflicted
+++ resolved
@@ -227,8 +227,6 @@
     Priority.LOWER, VisualAlert.none, AudibleAlert.none, 0., 0., 15.)
 
 
-<<<<<<< HEAD
-=======
 def joystick_alert(CP: car.CarParams, sm: messaging.SubMaster, metric: bool) -> Alert:
   axes = sm['testJoystick'].axes
   gb, steer = list(axes)[:2] if len(axes) else (0., 0.)
@@ -239,7 +237,6 @@
     Priority.LOW, VisualAlert.none, AudibleAlert.none, 0., 0., .1)
 
 
->>>>>>> 26b4559b
 EVENTS: Dict[int, Dict[str, Union[Alert, Callable[[Any, messaging.SubMaster, bool], Alert]]]] = {
   # ********** events with no alerts **********
 
