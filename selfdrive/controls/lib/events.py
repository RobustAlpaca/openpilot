--- conflicted
+++ resolved
@@ -245,11 +245,7 @@
   EventName.joystickDebug: {
     ET.WARNING: joystick_alert,
     ET.PERMANENT: Alert(
-<<<<<<< HEAD
-      "Joystick Mode",
-=======
       "디버그 경고",
->>>>>>> 781d7489
       "",
       AlertStatus.normal, AlertSize.small,
       Priority.LOWER, VisualAlert.none, AudibleAlert.none, 0., 0., 0.1),
@@ -470,8 +466,6 @@
       Priority.HIGH, VisualAlert.steerRequired, AudibleAlert.chimeWarningRepeat, .1, .1, .1),
   },
 
-<<<<<<< HEAD
-=======
   EventName.driverMonitorLowAcc: {
     ET.WARNING: Alert(
       "운전자 모니터링 확인",
@@ -480,7 +474,6 @@
       Priority.LOW, VisualAlert.steerRequired, AudibleAlert.none, .4, 0., 1.5),
   },
 
->>>>>>> 781d7489
   EventName.manualRestart: {
     ET.WARNING: Alert(
       "핸들을 잡아주세요",
@@ -660,14 +653,9 @@
   },
 
   EventName.wrongGear: {
-<<<<<<< HEAD
-    ET.SOFT_DISABLE: SoftDisableAlert("Gear not D"),
-    ET.NO_ENTRY: NoEntryAlert("Gear not D"),
-=======
     # ET.SOFT_DISABLE: SoftDisableAlert("Gear not D"),
     ET.USER_DISABLE: EngagementAlert(AudibleAlert.chimeDisengage),
     ET.NO_ENTRY: NoEntryAlert("기어를 [D]로 변경하세요"),
->>>>>>> 781d7489
   },
 
   # This alert is thrown when the calibration angles are outside of the acceptable range.
@@ -688,10 +676,6 @@
   },
 
   EventName.doorOpen: {
-<<<<<<< HEAD
-    ET.SOFT_DISABLE: SoftDisableAlert("Door Open"),
-    ET.NO_ENTRY: NoEntryAlert("Door Open"),
-=======
     # ET.SOFT_DISABLE: SoftDisableAlert("Door Open"),
     ET.PERMANENT: Alert(
       "도어 열림",
@@ -700,7 +684,6 @@
       Priority.LOWEST, VisualAlert.none, AudibleAlert.none, 0., 0., .2, creation_delay=0.5),
     ET.USER_DISABLE: EngagementAlert(AudibleAlert.chimeDisengage),
     ET.NO_ENTRY: NoEntryAlert("도어 열림"),
->>>>>>> 781d7489
   },
 
   EventName.seatbeltNotLatched: {
@@ -735,26 +718,16 @@
   },
 
   EventName.radarFault: {
-<<<<<<< HEAD
-    ET.SOFT_DISABLE: SoftDisableAlert("Radar Error: Restart the Car"),
-    ET.NO_ENTRY: NoEntryAlert("Radar Error: Restart the Car"),
-=======
     ET.SOFT_DISABLE: SoftDisableAlert("레이더 오류 : 차량을 재가동하세요"),
     ET.NO_ENTRY : NoEntryAlert("레이더 오류 : 차량을 재가동하세요"),
->>>>>>> 781d7489
   },
 
   # Every frame from the camera should be processed by the model. If modeld
   # is not processing frames fast enough they have to be dropped. This alert is
   # thrown when over 20% of frames are dropped.
   EventName.modeldLagging: {
-<<<<<<< HEAD
-    ET.SOFT_DISABLE: SoftDisableAlert("Driving model lagging"),
-    ET.NO_ENTRY: NoEntryAlert("Driving model lagging"),
-=======
     ET.SOFT_DISABLE: SoftDisableAlert("주행모델 지연됨"),
     ET.NO_ENTRY : NoEntryAlert("주행모델 지연됨"),
->>>>>>> 781d7489
   },
 
   # Besides predicting the path, lane lines and lead car data the model also
@@ -775,15 +748,9 @@
   },
 
   EventName.lowMemory: {
-<<<<<<< HEAD
-    ET.SOFT_DISABLE: SoftDisableAlert("Low Memory: Reboot Your Device"),
-    ET.PERMANENT: NormalPermanentAlert("Low Memory", "Reboot your Device"),
-    ET.NO_ENTRY: NoEntryAlert("Low Memory: Reboot Your Device",
-=======
     ET.SOFT_DISABLE: SoftDisableAlert("메모리 부족 : 장치를 재가동하세요"),
     ET.PERMANENT: NormalPermanentAlert("메모리 부족", "장치를 재가동하세요"),
     ET.NO_ENTRY : NoEntryAlert("메모리 부족 : 장치를 재가동하세요",
->>>>>>> 781d7489
                                audible_alert=AudibleAlert.chimeDisengage),
   },
 
@@ -860,14 +827,9 @@
       "",
       AlertStatus.normal, AlertSize.full,
       Priority.LOWEST, VisualAlert.none, AudibleAlert.none, 0., 0., .2, creation_delay=0.5),
-<<<<<<< HEAD
-    ET.IMMEDIATE_DISABLE: ImmediateDisableAlert("Reverse Gear"),
-    ET.NO_ENTRY: NoEntryAlert("Reverse Gear"),
-=======
     # ET.IMMEDIATE_DISABLE: ImmediateDisableAlert("Reverse Gear"),
     ET.USER_DISABLE: EngagementAlert(AudibleAlert.chimeDisengage),
     ET.NO_ENTRY: NoEntryAlert("기어 [R] 상태"),
->>>>>>> 781d7489
   },
 
   # On cars that use stock ACC the car can decide to cancel ACC for various reasons.
@@ -914,17 +876,10 @@
   # When the car is driving faster than most cars in the training data the model outputs can be unpredictable
   EventName.speedTooHigh: {
     ET.WARNING: Alert(
-<<<<<<< HEAD
-      "Speed Too High",
-      "Model uncertain at this speed",
-      AlertStatus.userPrompt, AlertSize.mid,
-      Priority.HIGH, VisualAlert.steerRequired, AudibleAlert.chimeWarning2Repeat, 2.2, 3., 4.),
-=======
       "속도가 너무 높습니다",
       "속도를 줄여주세요",
       AlertStatus.normal, AlertSize.mid,
       Priority.HIGH, VisualAlert.steerRequired, AudibleAlert.chimeWarningRepeat, 2.2, 3., 4.),
->>>>>>> 781d7489
     ET.NO_ENTRY: Alert(
       "속도가 너무 높습니다",
       "속도를 줄이고 재가동하세요",
