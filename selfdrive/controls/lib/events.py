--- conflicted
+++ resolved
@@ -871,11 +871,7 @@
       "Speed Too High",
       "Model uncertain at this speed",
       AlertStatus.userPrompt, AlertSize.mid,
-<<<<<<< HEAD
-      Priority.HIGH, VisualAlert.steerRequired, AudibleAlert.chimeWarningRepeat, 2.2, 3., 4.),
-=======
       Priority.HIGH, VisualAlert.steerRequired, AudibleAlert.chimeWarning2Repeat, 2.2, 3., 4.),
->>>>>>> 8ca7acc3
     ET.NO_ENTRY: Alert(
       "Speed Too High",
       "Slow down to engage",
