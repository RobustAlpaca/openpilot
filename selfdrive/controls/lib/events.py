--- conflicted
+++ resolved
@@ -192,10 +192,6 @@
     AlertStatus.userPrompt, AlertSize.mid,
     Priority.MID, VisualAlert.steerRequired, AudibleAlert.chimePrompt, 0., 0.4, .3)
 
-<<<<<<< HEAD
-
-=======
->>>>>>> fc71a7c2
 
 def calibration_incomplete_alert(CP: car.CarParams, sm: messaging.SubMaster, metric: bool) -> Alert:
   speed = int(MIN_SPEED_FILTER * (CV.MS_TO_KPH if metric else CV.MS_TO_MPH))
