--- conflicted
+++ resolved
@@ -672,10 +672,6 @@
     ET.IMMEDIATE_DISABLE: ImmediateDisableAlert("Controls Mismatch"),
   },
 
-<<<<<<< HEAD
-  EventName.cameraError: {
-    ET.PERMANENT: NormalPermanentAlert("CRC Error", ""),
-=======
   EventName.roadCameraError: {
     ET.PERMANENT: NormalPermanentAlert("Road Camera Error", "",
                                        duration_text=10.),
@@ -689,7 +685,6 @@
   EventName.wideRoadCameraError: {
     ET.PERMANENT: NormalPermanentAlert("Wide Road Camera Error", "",
                                        duration_text=10.),
->>>>>>> db45e2bb
   },
 
   EventName.usbError: {
