--- conflicted
+++ resolved
@@ -262,11 +262,7 @@
       "오픈파일럿 사용준비 완료",
       "항상 핸들을 잡고 도로를 주시하세요",
       AlertStatus.normal, AlertSize.mid,
-<<<<<<< HEAD
-      Priority.LOWER, VisualAlert.none, AudibleAlert.none, 0., 0., 3.),
-=======
       Priority.LOWER, VisualAlert.none, AudibleAlert.none, 0., 0., 10.),
->>>>>>> 37192c1a
   },
 
   EventName.startupMaster: {
@@ -274,11 +270,7 @@
       "오픈파일럿 사용준비 완료",
       "항상 핸들을 잡고 도로를 주시하세요",
       AlertStatus.userPrompt, AlertSize.mid,
-<<<<<<< HEAD
-      Priority.LOWER, VisualAlert.none, AudibleAlert.none, 0., 0., 3.),
-=======
       Priority.LOWER, VisualAlert.none, AudibleAlert.none, 0., 0., 10.),
->>>>>>> 37192c1a
   },
 
   # Car is recognized, but marked as dashcam only
