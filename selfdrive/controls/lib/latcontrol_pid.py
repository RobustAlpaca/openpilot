from selfdrive.controls.lib.pid import LatPIDController
from selfdrive.controls.lib.drive_helpers import get_steer_max
from cereal import car
from cereal import log
from common.numpy_fast import interp


class LatControlPID():
  def __init__(self, CP):
    self.pid = LatPIDController((CP.lateralTuning.pid.kpBP, CP.lateralTuning.pid.kpV),
                                (CP.lateralTuning.pid.kiBP, CP.lateralTuning.pid.kiV),
                                (CP.lateralTuning.pid.kdBP, CP.lateralTuning.pid.kdV),
                                k_f=CP.lateralTuning.pid.kf, pos_limit=1.0, neg_limit=-1.0,
                                sat_limit=CP.steerLimitTimer)
    self.angle_steers_des = 0.
    self.angle_steers_des_last = 0.
    self.angle_steer_rate = [0.6, 1.0]
    self.angleBP = [10., 25.]
    self.angle_steer_new = 0.0

  def reset(self):
    self.pid.reset()

<<<<<<< HEAD
  def update(self, active, CS, CP, path_plan):
=======
  def update(self, active, CS, CP, lat_plan):
    self.live_tune(CP)
>>>>>>> 1f432c80
    pid_log = log.ControlsState.LateralPIDState.new_message()
    pid_log.steeringAngleDeg = float(CS.steeringAngleDeg)
    pid_log.steeringRateDeg = float(CS.steeringRateDeg)

    if CS.vEgo < 0.3 or not active:
      output_steer = 0.0
      pid_log.active = False
      self.pid.reset()
    else:
<<<<<<< HEAD
      self.angle_steers_des = path_plan.angleSteers  # get from MPC/PathPlanner
      self.angle_steer_new = interp(CS.vEgo, self.angleBP, self.angle_steer_rate)
      check_pingpong = abs(self.angle_steers_des - self.angle_steers_des_last) > 4.0
      if check_pingpong:
        self.angle_steers_des = path_plan.angleSteers * self.angle_steer_new
=======
      self.angle_steers_des = lat_plan.steeringAngleDeg # get from MPC/LateralPlanner
>>>>>>> 1f432c80

      steers_max = get_steer_max(CP, CS.vEgo)
      self.pid.pos_limit = steers_max
      self.pid.neg_limit = -steers_max
      steer_feedforward = self.angle_steers_des   # feedforward desired angle
      if CP.steerControlType == car.CarParams.SteerControlType.torque:
<<<<<<< HEAD
        # TODO: feedforward something based on path_plan.rateSteers
        steer_feedforward -= path_plan.angleOffset   # subtract the offset, since it does not contribute to resistive torque
        #steer_feedforward *= CS.vEgo**2  # proportional to realigning tire momentum (~ lateral accel)
        _c1, _c2, _c3 = [0.35189607550172824, 7.506201251644202, 69.226826411091]
        steer_feedforward *= _c1 * CS.vEgo ** 2 + _c2 * CS.vEgo + _c3
      deadzone = 0.0

=======
        # TODO: feedforward something based on lat_plan.rateSteers
        steer_feedforward -= lat_plan.angleOffsetDeg # subtract the offset, since it does not contribute to resistive torque
        steer_feedforward *= CS.vEgo**2  # proportional to realigning tire momentum (~ lateral accel)
      
      deadzone = self.deadzone    
        
>>>>>>> 1f432c80
      check_saturation = (CS.vEgo > 10) and not CS.steeringRateLimited and not CS.steeringPressed
      output_steer = self.pid.update(self.angle_steers_des, CS.steeringAngleDeg, check_saturation=check_saturation, override=CS.steeringPressed,
                                     feedforward=steer_feedforward, speed=CS.vEgo, deadzone=deadzone)
      pid_log.active = True
      pid_log.p = self.pid.p
      pid_log.i = self.pid.i
      pid_log.f = self.pid.f
      pid_log.output = output_steer
      pid_log.saturated = bool(self.pid.saturated)

      self.angle_steers_des_last = self.angle_steers_des

    return output_steer, float(self.angle_steers_des), pid_log<|MERGE_RESOLUTION|>--- conflicted
+++ resolved
@@ -1,32 +1,43 @@
-from selfdrive.controls.lib.pid import LatPIDController
+from selfdrive.controls.lib.pid import PIController
 from selfdrive.controls.lib.drive_helpers import get_steer_max
 from cereal import car
 from cereal import log
-from common.numpy_fast import interp
+from selfdrive.kegman_conf import kegman_conf
 
 
 class LatControlPID():
   def __init__(self, CP):
-    self.pid = LatPIDController((CP.lateralTuning.pid.kpBP, CP.lateralTuning.pid.kpV),
-                                (CP.lateralTuning.pid.kiBP, CP.lateralTuning.pid.kiV),
-                                (CP.lateralTuning.pid.kdBP, CP.lateralTuning.pid.kdV),
-                                k_f=CP.lateralTuning.pid.kf, pos_limit=1.0, neg_limit=-1.0,
-                                sat_limit=CP.steerLimitTimer)
+    self.kegman = kegman_conf(CP)
+    self.deadzone = float(self.kegman.conf['deadzone'])
+    self.pid = PIController((CP.lateralTuning.pid.kpBP, CP.lateralTuning.pid.kpV),
+                            (CP.lateralTuning.pid.kiBP, CP.lateralTuning.pid.kiV),
+                            k_f=CP.lateralTuning.pid.kf, pos_limit=1.0, neg_limit=-1.0,
+                            sat_limit=CP.steerLimitTimer)
     self.angle_steers_des = 0.
-    self.angle_steers_des_last = 0.
-    self.angle_steer_rate = [0.6, 1.0]
-    self.angleBP = [10., 25.]
-    self.angle_steer_new = 0.0
+    self.mpc_frame = 0
 
   def reset(self):
     self.pid.reset()
+    
+  def live_tune(self, CP):
+    self.mpc_frame += 1
+    if self.mpc_frame % 300 == 0:
+      # live tuning through /data/openpilot/tune.py overrides interface.py settings
+      self.kegman = kegman_conf()
+      if self.kegman.conf['tuneGernby'] == "1":
+        self.steerKpV = [float(self.kegman.conf['Kp'])]
+        self.steerKiV = [float(self.kegman.conf['Ki'])]
+        self.steerKf = float(self.kegman.conf['Kf'])
+        self.pid = PIController((CP.lateralTuning.pid.kpBP, self.steerKpV),
+                            (CP.lateralTuning.pid.kiBP, self.steerKiV),
+                            k_f=self.steerKf, pos_limit=1.0)
+        self.deadzone = float(self.kegman.conf['deadzone'])
+        
+      self.mpc_frame = 0    
 
-<<<<<<< HEAD
-  def update(self, active, CS, CP, path_plan):
-=======
+
   def update(self, active, CS, CP, lat_plan):
     self.live_tune(CP)
->>>>>>> 1f432c80
     pid_log = log.ControlsState.LateralPIDState.new_message()
     pid_log.steeringAngleDeg = float(CS.steeringAngleDeg)
     pid_log.steeringRateDeg = float(CS.steeringRateDeg)
@@ -36,37 +47,19 @@
       pid_log.active = False
       self.pid.reset()
     else:
-<<<<<<< HEAD
-      self.angle_steers_des = path_plan.angleSteers  # get from MPC/PathPlanner
-      self.angle_steer_new = interp(CS.vEgo, self.angleBP, self.angle_steer_rate)
-      check_pingpong = abs(self.angle_steers_des - self.angle_steers_des_last) > 4.0
-      if check_pingpong:
-        self.angle_steers_des = path_plan.angleSteers * self.angle_steer_new
-=======
       self.angle_steers_des = lat_plan.steeringAngleDeg # get from MPC/LateralPlanner
->>>>>>> 1f432c80
 
       steers_max = get_steer_max(CP, CS.vEgo)
       self.pid.pos_limit = steers_max
       self.pid.neg_limit = -steers_max
       steer_feedforward = self.angle_steers_des   # feedforward desired angle
       if CP.steerControlType == car.CarParams.SteerControlType.torque:
-<<<<<<< HEAD
-        # TODO: feedforward something based on path_plan.rateSteers
-        steer_feedforward -= path_plan.angleOffset   # subtract the offset, since it does not contribute to resistive torque
-        #steer_feedforward *= CS.vEgo**2  # proportional to realigning tire momentum (~ lateral accel)
-        _c1, _c2, _c3 = [0.35189607550172824, 7.506201251644202, 69.226826411091]
-        steer_feedforward *= _c1 * CS.vEgo ** 2 + _c2 * CS.vEgo + _c3
-      deadzone = 0.0
-
-=======
         # TODO: feedforward something based on lat_plan.rateSteers
         steer_feedforward -= lat_plan.angleOffsetDeg # subtract the offset, since it does not contribute to resistive torque
         steer_feedforward *= CS.vEgo**2  # proportional to realigning tire momentum (~ lateral accel)
       
       deadzone = self.deadzone    
         
->>>>>>> 1f432c80
       check_saturation = (CS.vEgo > 10) and not CS.steeringRateLimited and not CS.steeringPressed
       output_steer = self.pid.update(self.angle_steers_des, CS.steeringAngleDeg, check_saturation=check_saturation, override=CS.steeringPressed,
                                      feedforward=steer_feedforward, speed=CS.vEgo, deadzone=deadzone)
@@ -77,6 +70,4 @@
       pid_log.output = output_steer
       pid_log.saturated = bool(self.pid.saturated)
 
-      self.angle_steers_des_last = self.angle_steers_des
-
     return output_steer, float(self.angle_steers_des), pid_log