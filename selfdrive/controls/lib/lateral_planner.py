--- conflicted
+++ resolved
@@ -22,15 +22,6 @@
 LANE_CHANGE_SPEED_MIN = 40 * CV.KPH_TO_MS
 AUTO_LANE_CHANGE_SPEED_MIN = 60 * CV.KPH_TO_MS
 LANE_CHANGE_TIME_MAX = 10.
-<<<<<<< HEAD
-# this corresponds to 80deg/s and 20deg/s steering angle in a toyota corolla
-MAX_CURVATURE_RATES = [0.03762194918267951, 0.003441203371932992]
-# MAX_CURVATURE_RATES_MULTIPLIER = [0.85, 1]# [20% lowered, 5% lowered]
-# MAX_CURVATURE_RATES = [a*b for a,b in zip(MAX_CURVATURE_RATES,MAX_CURVATURE_RATES_MULTIPLIER)]
-
-MAX_CURVATURE_RATE_SPEEDS = [0, 35]
-=======
->>>>>>> 10b2d45f
 
 DESIRES = {
   LaneChangeDirection.none: {
@@ -234,33 +225,7 @@
     self.cur_state.x = 0.0
     self.cur_state.y = 0.0
     self.cur_state.psi = 0.0
-<<<<<<< HEAD
-    self.cur_state.curvature = interp(DT_MDL, self.t_idxs[:MPC_N + 1], self.mpc_solution.curvature)
-
-    # TODO this needs more thought, use .2s extra for now to estimate other delays
-    delay = CP.steerActuatorDelay #+ .2
-    current_curvature = self.mpc_solution.curvature[0]
-    psi = interp(delay, self.t_idxs[:MPC_N + 1], self.mpc_solution.psi)
-    next_curvature_rate = self.mpc_solution.curvature_rate[0]
-
-    # MPC can plan to turn the wheel and turn back before t_delay. This means
-    # in high delay cases some corrections never even get commanded. So just use
-    # psi to calculate a simple linearization of desired curvature
-    curvature_diff_from_psi = psi / (max(v_ego, 1e-1) * delay) - current_curvature
-    next_curvature = current_curvature + 2 * curvature_diff_from_psi
-
-    self.desired_curvature = next_curvature
-    self.desired_curvature_rate = next_curvature_rate
-    max_curvature_rate = interp(v_ego, MAX_CURVATURE_RATE_SPEEDS, MAX_CURVATURE_RATES)
-    self.safe_desired_curvature_rate = clip(self.desired_curvature_rate,
-                                            -max_curvature_rate,
-                                            max_curvature_rate)
-    self.safe_desired_curvature = clip(self.desired_curvature,
-                                       self.safe_desired_curvature - max_curvature_rate/DT_MDL,
-                                       self.safe_desired_curvature + max_curvature_rate/DT_MDL)
-=======
     self.cur_state.curvature = interp(DT_MDL, self.t_idxs[:LAT_MPC_N + 1], self.mpc_solution.curvature)
->>>>>>> 10b2d45f
 
     #  Check for infeasable MPC solution
     mpc_nans = any(math.isnan(x) for x in self.mpc_solution.curvature)
