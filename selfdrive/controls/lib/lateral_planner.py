--- conflicted
+++ resolved
@@ -19,12 +19,8 @@
 
 LOG_MPC = os.environ.get('LOG_MPC', False)
 
-<<<<<<< HEAD
 LANE_CHANGE_SPEED_MIN = 40 * CV.KPH_TO_MS
 AUTO_LANE_CHANGE_SPEED_MIN = 60 * CV.KPH_TO_MS
-=======
-LANE_CHANGE_SPEED_MIN = 30 * CV.MPH_TO_MS
->>>>>>> 13f52b79
 LANE_CHANGE_TIME_MAX = 10.
 # this corresponds to 80deg/s and 20deg/s steering angle in a toyota corolla
 MAX_CURVATURE_RATES = [0.03762194918267951, 0.003441203371932992]
@@ -62,12 +58,9 @@
 
     self.setup_mpc()
     self.solution_invalid_cnt = 0
-<<<<<<< HEAD
 
     self.lane_change_enabled = True
     self.auto_lane_change_enabled = Params().get('AutoLaneChangeEnabled') == b'1'
-=======
->>>>>>> 13f52b79
     self.lane_change_state = LaneChangeState.off
     self.lane_change_direction = LaneChangeDirection.none
     self.lane_change_timer = 0.0
@@ -120,16 +113,12 @@
     below_lane_change_speed = v_ego < LANE_CHANGE_SPEED_MIN
     below_auto_lane_change_speed = v_ego < AUTO_LANE_CHANGE_SPEED_MIN
 
-<<<<<<< HEAD
     if sm['carState'].leftBlinker:
       self.lane_change_direction = LaneChangeDirection.left
     elif sm['carState'].rightBlinker:
       self.lane_change_direction = LaneChangeDirection.right
 
     if (not active) or (self.lane_change_timer > LANE_CHANGE_TIME_MAX) or (not one_blinker) or (not self.lane_change_enabled):
-=======
-    if (not active) or (self.lane_change_timer > LANE_CHANGE_TIME_MAX):
->>>>>>> 13f52b79
       self.lane_change_state = LaneChangeState.off
       self.lane_change_direction = LaneChangeDirection.none
     else:
