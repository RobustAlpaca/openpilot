--- conflicted
+++ resolved
@@ -93,11 +93,7 @@
 
     steers_des = VM.get_steer_from_curvature(-curvature, CS.vEgo)
     steers_des += math.radians(params.angleOffsetDeg)
-<<<<<<< HEAD
-    if CS.vEgo < 0.3 or not active  or not CS.lkasEnable:
-=======
     if CS.vEgo < 0.3 or not active:
->>>>>>> 7d68c064
       indi_log.active = False
       self.output_steer = 0.0
       self.delayed_output = 0.0
