--- conflicted
+++ resolved
@@ -91,13 +91,9 @@
     indi_log.steeringRateDeg = math.degrees(self.x[1])
     indi_log.steeringAccelDeg = math.degrees(self.x[2])
 
-<<<<<<< HEAD
-    if CS.vEgo < 0.3 or not active or not CS.lkasEnable:
-=======
     steers_des = VM.get_steer_from_curvature(-curvature, CS.vEgo)
     steers_des += math.radians(params.angleOffsetDeg)
-    if CS.vEgo < 0.3 or not active:
->>>>>>> 10b2d45f
+    if CS.vEgo < 0.3 or not active  or not CS.lkasEnable: :
       indi_log.active = False
       self.output_steer = 0.0
       self.delayed_output = 0.0
