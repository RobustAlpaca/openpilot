--- conflicted
+++ resolved
@@ -98,21 +98,8 @@
     self.a_desired_trajectory = self.mpc.a_solution[:CONTROL_N]
     self.j_desired_trajectory = self.mpc.j_solution[:CONTROL_N]
 
-<<<<<<< HEAD
-    # determine fcw
-    if self.mpc.new_lead:
-      self.fcw_checker.reset_lead(cur_time)
-    blinkers = sm['carState'].leftBlinker or sm['carState'].rightBlinker
-    self.fcw = self.fcw_checker.update(self.mpc.x_sol[:,2], cur_time,
-                                       sm['controlsState'].active,
-                                       v_ego, sm['carState'].aEgo,
-                                       self.lead_1.dRel, self.lead_1.vLead, self.lead_1.aLeadK,
-                                       self.lead_1.yRel, self.lead_1.vLat,
-                                       self.lead_1.fcw, blinkers) and not sm['carState'].brakePressed
-=======
     #TODO counter is only needed because radar is glitchy, remove once radar is gone
     self.fcw = self.mpc.crash_cnt > 5
->>>>>>> 5ff3703b
     if self.fcw:
       cloudlog.info("FCW triggered")
 
