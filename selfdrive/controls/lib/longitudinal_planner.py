#!/usr/bin/env python3
import math
import numpy as np
from common.numpy_fast import interp

import cereal.messaging as messaging
from common.realtime import DT_MDL
from selfdrive.modeld.constants import T_IDXS
from selfdrive.config import Conversions as CV
from selfdrive.controls.lib.longcontrol import LongCtrlState
from selfdrive.controls.lib.longitudinal_mpc_lib.long_mpc import LongitudinalMpc
from selfdrive.controls.lib.drive_helpers import V_CRUISE_MAX, CONTROL_N
from selfdrive.swaglog import cloudlog

LON_MPC_STEP = 0.2  # first step is 0.2s
AWARENESS_DECEL = -0.2     # car smoothly decel at .2m/s^2 when user is distracted
A_CRUISE_MIN = -1.2
A_CRUISE_MAX_VALS = [1.2, 1.2, 0.8, 0.6]
A_CRUISE_MAX_BP = [0., 15., 25., 40.]

# Lookup table for turns
_A_TOTAL_MAX_V = [1.7, 3.2]
_A_TOTAL_MAX_BP = [20., 40.]


def get_max_accel(v_ego):
  return interp(v_ego, A_CRUISE_MAX_BP, A_CRUISE_MAX_VALS)


def limit_accel_in_turns(v_ego, angle_steers, a_target, CP):
  """
  This function returns a limited long acceleration allowed, depending on the existing lateral acceleration
  this should avoid accelerating when losing the target in turns
  """

  a_total_max = interp(v_ego, _A_TOTAL_MAX_BP, _A_TOTAL_MAX_V)
  a_y = v_ego**2 * angle_steers * CV.DEG_TO_RAD / (CP.steerRatio * CP.wheelbase)
  a_x_allowed = math.sqrt(max(a_total_max**2 - a_y**2, 0.))

  return [a_target[0], min(a_target[1], a_x_allowed)]


class Planner():
  def __init__(self, CP, init_v=0.0, init_a=0.0):
    self.CP = CP
    self.mpc = LongitudinalMpc()

    self.fcw = False

    self.v_desired = init_v
    self.a_desired = init_a
    self.alpha = np.exp(-DT_MDL/2.0)

    self.v_desired_trajectory = np.zeros(CONTROL_N)
    self.a_desired_trajectory = np.zeros(CONTROL_N)
    self.j_desired_trajectory = np.zeros(CONTROL_N)


  def update(self, sm, CP):
    v_ego = sm['carState'].vEgo
    a_ego = sm['carState'].aEgo

    v_cruise_kph = sm['controlsState'].vCruise
    v_cruise_kph = min(v_cruise_kph, V_CRUISE_MAX)
    v_cruise = v_cruise_kph * CV.KPH_TO_MS

    long_control_state = sm['controlsState'].longControlState
    force_slow_decel = sm['controlsState'].forceDecel

    enabled = (long_control_state == LongCtrlState.pid) or (long_control_state == LongCtrlState.stopping)
    if not enabled or sm['carState'].gasPressed:
      self.v_desired = v_ego
      self.a_desired = a_ego

    # Prevent divergence, smooth in current v_ego
    self.v_desired = self.alpha * self.v_desired + (1 - self.alpha) * v_ego
    self.v_desired = max(0.0, self.v_desired)

    accel_limits = [A_CRUISE_MIN, get_max_accel(v_ego)]
    accel_limits_turns = limit_accel_in_turns(v_ego, sm['carState'].steeringAngleDeg, accel_limits, self.CP)
    if force_slow_decel:
      # if required so, force a smooth deceleration
      accel_limits_turns[1] = min(accel_limits_turns[1], AWARENESS_DECEL)
      accel_limits_turns[0] = min(accel_limits_turns[0], accel_limits_turns[1])
    # clip limits, cannot init MPC outside of bounds
    accel_limits_turns[0] = min(accel_limits_turns[0], self.a_desired + 0.05)
    accel_limits_turns[1] = max(accel_limits_turns[1], self.a_desired - 0.05)
    self.mpc.set_accel_limits(accel_limits_turns[0], accel_limits_turns[1])
    self.mpc.set_cur_state(self.v_desired, self.a_desired)
    self.mpc.update(sm['carState'], sm['radarState'], v_cruise)
    self.v_desired_trajectory = self.mpc.v_solution[:CONTROL_N]
    self.a_desired_trajectory = self.mpc.a_solution[:CONTROL_N]
    self.j_desired_trajectory = self.mpc.j_solution[:CONTROL_N]

    #TODO counter is only needed because radar is glitchy, remove once radar is gone
    self.fcw = self.mpc.crash_cnt > 5
    if self.fcw:
      cloudlog.info("FCW triggered")

    # Interpolate 0.05 seconds and save as starting point for next iteration
    a_prev = self.a_desired
    self.a_desired = float(interp(DT_MDL, T_IDXS[:CONTROL_N], self.a_desired_trajectory))
    self.v_desired = self.v_desired + DT_MDL * (self.a_desired + a_prev)/2.0

  def publish(self, sm, pm):
    plan_send = messaging.new_message('longitudinalPlan')

    plan_send.valid = sm.all_alive_and_valid(service_list=['carState', 'controlsState'])

    longitudinalPlan = plan_send.longitudinalPlan
    longitudinalPlan.modelMonoTime = sm.logMonoTime['modelV2']
    longitudinalPlan.processingDelay = (plan_send.logMonoTime / 1e9) - sm.logMonoTime['modelV2']

    longitudinalPlan.speeds = [float(x) for x in self.v_desired_trajectory]
    longitudinalPlan.accels = [float(x) for x in self.a_desired_trajectory]
    longitudinalPlan.jerks = [float(x) for x in self.j_desired_trajectory]

<<<<<<< HEAD
    longitudinalPlan.hasLead = self.mpc.prev_lead_status
=======
    longitudinalPlan.hasLead = sm['radarState'].leadOne.status
>>>>>>> 1cccad0b
    longitudinalPlan.longitudinalPlanSource = self.mpc.source
    longitudinalPlan.fcw = self.fcw

    pm.send('longitudinalPlan', plan_send)<|MERGE_RESOLUTION|>--- conflicted
+++ resolved
@@ -115,11 +115,7 @@
     longitudinalPlan.accels = [float(x) for x in self.a_desired_trajectory]
     longitudinalPlan.jerks = [float(x) for x in self.j_desired_trajectory]
 
-<<<<<<< HEAD
-    longitudinalPlan.hasLead = self.mpc.prev_lead_status
-=======
     longitudinalPlan.hasLead = sm['radarState'].leadOne.status
->>>>>>> 1cccad0b
     longitudinalPlan.longitudinalPlanSource = self.mpc.source
     longitudinalPlan.fcw = self.fcw
 
