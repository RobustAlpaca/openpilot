#!/usr/bin/env python3
import math
import numpy as np
from common.numpy_fast import interp

import cereal.messaging as messaging
from cereal import log
from common.realtime import DT_MDL
from common.realtime import sec_since_boot
from selfdrive.modeld.constants import T_IDXS
from selfdrive.config import Conversions as CV
from selfdrive.controls.lib.fcw import FCWChecker
from selfdrive.controls.lib.longcontrol import LongCtrlState
from selfdrive.controls.lib.lead_mpc import LeadMpc
from selfdrive.controls.lib.long_mpc import LongitudinalMpc
from selfdrive.controls.lib.drive_helpers import V_CRUISE_MAX, CONTROL_N
from selfdrive.swaglog import cloudlog

LON_MPC_STEP = 0.2  # first step is 0.2s
AWARENESS_DECEL = -0.2     # car smoothly decel at .2m/s^2 when user is distracted
A_CRUISE_MIN = -1.2
<<<<<<< HEAD
A_CRUISE_MAX = 1.2
=======
A_CRUISE_MAX_VALS = [1.2, 1.2, 0.8]
A_CRUISE_MAX_BP = [0., 15., 25.]
>>>>>>> 34775db8

# Lookup table for turns
_A_TOTAL_MAX_V = [1.7, 3.2]
_A_TOTAL_MAX_BP = [20., 40.]


<<<<<<< HEAD
=======
def get_max_accel(v_ego):
  return interp(v_ego, A_CRUISE_MAX_BP, A_CRUISE_MAX_VALS)


>>>>>>> 34775db8
def limit_accel_in_turns(v_ego, angle_steers, a_target, CP):
  """
  This function returns a limited long acceleration allowed, depending on the existing lateral acceleration
  this should avoid accelerating when losing the target in turns
  """

  a_total_max = interp(v_ego, _A_TOTAL_MAX_BP, _A_TOTAL_MAX_V)
  a_y = v_ego**2 * angle_steers * CV.DEG_TO_RAD / (CP.steerRatio * CP.wheelbase)
  a_x_allowed = math.sqrt(max(a_total_max**2 - a_y**2, 0.))

  return [a_target[0], min(a_target[1], a_x_allowed)]


class Planner():
  def __init__(self, CP):
    self.CP = CP
    self.mpcs = {}
    self.mpcs['lead0'] = LeadMpc(0)
    self.mpcs['lead1'] = LeadMpc(1)
    self.mpcs['cruise'] = LongitudinalMpc()

    self.fcw = False
    self.fcw_checker = FCWChecker()

    self.v_desired = 0.0
    self.a_desired = 0.0
    self.longitudinalPlanSource = 'cruise'
    self.alpha = np.exp(-DT_MDL/2.0)
    self.lead_0 = log.ModelDataV2.LeadDataV3.new_message()
    self.lead_1 = log.ModelDataV2.LeadDataV3.new_message()

    self.v_desired_trajectory = np.zeros(CONTROL_N)
    self.a_desired_trajectory = np.zeros(CONTROL_N)


  def update(self, sm, CP):
    cur_time = sec_since_boot()
    v_ego = sm['carState'].vEgo
    a_ego = sm['carState'].aEgo

    v_cruise_kph = sm['controlsState'].vCruise
    v_cruise_kph = min(v_cruise_kph, V_CRUISE_MAX)
    v_cruise = v_cruise_kph * CV.KPH_TO_MS

    long_control_state = sm['controlsState'].longControlState
    force_slow_decel = sm['controlsState'].forceDecel

    self.lead_0 = sm['radarState'].leadOne
    self.lead_1 = sm['radarState'].leadTwo

    enabled = (long_control_state == LongCtrlState.pid) or (long_control_state == LongCtrlState.stopping)
    if not enabled or sm['carState'].gasPressed:
      self.v_desired = v_ego
      self.a_desired = a_ego

    # Prevent divergence, smooth in current v_ego
    self.v_desired = self.alpha * self.v_desired + (1 - self.alpha) * v_ego
    self.v_desired = max(0.0, self.v_desired)

<<<<<<< HEAD
    accel_limits = [A_CRUISE_MIN, A_CRUISE_MAX]
=======
    accel_limits = [A_CRUISE_MIN, get_max_accel(v_ego)]
>>>>>>> 34775db8
    accel_limits_turns = limit_accel_in_turns(v_ego, sm['carState'].steeringAngleDeg, accel_limits, self.CP)
    if force_slow_decel:
      # if required so, force a smooth deceleration
      accel_limits_turns[1] = min(accel_limits_turns[1], AWARENESS_DECEL)
      accel_limits_turns[0] = min(accel_limits_turns[0], accel_limits_turns[1])
    # clip limits, cannot init MPC outside of bounds
    accel_limits_turns[0] = min(accel_limits_turns[0], self.a_desired)
    accel_limits_turns[1] = max(accel_limits_turns[1], self.a_desired)
    self.mpcs['cruise'].set_accel_limits(accel_limits_turns[0], accel_limits_turns[1])

    next_a = np.inf
    for key in self.mpcs:
      self.mpcs[key].set_cur_state(self.v_desired, self.a_desired)
      self.mpcs[key].update(sm['carState'], sm['radarState'], v_cruise)
      if self.mpcs[key].status and self.mpcs[key].a_solution[5] < next_a:
        self.longitudinalPlanSource = key
        self.v_desired_trajectory = self.mpcs[key].v_solution[:CONTROL_N]
        self.a_desired_trajectory = self.mpcs[key].a_solution[:CONTROL_N]
        next_a = self.mpcs[key].a_solution[5]

    # determine fcw
    if self.mpcs['lead0'].new_lead:
      self.fcw_checker.reset_lead(cur_time)
    blinkers = sm['carState'].leftBlinker or sm['carState'].rightBlinker
    self.fcw = self.fcw_checker.update(self.mpcs['lead0'].mpc_solution, cur_time,
                                       sm['controlsState'].active,
                                       v_ego, sm['carState'].aEgo,
                                       self.lead_1.dRel, self.lead_1.vLead, self.lead_1.aLeadK,
                                       self.lead_1.yRel, self.lead_1.vLat,
                                       self.lead_1.fcw, blinkers) and not sm['carState'].brakePressed
    if self.fcw:
      cloudlog.info("FCW triggered %s", self.fcw_checker.counters)

    # Interpolate 0.05 seconds and save as starting point for next iteration
    a_prev = self.a_desired
    self.a_desired = float(interp(DT_MDL, T_IDXS[:CONTROL_N], self.a_desired_trajectory))
    self.v_desired = self.v_desired + DT_MDL * (self.a_desired + a_prev)/2.0

  def publish(self, sm, pm):
    plan_send = messaging.new_message('longitudinalPlan')

    plan_send.valid = sm.all_alive_and_valid(service_list=['carState', 'controlsState'])

    longitudinalPlan = plan_send.longitudinalPlan
    longitudinalPlan.modelMonoTime = sm.logMonoTime['modelV2']
    longitudinalPlan.processingDelay = (plan_send.logMonoTime / 1e9) - sm.logMonoTime['modelV2']

    longitudinalPlan.speeds = [float(x) for x in self.v_desired_trajectory]
    longitudinalPlan.accels = [float(x) for x in self.a_desired_trajectory]

    longitudinalPlan.hasLead = self.mpcs['lead0'].status
    longitudinalPlan.longitudinalPlanSource = self.longitudinalPlanSource
    longitudinalPlan.fcw = self.fcw

    pm.send('longitudinalPlan', plan_send)<|MERGE_RESOLUTION|>--- conflicted
+++ resolved
@@ -19,25 +19,18 @@
 LON_MPC_STEP = 0.2  # first step is 0.2s
 AWARENESS_DECEL = -0.2     # car smoothly decel at .2m/s^2 when user is distracted
 A_CRUISE_MIN = -1.2
-<<<<<<< HEAD
-A_CRUISE_MAX = 1.2
-=======
 A_CRUISE_MAX_VALS = [1.2, 1.2, 0.8]
 A_CRUISE_MAX_BP = [0., 15., 25.]
->>>>>>> 34775db8
 
 # Lookup table for turns
 _A_TOTAL_MAX_V = [1.7, 3.2]
 _A_TOTAL_MAX_BP = [20., 40.]
 
 
-<<<<<<< HEAD
-=======
 def get_max_accel(v_ego):
   return interp(v_ego, A_CRUISE_MAX_BP, A_CRUISE_MAX_VALS)
 
 
->>>>>>> 34775db8
 def limit_accel_in_turns(v_ego, angle_steers, a_target, CP):
   """
   This function returns a limited long acceleration allowed, depending on the existing lateral acceleration
@@ -97,11 +90,7 @@
     self.v_desired = self.alpha * self.v_desired + (1 - self.alpha) * v_ego
     self.v_desired = max(0.0, self.v_desired)
 
-<<<<<<< HEAD
-    accel_limits = [A_CRUISE_MIN, A_CRUISE_MAX]
-=======
     accel_limits = [A_CRUISE_MIN, get_max_accel(v_ego)]
->>>>>>> 34775db8
     accel_limits_turns = limit_accel_in_turns(v_ego, sm['carState'].steeringAngleDeg, accel_limits, self.CP)
     if force_slow_decel:
       # if required so, force a smooth deceleration
