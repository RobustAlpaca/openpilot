#!/usr/bin/env python3
import math
import numpy as np
from common.numpy_fast import interp

import cereal.messaging as messaging
from cereal import log
from common.realtime import DT_MDL
from common.realtime import sec_since_boot
from selfdrive.modeld.constants import T_IDXS
from selfdrive.config import Conversions as CV
from selfdrive.controls.lib.fcw import FCWChecker
from selfdrive.controls.lib.longcontrol import LongCtrlState
from selfdrive.controls.lib.lead_mpc import LeadMpc
from selfdrive.controls.lib.long_mpc import LongitudinalMpc
from selfdrive.controls.lib.drive_helpers import V_CRUISE_MAX, CONTROL_N
from selfdrive.swaglog import cloudlog

LON_MPC_STEP = 0.2  # first step is 0.2s
AWARENESS_DECEL = -0.2     # car smoothly decel at .2m/s^2 when user is distracted
A_CRUISE_MIN = -1.2
A_CRUISE_MAX = 1.2

# Lookup table for turns
_A_TOTAL_MAX_V = [1.7, 3.2]
_A_TOTAL_MAX_BP = [20., 40.]


def limit_accel_in_turns(v_ego, angle_steers, a_target, CP):
  """
  This function returns a limited long acceleration allowed, depending on the existing lateral acceleration
  this should avoid accelerating when losing the target in turns
  """

  a_total_max = interp(v_ego, _A_TOTAL_MAX_BP, _A_TOTAL_MAX_V)
  a_y = v_ego**2 * angle_steers * CV.DEG_TO_RAD / (CP.steerRatio * CP.wheelbase)
  a_x_allowed = math.sqrt(max(a_total_max**2 - a_y**2, 0.))

  return [a_target[0], min(a_target[1], a_x_allowed)]


class Planner():
  def __init__(self, CP):
    self.CP = CP
    self.mpcs = {}
    self.mpcs['lead0'] = LeadMpc(0)
    self.mpcs['lead1'] = LeadMpc(1)
    self.mpcs['cruise'] = LongitudinalMpc()

    self.fcw = False
    self.fcw_checker = FCWChecker()

    self.v_desired = 0.0
    self.a_desired = 0.0
    self.longitudinalPlanSource = 'cruise'
    self.alpha = np.exp(-DT_MDL/2.0)
    self.lead_0 = log.ModelDataV2.LeadDataV3.new_message()
    self.lead_1 = log.ModelDataV2.LeadDataV3.new_message()

    self.v_desired_trajectory = np.zeros(CONTROL_N)
    self.a_desired_trajectory = np.zeros(CONTROL_N)


  def update(self, sm, CP):
    cur_time = sec_since_boot()
    v_ego = sm['carState'].vEgo
    a_ego = sm['carState'].aEgo

    v_cruise_kph = sm['controlsState'].vCruise
    v_cruise_kph = min(v_cruise_kph, V_CRUISE_MAX)
    v_cruise = v_cruise_kph * CV.KPH_TO_MS

    long_control_state = sm['controlsState'].longControlState
    force_slow_decel = sm['controlsState'].forceDecel

    self.lead_0 = sm['radarState'].leadOne
    self.lead_1 = sm['radarState'].leadTwo

    enabled = (long_control_state == LongCtrlState.pid) or (long_control_state == LongCtrlState.stopping)
    if not enabled or sm['carState'].gasPressed:
      self.v_desired = v_ego
      self.a_desired = a_ego

    # Prevent divergence, smooth in current v_ego
    self.v_desired = self.alpha * self.v_desired + (1 - self.alpha) * v_ego
    self.v_desired = max(0.0, self.v_desired)

    accel_limits = [A_CRUISE_MIN, A_CRUISE_MAX]
    accel_limits_turns = limit_accel_in_turns(v_ego, sm['carState'].steeringAngleDeg, accel_limits, self.CP)
    if force_slow_decel:
      # if required so, force a smooth deceleration
      accel_limits_turns[1] = min(accel_limits_turns[1], AWARENESS_DECEL)
      accel_limits_turns[0] = min(accel_limits_turns[0], accel_limits_turns[1])
    # clip limits, cannot init MPC outside of bounds
    accel_limits_turns[0] = min(accel_limits_turns[0], self.a_desired)
    accel_limits_turns[1] = max(accel_limits_turns[1], self.a_desired)
    self.mpcs['cruise'].set_accel_limits(accel_limits_turns[0], accel_limits_turns[1])

    next_a = np.inf
    for key in self.mpcs:
      self.mpcs[key].set_cur_state(self.v_desired, self.a_desired)
      self.mpcs[key].update(sm['carState'], sm['radarState'], v_cruise)
      if self.mpcs[key].status and self.mpcs[key].a_solution[5] < next_a:
        self.longitudinalPlanSource = key
        self.v_desired_trajectory = self.mpcs[key].v_solution[:CONTROL_N]
        self.a_desired_trajectory = self.mpcs[key].a_solution[:CONTROL_N]
        next_a = self.mpcs[key].a_solution[5]

    # determine fcw
    if self.mpcs['lead0'].new_lead:
      self.fcw_checker.reset_lead(cur_time)
    blinkers = sm['carState'].leftBlinker or sm['carState'].rightBlinker
    self.fcw = self.fcw_checker.update(self.mpcs['lead0'].mpc_solution, cur_time,
                                       sm['controlsState'].active,
                                       v_ego, sm['carState'].aEgo,
                                       self.lead_1.dRel, self.lead_1.vLead, self.lead_1.aLeadK,
                                       self.lead_1.yRel, self.lead_1.vLat,
                                       self.lead_1.fcw, blinkers) and not sm['carState'].brakePressed
    if self.fcw:
      cloudlog.info("FCW triggered %s", self.fcw_checker.counters)

    # Interpolate 0.05 seconds and save as starting point for next iteration
    a_prev = self.a_desired
<<<<<<< HEAD
    self.a_desired = np.interp(DT_MDL, T_IDXS[:CONTROL_N], self.a_desired_trajectory)
=======
    self.a_desired = float(interp(DT_MDL, T_IDXS[:CONTROL_N], self.a_desired_trajectory))
>>>>>>> 810d543a
    self.v_desired = self.v_desired + DT_MDL * (self.a_desired + a_prev)/2.0

  def publish(self, sm, pm):
    plan_send = messaging.new_message('longitudinalPlan')

    plan_send.valid = sm.all_alive_and_valid(service_list=['carState', 'controlsState'])

    longitudinalPlan = plan_send.longitudinalPlan
    longitudinalPlan.modelMonoTime = sm.logMonoTime['modelV2']
    longitudinalPlan.processingDelay = (plan_send.logMonoTime / 1e9) - sm.logMonoTime['modelV2']

    longitudinalPlan.speeds = [float(x) for x in self.v_desired_trajectory]
    longitudinalPlan.accels = [float(x) for x in self.a_desired_trajectory]

    longitudinalPlan.hasLead = self.mpcs['lead0'].status
    longitudinalPlan.longitudinalPlanSource = self.longitudinalPlanSource
    longitudinalPlan.fcw = self.fcw

    pm.send('longitudinalPlan', plan_send)<|MERGE_RESOLUTION|>--- conflicted
+++ resolved
@@ -121,11 +121,7 @@
 
     # Interpolate 0.05 seconds and save as starting point for next iteration
     a_prev = self.a_desired
-<<<<<<< HEAD
-    self.a_desired = np.interp(DT_MDL, T_IDXS[:CONTROL_N], self.a_desired_trajectory)
-=======
     self.a_desired = float(interp(DT_MDL, T_IDXS[:CONTROL_N], self.a_desired_trajectory))
->>>>>>> 810d543a
     self.v_desired = self.v_desired + DT_MDL * (self.a_desired + a_prev)/2.0
 
   def publish(self, sm, pm):
