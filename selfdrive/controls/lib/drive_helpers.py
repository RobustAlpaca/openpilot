import math
from cereal import car
from common.numpy_fast import clip, interp
from common.realtime import DT_MDL
from selfdrive.config import Conversions as CV
from selfdrive.modeld.constants import T_IDXS

# kph
V_CRUISE_MAX = 135
V_CRUISE_MIN = 8
<<<<<<< HEAD
V_CRUISE_DELTA = 1.6
=======
>>>>>>> 050f1398
V_CRUISE_ENABLE_MIN = 40

LAT_MPC_N = 16
LON_MPC_N = 32
CONTROL_N = 17
CAR_ROTATION_RADIUS = 0.0

# this corresponds to 80deg/s and 20deg/s steering angle in a toyota corolla
MAX_CURVATURE_RATES = [0.03762194918267951, 0.003441203371932992]
MAX_CURVATURE_RATE_SPEEDS = [0, 35]

CRUISE_LONG_PRESS = 50
CRUISE_NEAREST_FUNC = {
  car.CarState.ButtonEvent.Type.accelCruise: math.ceil,
  car.CarState.ButtonEvent.Type.decelCruise: math.floor,
}
CRUISE_INTERVAL_SIGN = {
  car.CarState.ButtonEvent.Type.accelCruise: +1,
  car.CarState.ButtonEvent.Type.decelCruise: -1,
}


class MPC_COST_LAT:
  PATH = 1.0
  HEADING = 1.0
  STEER_RATE = 1.0


class MPC_COST_LONG:
  TTC = 5.0
  DISTANCE = 0.1
  ACCELERATION = 10.0
  JERK = 20.0


def rate_limit(new_value, last_value, dw_step, up_step):
  return clip(new_value, last_value + dw_step, last_value + up_step)


def get_steer_max(CP, v_ego):
  return interp(v_ego, CP.steerMaxBP, CP.steerMaxV)


<<<<<<< HEAD
def update_v_cruise(v_cruise_kph, buttonEvents, button_timers, enabled):
=======
def update_v_cruise(v_cruise_kph, buttonEvents, button_timers, enabled, metric):
>>>>>>> 050f1398
  # handle button presses. TODO: this should be in state_control, but a decelCruise press
  # would have the effect of both enabling and changing speed is checked after the state transition
  if not enabled:
    return v_cruise_kph

  long_press = False
  button_type = None

<<<<<<< HEAD
=======
  v_cruise_delta = 1 if metric else CV.MPH_TO_KPH
  fast_cruise_multiplier = 10 if metric else 5

>>>>>>> 050f1398
  for b in buttonEvents:
    if b.type.raw in button_timers and not b.pressed:
      if button_timers[b.type.raw] > CRUISE_LONG_PRESS:
        return v_cruise_kph # end long press
      button_type = b.type.raw
      break
  else:
    for k in button_timers.keys():
      if button_timers[k] and button_timers[k] % CRUISE_LONG_PRESS == 0:
        button_type = k
        long_press = True
        break

  if button_type:
<<<<<<< HEAD
    v_cruise_delta = V_CRUISE_DELTA * (5 if long_press else 1)
=======
    v_cruise_delta = v_cruise_delta * (fast_cruise_multiplier if long_press else 1)
>>>>>>> 050f1398
    if long_press and v_cruise_kph % v_cruise_delta != 0: # partial interval
      v_cruise_kph = CRUISE_NEAREST_FUNC[button_type](v_cruise_kph / v_cruise_delta) * v_cruise_delta
    else:
      v_cruise_kph += v_cruise_delta * CRUISE_INTERVAL_SIGN[button_type]
    v_cruise_kph = clip(round(v_cruise_kph, 1), V_CRUISE_MIN, V_CRUISE_MAX)

  return v_cruise_kph


def initialize_v_cruise(v_ego, buttonEvents, v_cruise_last):
  for b in buttonEvents:
    # 250kph or above probably means we never had a set speed
    if b.type == car.CarState.ButtonEvent.Type.accelCruise and v_cruise_last < 250:
      return v_cruise_last

  return int(round(clip(v_ego * CV.MS_TO_KPH, V_CRUISE_ENABLE_MIN, V_CRUISE_MAX)))


def get_lag_adjusted_curvature(CP, v_ego, psis, curvatures, curvature_rates):
  if len(psis) != CONTROL_N:
    psis = [0.0 for i in range(CONTROL_N)]
    curvatures = [0.0 for i in range(CONTROL_N)]
    curvature_rates = [0.0 for i in range(CONTROL_N)]

  # TODO this needs more thought, use .2s extra for now to estimate other delays
  delay = CP.steerActuatorDelay + .2
  current_curvature = curvatures[0]
  psi = interp(delay, T_IDXS[:CONTROL_N], psis)
  desired_curvature_rate = curvature_rates[0]

  # MPC can plan to turn the wheel and turn back before t_delay. This means
  # in high delay cases some corrections never even get commanded. So just use
  # psi to calculate a simple linearization of desired curvature
  curvature_diff_from_psi = psi / (max(v_ego, 1e-1) * delay) - current_curvature
  desired_curvature = current_curvature + 2 * curvature_diff_from_psi

  max_curvature_rate = interp(v_ego, MAX_CURVATURE_RATE_SPEEDS, MAX_CURVATURE_RATES)
  safe_desired_curvature_rate = clip(desired_curvature_rate,
                                          -max_curvature_rate,
                                          max_curvature_rate)
  safe_desired_curvature = clip(desired_curvature,
                                     current_curvature - max_curvature_rate/DT_MDL,
                                     current_curvature + max_curvature_rate/DT_MDL)
  return safe_desired_curvature, safe_desired_curvature_rate<|MERGE_RESOLUTION|>--- conflicted
+++ resolved
@@ -8,10 +8,6 @@
 # kph
 V_CRUISE_MAX = 135
 V_CRUISE_MIN = 8
-<<<<<<< HEAD
-V_CRUISE_DELTA = 1.6
-=======
->>>>>>> 050f1398
 V_CRUISE_ENABLE_MIN = 40
 
 LAT_MPC_N = 16
@@ -55,11 +51,7 @@
   return interp(v_ego, CP.steerMaxBP, CP.steerMaxV)
 
 
-<<<<<<< HEAD
-def update_v_cruise(v_cruise_kph, buttonEvents, button_timers, enabled):
-=======
 def update_v_cruise(v_cruise_kph, buttonEvents, button_timers, enabled, metric):
->>>>>>> 050f1398
   # handle button presses. TODO: this should be in state_control, but a decelCruise press
   # would have the effect of both enabling and changing speed is checked after the state transition
   if not enabled:
@@ -68,12 +60,9 @@
   long_press = False
   button_type = None
 
-<<<<<<< HEAD
-=======
   v_cruise_delta = 1 if metric else CV.MPH_TO_KPH
   fast_cruise_multiplier = 10 if metric else 5
 
->>>>>>> 050f1398
   for b in buttonEvents:
     if b.type.raw in button_timers and not b.pressed:
       if button_timers[b.type.raw] > CRUISE_LONG_PRESS:
@@ -88,11 +77,7 @@
         break
 
   if button_type:
-<<<<<<< HEAD
-    v_cruise_delta = V_CRUISE_DELTA * (5 if long_press else 1)
-=======
     v_cruise_delta = v_cruise_delta * (fast_cruise_multiplier if long_press else 1)
->>>>>>> 050f1398
     if long_press and v_cruise_kph % v_cruise_delta != 0: # partial interval
       v_cruise_kph = CRUISE_NEAREST_FUNC[button_type](v_cruise_kph / v_cruise_delta) * v_cruise_delta
     else:
