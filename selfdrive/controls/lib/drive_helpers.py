--- conflicted
+++ resolved
@@ -11,10 +11,7 @@
 V_CRUISE_DELTA = 8
 V_CRUISE_ENABLE_MIN = 40
 LAT_MPC_N = 16
-<<<<<<< HEAD
-=======
 LON_MPC_N = 32
->>>>>>> b5147339
 CONTROL_N = 17
 CAR_ROTATION_RADIUS = 0.0
 
