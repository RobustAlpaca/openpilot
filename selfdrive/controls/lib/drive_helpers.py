--- conflicted
+++ resolved
@@ -7,14 +7,11 @@
 
 # kph
 V_CRUISE_MAX = 135
-V_CRUISE_MIN = 5
-V_CRUISE_DELTA = 5
+V_CRUISE_MIN = 8
+V_CRUISE_DELTA = 8
 V_CRUISE_ENABLE_MIN = 40
 LAT_MPC_N = 16
-<<<<<<< HEAD
-=======
 LON_MPC_N = 32
->>>>>>> 7d68c064
 CONTROL_N = 17
 CAR_ROTATION_RADIUS = 0.0
 
