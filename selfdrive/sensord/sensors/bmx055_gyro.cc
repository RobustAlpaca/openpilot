--- conflicted
+++ resolved
@@ -3,11 +3,7 @@
 #include <cassert>
 #include <cmath>
 
-<<<<<<< HEAD
-#include "bmx055_gyro.h"
-=======
 #include "selfdrive/common/swaglog.h"
->>>>>>> 3c01f686
 
 #define DEG2RAD(x) ((x) * M_PI / 180.0)
 
