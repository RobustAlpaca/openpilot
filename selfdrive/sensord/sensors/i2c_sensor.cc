--- conflicted
+++ resolved
@@ -1,10 +1,6 @@
 #include "i2c_sensor.h"
 
 #include <iostream>
-<<<<<<< HEAD
-#include "i2c_sensor.h"
-=======
->>>>>>> 3c01f686
 
 int16_t read_12_bit(uint8_t lsb, uint8_t msb){
   uint16_t combined = (uint16_t(msb) << 8) | uint16_t(lsb & 0xF0);
