#!/usr/bin/env python3
import math
import sys
from typing import Any, Dict

import numpy as np

from selfdrive.locationd.models.constants import ObservationKind
from selfdrive.swaglog import cloudlog

from rednose.helpers.kalmanfilter import KalmanFilter

if __name__ == '__main__':  # Generating sympy
<<<<<<< HEAD
=======
  import sympy as sp
>>>>>>> 96d22a0f
  from rednose.helpers.ekf_sym import gen_code
else:
  from rednose.helpers.ekf_sym_pyx import EKF_sym  # pylint: disable=no-name-in-module, import-error


i = 0

def _slice(n):
  global i
  s = slice(i, i + n)
  i += n

  return s


class States():
  # Vehicle model params
  STIFFNESS = _slice(1)  # [-]
  STEER_RATIO = _slice(1)  # [-]
  ANGLE_OFFSET = _slice(1)  # [rad]
  ANGLE_OFFSET_FAST = _slice(1)  # [rad]

  VELOCITY = _slice(2)  # (x, y) [m/s]
  YAW_RATE = _slice(1)  # [rad/s]
  STEER_ANGLE = _slice(1)  # [rad]


class CarKalman(KalmanFilter):
  name = 'car'

  initial_x = np.array([
    1.0,
    15.0,
    0.0,
    0.0,

    10.0, 0.0,
    0.0,
    0.0,
  ])

  # process noise
  Q = np.diag([
    (.05 / 100)**2,
    .01**2,
    math.radians(0.02)**2,
    math.radians(0.25)**2,

    .1**2, .01**2,
    math.radians(0.1)**2,
    math.radians(0.1)**2,
  ])
  P_initial = Q.copy()

  obs_noise: Dict[int, Any] = {
    ObservationKind.STEER_ANGLE: np.atleast_2d(math.radians(0.01)**2),
    ObservationKind.ANGLE_OFFSET_FAST: np.atleast_2d(math.radians(10.0)**2),
    ObservationKind.STEER_RATIO: np.atleast_2d(5.0**2),
    ObservationKind.STIFFNESS: np.atleast_2d(5.0**2),
    ObservationKind.ROAD_FRAME_X_SPEED: np.atleast_2d(0.1**2),
  }

  global_vars = [
    'mass',
    'rotational_inertia',
    'center_to_front',
    'center_to_rear',
    'stiffness_front',
    'stiffness_rear',
  ]

  @staticmethod
  def generate_code(generated_dir):
    dim_state = CarKalman.initial_x.shape[0]
    name = CarKalman.name

    # globals
    global_vars = [sp.Symbol(name) for name in CarKalman.global_vars]
    m, j, aF, aR, cF_orig, cR_orig = global_vars

    # make functions and jacobians with sympy
    # state variables
    state_sym = sp.MatrixSymbol('state', dim_state, 1)
    state = sp.Matrix(state_sym)

    # Vehicle model constants
    x = state[States.STIFFNESS, :][0, 0]

    cF, cR = x * cF_orig, x * cR_orig
    angle_offset = state[States.ANGLE_OFFSET, :][0, 0]
    angle_offset_fast = state[States.ANGLE_OFFSET_FAST, :][0, 0]
    sa = state[States.STEER_ANGLE, :][0, 0]

    sR = state[States.STEER_RATIO, :][0, 0]
    u, v = state[States.VELOCITY, :]
    r = state[States.YAW_RATE, :][0, 0]

    A = sp.Matrix(np.zeros((2, 2)))
    A[0, 0] = -(cF + cR) / (m * u)
    A[0, 1] = -(cF * aF - cR * aR) / (m * u) - u
    A[1, 0] = -(cF * aF - cR * aR) / (j * u)
    A[1, 1] = -(cF * aF**2 + cR * aR**2) / (j * u)

    B = sp.Matrix(np.zeros((2, 1)))
    B[0, 0] = cF / m / sR
    B[1, 0] = (cF * aF) / j / sR

    x = sp.Matrix([v, r])  # lateral velocity, yaw rate
    x_dot = A * x + B * (sa - angle_offset - angle_offset_fast)

    dt = sp.Symbol('dt')
    state_dot = sp.Matrix(np.zeros((dim_state, 1)))
    state_dot[States.VELOCITY.start + 1, 0] = x_dot[0]
    state_dot[States.YAW_RATE.start, 0] = x_dot[1]

    # Basic descretization, 1st order integrator
    # Can be pretty bad if dt is big
    f_sym = state + dt * state_dot

    #
    # Observation functions
    #
    obs_eqs = [
      [sp.Matrix([r]), ObservationKind.ROAD_FRAME_YAW_RATE, None],
      [sp.Matrix([u, v]), ObservationKind.ROAD_FRAME_XY_SPEED, None],
      [sp.Matrix([u]), ObservationKind.ROAD_FRAME_X_SPEED, None],
      [sp.Matrix([sa]), ObservationKind.STEER_ANGLE, None],
      [sp.Matrix([angle_offset_fast]), ObservationKind.ANGLE_OFFSET_FAST, None],
      [sp.Matrix([sR]), ObservationKind.STEER_RATIO, None],
      [sp.Matrix([x]), ObservationKind.STIFFNESS, None],
    ]

    gen_code(generated_dir, name, f_sym, dt, state_sym, obs_eqs, dim_state, dim_state, global_vars=global_vars)

  def __init__(self, generated_dir, steer_ratio=15, stiffness_factor=1, angle_offset=0):  # pylint: disable=super-init-not-called
    dim_state = self.initial_x.shape[0]
    dim_state_err = self.P_initial.shape[0]
    x_init = self.initial_x
    x_init[States.STEER_RATIO] = steer_ratio
    x_init[States.STIFFNESS] = stiffness_factor
    x_init[States.ANGLE_OFFSET] = angle_offset

    # init filter
    global_var_names = [x.name for x in self.global_vars]  # pylint: disable=no-member
    self.filter = EKF_sym(generated_dir, self.name, self.Q, self.initial_x, self.P_initial, dim_state, dim_state_err, global_vars=global_var_names, logger=cloudlog)


if __name__ == "__main__":
  generated_dir = sys.argv[2]
  CarKalman.generate_code(generated_dir)<|MERGE_RESOLUTION|>--- conflicted
+++ resolved
@@ -11,10 +11,7 @@
 from rednose.helpers.kalmanfilter import KalmanFilter
 
 if __name__ == '__main__':  # Generating sympy
-<<<<<<< HEAD
-=======
   import sympy as sp
->>>>>>> 96d22a0f
   from rednose.helpers.ekf_sym import gen_code
 else:
   from rednose.helpers.ekf_sym_pyx import EKF_sym  # pylint: disable=no-name-in-module, import-error
@@ -158,8 +155,7 @@
     x_init[States.ANGLE_OFFSET] = angle_offset
 
     # init filter
-    global_var_names = [x.name for x in self.global_vars]  # pylint: disable=no-member
-    self.filter = EKF_sym(generated_dir, self.name, self.Q, self.initial_x, self.P_initial, dim_state, dim_state_err, global_vars=global_var_names, logger=cloudlog)
+    self.filter = EKF_sym(generated_dir, self.name, self.Q, self.initial_x, self.P_initial, dim_state, dim_state_err, global_vars=self.global_vars, logger=cloudlog)
 
 
 if __name__ == "__main__":
