<<<<<<< HEAD
#include <cstdio>
#include <cstdlib>
#include <unistd.h>
#include <cmath>
#include <ctime>
#include <chrono>
#include <iostream>
#include <cassert>
#include <unordered_map>

#include "common/swaglog.h"

#include "ublox_msg.h"

const double gpsPi = 3.1415926535898;
#define UBLOX_MSG_SIZE(hdr) (*(uint16_t *)&hdr[4])

=======
#include "ublox_msg.h"

#include <unistd.h>

#include <cassert>
#include <chrono>
#include <cmath>
#include <cstdio>
#include <cstdlib>
#include <ctime>
#include <iostream>
#include <unordered_map>

#include "selfdrive/common/swaglog.h"

const double gpsPi = 3.1415926535898;
#define UBLOX_MSG_SIZE(hdr) (*(uint16_t *)&hdr[4])

>>>>>>> 3c01f686
inline static bool bit_to_bool(uint8_t val, int shifts) {
  return (bool)(val & (1 << shifts));
}

inline int UbloxMsgParser::needed_bytes() {
  // Msg header incomplete?
  if(bytes_in_parse_buf < ublox::UBLOX_HEADER_SIZE)
    return ublox::UBLOX_HEADER_SIZE + ublox::UBLOX_CHECKSUM_SIZE - bytes_in_parse_buf;
  uint16_t needed = UBLOX_MSG_SIZE(msg_parse_buf) + ublox::UBLOX_HEADER_SIZE + ublox::UBLOX_CHECKSUM_SIZE;
  // too much data
  if(needed < (uint16_t)bytes_in_parse_buf)
    return -1;
  return needed - (uint16_t)bytes_in_parse_buf;
}

inline bool UbloxMsgParser::valid_cheksum() {
  uint8_t ck_a = 0, ck_b = 0;
  for(int i = 2; i < bytes_in_parse_buf - ublox::UBLOX_CHECKSUM_SIZE;i++) {
    ck_a = (ck_a + msg_parse_buf[i]) & 0xFF;
    ck_b = (ck_b + ck_a) & 0xFF;
  }
  if(ck_a != msg_parse_buf[bytes_in_parse_buf - 2]) {
    LOGD("Checksum a mismtach: %02X, %02X", ck_a, msg_parse_buf[6]);
    return false;
  }
  if(ck_b != msg_parse_buf[bytes_in_parse_buf - 1]) {
    LOGD("Checksum b mismtach: %02X, %02X", ck_b, msg_parse_buf[7]);
    return false;
  }
  return true;
}

inline bool UbloxMsgParser::valid() {
  return bytes_in_parse_buf >= ublox::UBLOX_HEADER_SIZE + ublox::UBLOX_CHECKSUM_SIZE &&
         needed_bytes() == 0 && valid_cheksum();
}

inline bool UbloxMsgParser::valid_so_far() {
  if(bytes_in_parse_buf > 0 && msg_parse_buf[0] != ublox::PREAMBLE1) {
    return false;
  }
  if(bytes_in_parse_buf > 1 && msg_parse_buf[1] != ublox::PREAMBLE2) {
    return false;
  }
  if(needed_bytes() == 0 && !valid()) {
    return false;
  }
  return true;
}


bool UbloxMsgParser::add_data(const uint8_t *incoming_data, uint32_t incoming_data_len, size_t &bytes_consumed) {
  int needed = needed_bytes();
  if(needed > 0) {
    bytes_consumed = std::min((uint32_t)needed, incoming_data_len );
    // Add data to buffer
    memcpy(msg_parse_buf + bytes_in_parse_buf, incoming_data, bytes_consumed);
    bytes_in_parse_buf += bytes_consumed;
  } else {
    bytes_consumed = incoming_data_len;
  }

  // Validate msg format, detect invalid header and invalid checksum.
  while(!valid_so_far() && bytes_in_parse_buf != 0) {
    // Corrupted msg, drop a byte.
    bytes_in_parse_buf -= 1;
    if(bytes_in_parse_buf > 0)
      memmove(&msg_parse_buf[0], &msg_parse_buf[1], bytes_in_parse_buf);
  }

  // There is redundant data at the end of buffer, reset the buffer.
  if(needed_bytes() == -1) {
    bytes_in_parse_buf = 0;
  }
  return valid();
}


std::pair<std::string, kj::Array<capnp::word>> UbloxMsgParser::gen_msg() {
  std::string dat = data();
  kaitai::kstream stream(dat);

  ubx_t ubx_message(&stream);
  auto body = ubx_message.body();

  switch (ubx_message.msg_type()) {
  case 0x0107:
    return {"gpsLocationExternal", gen_nav_pvt(static_cast<ubx_t::nav_pvt_t*>(body))};
    break;
  case 0x0213:
    return {"ubloxGnss", gen_rxm_sfrbx(static_cast<ubx_t::rxm_sfrbx_t*>(body))};
    break;
  case 0x0215:
    return {"ubloxGnss", gen_rxm_rawx(static_cast<ubx_t::rxm_rawx_t*>(body))};
    break;
  case 0x0a09:
    return {"ubloxGnss", gen_mon_hw(static_cast<ubx_t::mon_hw_t*>(body))};
    break;
  case 0x0a0b:
    return {"ubloxGnss", gen_mon_hw2(static_cast<ubx_t::mon_hw2_t*>(body))};
    break;
  default:
    LOGE("Unkown message type %x", ubx_message.msg_type());
    return {"ubloxGnss", kj::Array<capnp::word>()};
    break;
  }
}


kj::Array<capnp::word> UbloxMsgParser::gen_nav_pvt(ubx_t::nav_pvt_t *msg) {
  MessageBuilder msg_builder;
  auto gpsLoc = msg_builder.initEvent().initGpsLocationExternal();
  gpsLoc.setSource(cereal::GpsLocationData::SensorSource::UBLOX);
  gpsLoc.setFlags(msg->flags());
  gpsLoc.setLatitude(msg->lat() * 1e-07);
  gpsLoc.setLongitude(msg->lon() * 1e-07);
  gpsLoc.setAltitude(msg->height() * 1e-03);
  gpsLoc.setSpeed(msg->g_speed() * 1e-03);
  gpsLoc.setBearingDeg(msg->head_mot() * 1e-5);
  gpsLoc.setAccuracy(msg->h_acc() * 1e-03);
  std::tm timeinfo = std::tm();
  timeinfo.tm_year = msg->year() - 1900;
  timeinfo.tm_mon = msg->month() - 1;
  timeinfo.tm_mday = msg->day();
  timeinfo.tm_hour = msg->hour();
  timeinfo.tm_min = msg->min();
  timeinfo.tm_sec = msg->sec();

  std::time_t utc_tt = timegm(&timeinfo);
  gpsLoc.setTimestamp(utc_tt * 1e+03 + msg->nano() * 1e-06);
  float f[] = { msg->vel_n() * 1e-03f, msg->vel_e() * 1e-03f, msg->vel_d() * 1e-03f };
  gpsLoc.setVNED(f);
  gpsLoc.setVerticalAccuracy(msg->v_acc() * 1e-03);
  gpsLoc.setSpeedAccuracy(msg->s_acc() * 1e-03);
  gpsLoc.setBearingAccuracyDeg(msg->head_acc() * 1e-05);
  return capnp::messageToFlatArray(msg_builder);
}


kj::Array<capnp::word> UbloxMsgParser::gen_rxm_sfrbx(ubx_t::rxm_sfrbx_t *msg) {
  auto body = *msg->body();

  if (msg->gnss_id() == ubx_t::gnss_type_t::GNSS_TYPE_GPS) {
    // GPS subframes are packed into 10x 4 bytes, each containing 3 actual bytes
    // We will first need to separate the data from the padding and parity
    assert(body.size() == 10);

    std::string subframe_data;
    subframe_data.reserve(30);
    for (uint32_t word : body) {
      word = word >> 6; // TODO: Verify parity
      subframe_data.push_back(word >> 16);
      subframe_data.push_back(word >> 8);
      subframe_data.push_back(word >> 0);
    }

    // Collect subframes in map and parse when we have all the parts
    kaitai::kstream stream(subframe_data);
    gps_t subframe(&stream);
    int subframe_id = subframe.how()->subframe_id();

    if (subframe_id == 1) gps_subframes[msg->sv_id()].clear();
    gps_subframes[msg->sv_id()][subframe_id] = subframe_data;

    if (gps_subframes[msg->sv_id()].size() == 5) {
      MessageBuilder msg_builder;
      auto eph = msg_builder.initEvent().initUbloxGnss().initEphemeris();
      eph.setSvId(msg->sv_id());

      // Subframe 1
      {
        kaitai::kstream stream(gps_subframes[msg->sv_id()][1]);
        gps_t subframe(&stream);
        gps_t::subframe_1_t* subframe_1 = static_cast<gps_t::subframe_1_t*>(subframe.body());

        eph.setGpsWeek(subframe_1->week_no());
        eph.setTgd(subframe_1->t_gd() * pow(2, -31));
        eph.setToc(subframe_1->t_oc() * pow(2, 4));
        eph.setAf2(subframe_1->af_2() * pow(2, -55));
        eph.setAf1(subframe_1->af_1() * pow(2, -43));
        eph.setAf0(subframe_1->af_0() * pow(2, -31));
      }

      // Subframe 2
      {
        kaitai::kstream stream(gps_subframes[msg->sv_id()][2]);
        gps_t subframe(&stream);
        gps_t::subframe_2_t* subframe_2 = static_cast<gps_t::subframe_2_t*>(subframe.body());

        eph.setCrs(subframe_2->c_rs() * pow(2, -5));
        eph.setDeltaN(subframe_2->delta_n() * pow(2, -43) * gpsPi);
        eph.setM0(subframe_2->m_0() * pow(2, -31) * gpsPi);
        eph.setCuc(subframe_2->c_uc() * pow(2, -29));
        eph.setEcc(subframe_2->e() * pow(2, -33));
        eph.setCus(subframe_2->c_us() * pow(2, -29));
        eph.setA(pow(subframe_2->sqrt_a() * pow(2, -19), 2.0));
        eph.setToe(subframe_2->t_oe() * pow(2, 4));
      }

      // Subframe 3
      {
        kaitai::kstream stream(gps_subframes[msg->sv_id()][3]);
        gps_t subframe(&stream);
        gps_t::subframe_3_t* subframe_3 = static_cast<gps_t::subframe_3_t*>(subframe.body());

        eph.setCic(subframe_3->c_ic() * pow(2, -29));
        eph.setOmega0(subframe_3->omega_0() * pow(2, -31) * gpsPi);
        eph.setCis(subframe_3->c_is() * pow(2, -29));
        eph.setI0(subframe_3->i_0() * pow(2, -31) * gpsPi);
        eph.setCrc(subframe_3->c_rc() * pow(2, -5));
        eph.setOmega(subframe_3->omega() * pow(2, -31) * gpsPi);
        eph.setOmegaDot(subframe_3->omega_dot() * pow(2, -43) * gpsPi);
        eph.setIode(subframe_3->iode());
        eph.setIDot(subframe_3->idot() * pow(2, -43) * gpsPi);
      }

      // Subframe 4
      {
        kaitai::kstream stream(gps_subframes[msg->sv_id()][4]);
        gps_t subframe(&stream);
        gps_t::subframe_4_t* subframe_4 = static_cast<gps_t::subframe_4_t*>(subframe.body());

        // This is page 18, why is the page id 56?
        if (subframe_4->data_id() == 1 && subframe_4->page_id() == 56) {
          auto iono = static_cast<gps_t::subframe_4_t::ionosphere_data_t*>(subframe_4->body());
          double a0 = iono->a0() * pow(2, -30);
          double a1 = iono->a1() * pow(2, -27);
          double a2 = iono->a2() * pow(2, -24);
          double a3 = iono->a3() * pow(2, -24);
          eph.setIonoAlpha({a0, a1, a2, a3});

          double b0 = iono->b0() * pow(2, 11);
          double b1 = iono->b1() * pow(2, 14);
          double b2 = iono->b2() * pow(2, 16);
          double b3 = iono->b3() * pow(2, 16);
          eph.setIonoBeta({b0, b1, b2, b3});
        }
      }

      return capnp::messageToFlatArray(msg_builder);
    }
  }
  return kj::Array<capnp::word>();
}

kj::Array<capnp::word> UbloxMsgParser::gen_rxm_rawx(ubx_t::rxm_rawx_t *msg) {
  MessageBuilder msg_builder;
  auto mr = msg_builder.initEvent().initUbloxGnss().initMeasurementReport();
  mr.setRcvTow(msg->rcv_tow());
  mr.setGpsWeek(msg->week());
  mr.setLeapSeconds(msg->leap_s());
  mr.setGpsWeek(msg->week());

  auto mb = mr.initMeasurements(msg->num_meas());
  auto measurements = *msg->measurements();
  for(int8_t i = 0; i < msg->num_meas(); i++) {
    mb[i].setSvId(measurements[i]->sv_id());
    mb[i].setPseudorange(measurements[i]->pr_mes());
    mb[i].setCarrierCycles(measurements[i]->cp_mes());
    mb[i].setDoppler(measurements[i]->do_mes());
    mb[i].setGnssId(measurements[i]->gnss_id());
    mb[i].setGlonassFrequencyIndex(measurements[i]->freq_id());
    mb[i].setLocktime(measurements[i]->lock_time());
    mb[i].setCno(measurements[i]->cno());
    mb[i].setPseudorangeStdev(0.01 * (pow(2, (measurements[i]->pr_stdev() & 15)))); // weird scaling, might be wrong
    mb[i].setCarrierPhaseStdev(0.004 * (measurements[i]->cp_stdev() & 15));
    mb[i].setDopplerStdev(0.002 * (pow(2, (measurements[i]->do_stdev() & 15)))); // weird scaling, might be wrong

    auto ts = mb[i].initTrackingStatus();
    auto trk_stat = measurements[i]->trk_stat();
    ts.setPseudorangeValid(bit_to_bool(trk_stat, 0));
    ts.setCarrierPhaseValid(bit_to_bool(trk_stat, 1));
    ts.setHalfCycleValid(bit_to_bool(trk_stat, 2));
    ts.setHalfCycleSubtracted(bit_to_bool(trk_stat, 3));
  }

  mr.setNumMeas(msg->num_meas());
  auto rs = mr.initReceiverStatus();
  rs.setLeapSecValid(bit_to_bool(msg->rec_stat(), 0));
  rs.setClkReset(bit_to_bool(msg->rec_stat(), 2));
  return capnp::messageToFlatArray(msg_builder);
}

kj::Array<capnp::word> UbloxMsgParser::gen_mon_hw(ubx_t::mon_hw_t *msg) {
  MessageBuilder msg_builder;
  auto hwStatus = msg_builder.initEvent().initUbloxGnss().initHwStatus();
  hwStatus.setNoisePerMS(msg->noise_per_ms());
  hwStatus.setAgcCnt(msg->agc_cnt());
  hwStatus.setAStatus((cereal::UbloxGnss::HwStatus::AntennaSupervisorState) msg->a_status());
  hwStatus.setAPower((cereal::UbloxGnss::HwStatus::AntennaPowerStatus) msg->a_power());
  hwStatus.setJamInd(msg->jam_ind());
  return capnp::messageToFlatArray(msg_builder);
}

kj::Array<capnp::word> UbloxMsgParser::gen_mon_hw2(ubx_t::mon_hw2_t *msg) {
  MessageBuilder msg_builder;
  auto hwStatus = msg_builder.initEvent().initUbloxGnss().initHwStatus2();
  hwStatus.setOfsI(msg->ofs_i());
  hwStatus.setMagI(msg->mag_i());
  hwStatus.setOfsQ(msg->ofs_q());
  hwStatus.setMagQ(msg->mag_q());

  switch (msg->cfg_source()) {
    case ubx_t::mon_hw2_t::config_source_t::CONFIG_SOURCE_ROM:
      hwStatus.setCfgSource(cereal::UbloxGnss::HwStatus2::ConfigSource::ROM);
      break;
    case ubx_t::mon_hw2_t::config_source_t::CONFIG_SOURCE_OTP:
      hwStatus.setCfgSource(cereal::UbloxGnss::HwStatus2::ConfigSource::OTP);
      break;
    case ubx_t::mon_hw2_t::config_source_t::CONFIG_SOURCE_CONFIG_PINS:
      hwStatus.setCfgSource(cereal::UbloxGnss::HwStatus2::ConfigSource::CONFIGPINS);
      break;
    case ubx_t::mon_hw2_t::config_source_t::CONFIG_SOURCE_FLASH:
      hwStatus.setCfgSource(cereal::UbloxGnss::HwStatus2::ConfigSource::FLASH);
      break;
    default:
      hwStatus.setCfgSource(cereal::UbloxGnss::HwStatus2::ConfigSource::UNDEFINED);
      break;
  }

  hwStatus.setLowLevCfg(msg->low_lev_cfg());
  hwStatus.setPostStatus(msg->post_status());

  return capnp::messageToFlatArray(msg_builder);
}<|MERGE_RESOLUTION|>--- conflicted
+++ resolved
@@ -1,22 +1,3 @@
-<<<<<<< HEAD
-#include <cstdio>
-#include <cstdlib>
-#include <unistd.h>
-#include <cmath>
-#include <ctime>
-#include <chrono>
-#include <iostream>
-#include <cassert>
-#include <unordered_map>
-
-#include "common/swaglog.h"
-
-#include "ublox_msg.h"
-
-const double gpsPi = 3.1415926535898;
-#define UBLOX_MSG_SIZE(hdr) (*(uint16_t *)&hdr[4])
-
-=======
 #include "ublox_msg.h"
 
 #include <unistd.h>
@@ -35,7 +16,6 @@
 const double gpsPi = 3.1415926535898;
 #define UBLOX_MSG_SIZE(hdr) (*(uint16_t *)&hdr[4])
 
->>>>>>> 3c01f686
 inline static bool bit_to_bool(uint8_t val, int shifts) {
   return (bool)(val & (1 << shifts));
 }
