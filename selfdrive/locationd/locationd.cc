#include <sys/time.h>
#include <sys/resource.h>

#include "locationd.h"

using namespace EKFS;
using namespace Eigen;

ExitHandler do_exit;
const double ACCEL_SANITY_CHECK = 100.0;  // m/s^2
const double ROTATION_SANITY_CHECK = 10.0;  // rad/s
const double TRANS_SANITY_CHECK = 200.0;  // m/s
const double CALIB_RPY_SANITY_CHECK = 0.5; // rad (+- 30 deg)
const double ALTITUDE_SANITY_CHECK = 10000; // m
const double MIN_STD_SANITY_CHECK = 1e-5; // m or rad

static VectorXd floatlist2vector(const capnp::List<float, capnp::Kind::PRIMITIVE>::Reader& floatlist) {
  VectorXd res(floatlist.size());
  for (int i = 0; i < floatlist.size(); i++) {
    res[i] = floatlist[i];
  }
  return res;
}

static Vector4d quat2vector(const Quaterniond& quat) {
  return Vector4d(quat.w(), quat.x(), quat.y(), quat.z());
}

static Quaterniond vector2quat(const VectorXd& vec) {
  return Quaterniond(vec(0), vec(1), vec(2), vec(3));
}

static void init_measurement(cereal::LiveLocationKalman::Measurement::Builder meas, const VectorXd& val, const VectorXd& std, bool valid) {
  meas.setValue(kj::arrayPtr(val.data(), val.size()));
  meas.setStd(kj::arrayPtr(std.data(), std.size()));
  meas.setValid(valid);
}


static MatrixXdr rotate_cov(const MatrixXdr& rot_matrix, const MatrixXdr& cov_in) {
  // To rotate a covariance matrix, the cov matrix needs to multiplied left and right by the transform matrix
  return ((rot_matrix *  cov_in) * rot_matrix.transpose());
}

static VectorXd rotate_std(const MatrixXdr& rot_matrix, const VectorXd& std_in) {
  // Stds cannot be rotated like values, only covariances can be rotated
  return rotate_cov(rot_matrix, std_in.array().square().matrix().asDiagonal()).diagonal().array().sqrt();
}

Localizer::Localizer() {
  this->kf = std::make_unique<LiveKalman>();
  this->reset_kalman();

  this->calib = Vector3d(0.0, 0.0, 0.0);
  this->device_from_calib = MatrixXdr::Identity(3, 3);
  this->calib_from_device = MatrixXdr::Identity(3, 3);

  for (int i = 0; i < POSENET_STD_HIST_HALF * 2; i++) {
    this->posenet_stds.push_back(10.0);
  }

  VectorXd ecef_pos = this->kf->get_x().segment<STATE_ECEF_POS_LEN>(STATE_ECEF_POS_START);
  this->converter = std::make_unique<LocalCoord>((ECEF) { .x = ecef_pos[0], .y = ecef_pos[1], .z = ecef_pos[2] });
}

void Localizer::build_live_location(cereal::LiveLocationKalman::Builder& fix) {
  VectorXd predicted_state = this->kf->get_x();
  MatrixXdr predicted_cov = this->kf->get_P();
  VectorXd predicted_std = predicted_cov.diagonal().array().sqrt();

  VectorXd fix_ecef = predicted_state.segment<STATE_ECEF_POS_LEN>(STATE_ECEF_POS_START);
  ECEF fix_ecef_ecef = { .x = fix_ecef(0), .y = fix_ecef(1), .z = fix_ecef(2) };
  VectorXd fix_ecef_std = predicted_std.segment<STATE_ECEF_POS_ERR_LEN>(STATE_ECEF_POS_ERR_START);
  VectorXd vel_ecef = predicted_state.segment<STATE_ECEF_VELOCITY_LEN>(STATE_ECEF_VELOCITY_START);
  VectorXd vel_ecef_std = predicted_std.segment<STATE_ECEF_VELOCITY_ERR_LEN>(STATE_ECEF_VELOCITY_ERR_START);
  VectorXd fix_pos_geo_vec = this->get_position_geodetic();
  //fix_pos_geo_std = np.abs(coord.ecef2geodetic(fix_ecef + fix_ecef_std) - fix_pos_geo)
  VectorXd orientation_ecef = quat2euler(vector2quat(predicted_state.segment<STATE_ECEF_ORIENTATION_LEN>(STATE_ECEF_ORIENTATION_START)));
  VectorXd orientation_ecef_std = predicted_std.segment<STATE_ECEF_ORIENTATION_ERR_LEN>(STATE_ECEF_ORIENTATION_ERR_START);
  MatrixXdr device_from_ecef = quat2rot(vector2quat(predicted_state.segment<STATE_ECEF_ORIENTATION_LEN>(STATE_ECEF_ORIENTATION_START))).transpose();
  VectorXd calibrated_orientation_ecef = rot2euler(this->calib_from_device * device_from_ecef);

  VectorXd acc_calib = this->calib_from_device * predicted_state.segment<STATE_ACCELERATION_LEN>(STATE_ACCELERATION_START);
  MatrixXdr acc_calib_cov = predicted_cov.block<STATE_ACCELERATION_ERR_LEN, STATE_ACCELERATION_ERR_LEN>(STATE_ACCELERATION_ERR_START, STATE_ACCELERATION_ERR_START);
  VectorXd acc_calib_std = rotate_cov(this->calib_from_device, acc_calib_cov).diagonal().array().sqrt();
  VectorXd ang_vel_calib = this->calib_from_device * predicted_state.segment<STATE_ANGULAR_VELOCITY_LEN>(STATE_ANGULAR_VELOCITY_START);

  MatrixXdr vel_angular_cov = predicted_cov.block<STATE_ANGULAR_VELOCITY_ERR_LEN, STATE_ANGULAR_VELOCITY_ERR_LEN>(STATE_ANGULAR_VELOCITY_ERR_START, STATE_ANGULAR_VELOCITY_ERR_START);
  VectorXd ang_vel_calib_std = rotate_cov(this->calib_from_device, vel_angular_cov).diagonal().array().sqrt();

  VectorXd vel_device = device_from_ecef * vel_ecef;
  VectorXd device_from_ecef_eul = quat2euler(vector2quat(predicted_state.segment<STATE_ECEF_ORIENTATION_LEN>(STATE_ECEF_ORIENTATION_START))).transpose();
  MatrixXdr condensed_cov(STATE_ECEF_ORIENTATION_ERR_LEN + STATE_ECEF_VELOCITY_ERR_LEN, STATE_ECEF_ORIENTATION_ERR_LEN + STATE_ECEF_VELOCITY_ERR_LEN);
  condensed_cov.topLeftCorner<STATE_ECEF_ORIENTATION_ERR_LEN, STATE_ECEF_ORIENTATION_ERR_LEN>() =
    predicted_cov.block<STATE_ECEF_ORIENTATION_ERR_LEN, STATE_ECEF_ORIENTATION_ERR_LEN>(STATE_ECEF_ORIENTATION_ERR_START, STATE_ECEF_ORIENTATION_ERR_START);
  condensed_cov.topRightCorner<STATE_ECEF_ORIENTATION_ERR_LEN, STATE_ECEF_VELOCITY_ERR_LEN>() =
    predicted_cov.block<STATE_ECEF_ORIENTATION_ERR_LEN, STATE_ECEF_VELOCITY_ERR_LEN>(STATE_ECEF_ORIENTATION_ERR_START, STATE_ECEF_VELOCITY_ERR_START);
  condensed_cov.bottomRightCorner<STATE_ECEF_VELOCITY_ERR_LEN, STATE_ECEF_VELOCITY_ERR_LEN>() =
    predicted_cov.block<STATE_ECEF_VELOCITY_ERR_LEN, STATE_ECEF_VELOCITY_ERR_LEN>(STATE_ECEF_VELOCITY_ERR_START, STATE_ECEF_VELOCITY_ERR_START);
  condensed_cov.bottomLeftCorner<STATE_ECEF_VELOCITY_ERR_LEN, STATE_ECEF_ORIENTATION_ERR_LEN>() =
    predicted_cov.block<STATE_ECEF_VELOCITY_ERR_LEN, STATE_ECEF_ORIENTATION_ERR_LEN>(STATE_ECEF_VELOCITY_ERR_START, STATE_ECEF_ORIENTATION_ERR_START);
  VectorXd H_input(device_from_ecef_eul.size() + vel_ecef.size());
  H_input << device_from_ecef_eul, vel_ecef;
  MatrixXdr HH = this->kf->H(H_input);
  MatrixXdr vel_device_cov = (HH * condensed_cov) * HH.transpose();
  VectorXd vel_device_std = vel_device_cov.diagonal().array().sqrt();

  VectorXd vel_calib = this->calib_from_device * vel_device;
  VectorXd vel_calib_std = rotate_cov(this->calib_from_device, vel_device_cov).diagonal().array().sqrt();

  VectorXd orientation_ned = ned_euler_from_ecef(fix_ecef_ecef, orientation_ecef);
  //orientation_ned_std = ned_euler_from_ecef(fix_ecef, orientation_ecef + orientation_ecef_std) - orientation_ned
  VectorXd nextfix_ecef = fix_ecef + vel_ecef;
  VectorXd ned_vel = this->converter->ecef2ned((ECEF) { .x = nextfix_ecef(0), .y = nextfix_ecef(1), .z = nextfix_ecef(2) }).to_vector() - converter->ecef2ned(fix_ecef_ecef).to_vector();
  //ned_vel_std = self.converter->ecef2ned(fix_ecef + vel_ecef + vel_ecef_std) - self.converter->ecef2ned(fix_ecef + vel_ecef)

  VectorXd accDevice = predicted_state.segment<STATE_ACCELERATION_LEN>(STATE_ACCELERATION_START);
  VectorXd accDeviceErr = predicted_std.segment<STATE_ACCELERATION_ERR_LEN>(STATE_ACCELERATION_ERR_START);

  VectorXd angVelocityDevice = predicted_state.segment<STATE_ANGULAR_VELOCITY_LEN>(STATE_ANGULAR_VELOCITY_START);
  VectorXd angVelocityDeviceErr = predicted_std.segment<STATE_ANGULAR_VELOCITY_ERR_LEN>(STATE_ANGULAR_VELOCITY_ERR_START);

  Vector3d nans = Vector3d(NAN, NAN, NAN);

  // write measurements to msg
  init_measurement(fix.initPositionGeodetic(), fix_pos_geo_vec, nans, true);
  init_measurement(fix.initPositionECEF(), fix_ecef, fix_ecef_std, true);
  init_measurement(fix.initVelocityECEF(), vel_ecef, vel_ecef_std, true);
  init_measurement(fix.initVelocityNED(), ned_vel, nans, true);
  init_measurement(fix.initVelocityDevice(), vel_device, vel_device_std, true);
  init_measurement(fix.initAccelerationDevice(), accDevice, accDeviceErr, true);
  init_measurement(fix.initOrientationECEF(), orientation_ecef, orientation_ecef_std, true);
  init_measurement(fix.initCalibratedOrientationECEF(), calibrated_orientation_ecef, nans, this->calibrated);
  init_measurement(fix.initOrientationNED(), orientation_ned, nans, true);
  init_measurement(fix.initAngularVelocityDevice(), angVelocityDevice, angVelocityDeviceErr, true);
  init_measurement(fix.initVelocityCalibrated(), vel_calib, vel_calib_std, this->calibrated);
  init_measurement(fix.initAngularVelocityCalibrated(), ang_vel_calib, ang_vel_calib_std, this->calibrated);
  init_measurement(fix.initAccelerationCalibrated(), acc_calib, acc_calib_std, this->calibrated);

  double old_mean = 0.0, new_mean = 0.0;
  int i = 0;
  for (double x : this->posenet_stds) {
    if (i < POSENET_STD_HIST_HALF) {
      old_mean += x;
    } else {
      new_mean += x;
    }
    i++;
  }
  old_mean /= POSENET_STD_HIST_HALF;
  new_mean /= POSENET_STD_HIST_HALF;
  // experimentally found these values, no false positives in 20k minutes of driving
  bool std_spike = (new_mean / old_mean > 4.0 && new_mean > 7.0);

  fix.setPosenetOK(!(std_spike && this->car_speed > 5.0));
  fix.setDeviceStable(!this->device_fell);
  this->device_fell = false;

  //fix.setGpsWeek(this->time.week);
  //fix.setGpsTimeOfWeek(this->time.tow);
  fix.setUnixTimestampMillis(this->unix_timestamp_millis);

  if (fix_ecef_std.norm() < 50.0 && this->calibrated) {
    fix.setStatus(cereal::LiveLocationKalman::Status::VALID);
  } else if (fix_ecef_std.norm() < 50.0) {
    fix.setStatus(cereal::LiveLocationKalman::Status::UNCALIBRATED);
  } else {
    fix.setStatus(cereal::LiveLocationKalman::Status::UNINITIALIZED);
  }
}

VectorXd Localizer::get_position_geodetic() {
  VectorXd fix_ecef = this->kf->get_x().segment<STATE_ECEF_POS_LEN>(STATE_ECEF_POS_START);
  ECEF fix_ecef_ecef = { .x = fix_ecef(0), .y = fix_ecef(1), .z = fix_ecef(2) };
  Geodetic fix_pos_geo = ecef2geodetic(fix_ecef_ecef);
  return Vector3d(fix_pos_geo.lat, fix_pos_geo.lon, fix_pos_geo.alt);
}

void Localizer::handle_sensors(double current_time, const capnp::List<cereal::SensorEventData, capnp::Kind::STRUCT>::Reader& log) {
  // TODO does not yet account for double sensor readings in the log
  for (int i = 0; i < log.size(); i++) {
    const cereal::SensorEventData::Reader& sensor_reading = log[i];
    double sensor_time = 1e-9 * sensor_reading.getTimestamp();
    // TODO: handle messages from two IMUs at the same time
    if (sensor_reading.getSource() == cereal::SensorEventData::SensorSource::LSM6DS3) {
      continue;
    }

    // Gyro Uncalibrated
    if (sensor_reading.getSensor() == SENSOR_GYRO_UNCALIBRATED && sensor_reading.getType() == SENSOR_TYPE_GYROSCOPE_UNCALIBRATED) {
      auto v = sensor_reading.getGyroUncalibrated().getV();
<<<<<<< HEAD
      this->kf->predict_and_observe(sensor_time, OBSERVATION_PHONE_GYRO, { Vector3d(-v[2], -v[1], -v[0]) });
=======
      auto meas = Vector3d(-v[2], -v[1], -v[0]);
      if (meas.norm() < ROTATION_SANITY_CHECK) {
        this->kf->predict_and_observe(sensor_time, OBSERVATION_PHONE_GYRO, { meas });
      }
>>>>>>> d1d31eea
    }

    // Accelerometer
    if (sensor_reading.getSensor() == SENSOR_ACCELEROMETER && sensor_reading.getType() == SENSOR_TYPE_ACCELEROMETER) {
      auto v = sensor_reading.getAcceleration().getV();

      // check if device fell, estimate 10 for g
      // 40m/s**2 is a good filter for falling detection, no false positives in 20k minutes of driving
      this->device_fell |= (floatlist2vector(v) - Vector3d(10.0, 0.0, 0.0)).norm() > 40.0;

<<<<<<< HEAD
      this->kf->predict_and_observe(sensor_time, OBSERVATION_PHONE_ACCEL, { Vector3d(-v[2], -v[1], -v[0]) });
=======
      auto meas = Vector3d(-v[2], -v[1], -v[0]);
      if (meas.norm() < ACCEL_SANITY_CHECK) {
        this->kf->predict_and_observe(sensor_time, OBSERVATION_PHONE_ACCEL, { meas });
      }
>>>>>>> d1d31eea
    }
  }
}

void Localizer::handle_gps(double current_time, const cereal::GpsLocationData::Reader& log) {
  // ignore the message if the fix is invalid
  if (log.getFlags() % 2 == 0) {
    return;
  }

  // Sanity checks
  if ((log.getVerticalAccuracy() <= 0) || (log.getSpeedAccuracy() <= 0) || (log.getBearingAccuracyDeg() <= 0)) {
    return;
  }

  if ((std::abs(log.getLatitude()) > 90) || (std::abs(log.getLongitude()) > 180) || (std::abs(log.getAltitude()) > ALTITUDE_SANITY_CHECK)) {
    return;
  }

  if (floatlist2vector(log.getVNED()).norm() > TRANS_SANITY_CHECK){
    return;
  }

  // Process message
  this->last_gps_fix = current_time;
  Geodetic geodetic = { log.getLatitude(), log.getLongitude(), log.getAltitude() };
  this->converter = std::make_unique<LocalCoord>(geodetic);

  VectorXd ecef_pos = this->converter->ned2ecef({ 0.0, 0.0, 0.0 }).to_vector();
  VectorXd ecef_vel = this->converter->ned2ecef({ log.getVNED()[0], log.getVNED()[1], log.getVNED()[2] }).to_vector() - ecef_pos;
  MatrixXdr ecef_pos_R = Vector3d::Constant(std::pow(3.0 * log.getVerticalAccuracy(), 2)).asDiagonal();
  MatrixXdr ecef_vel_R = Vector3d::Constant(std::pow(log.getSpeedAccuracy(), 2)).asDiagonal();

  this->unix_timestamp_millis = log.getTimestamp();
  double gps_est_error = (this->kf->get_x().head(3) - ecef_pos).norm();

  VectorXd orientation_ecef = quat2euler(vector2quat(this->kf->get_x().segment<STATE_ECEF_ORIENTATION_LEN>(STATE_ECEF_ORIENTATION_START)));
  VectorXd orientation_ned = ned_euler_from_ecef({ ecef_pos(0), ecef_pos(1), ecef_pos(2) }, orientation_ecef);
  VectorXd orientation_ned_gps = Vector3d(0.0, 0.0, DEG2RAD(log.getBearingDeg()));
  VectorXd orientation_error = (orientation_ned - orientation_ned_gps).array() - M_PI;
  for (int i = 0; i < orientation_error.size(); i++) {
    orientation_error(i) = std::fmod(orientation_error(i), 2.0 * M_PI);
    if (orientation_error(i) < 0.0) {
      orientation_error(i) += 2.0 * M_PI;
    }
    orientation_error(i) -= M_PI;
  }
  VectorXd initial_pose_ecef_quat = quat2vector(euler2quat(ecef_euler_from_ned({ ecef_pos(0), ecef_pos(1), ecef_pos(2) }, orientation_ned_gps)));

  if (ecef_vel.norm() > 5.0 && orientation_error.norm() > 1.0) {
    LOGE("Locationd vs ubloxLocation orientation difference too large, kalman reset");
    this->reset_kalman(NAN, initial_pose_ecef_quat, ecef_pos);
    this->kf->predict_and_observe(current_time, OBSERVATION_ECEF_ORIENTATION_FROM_GPS, { initial_pose_ecef_quat });
  } else if (gps_est_error > 50.0) {
    LOGE("Locationd vs ubloxLocation position difference too large, kalman reset");
    this->reset_kalman(NAN, initial_pose_ecef_quat, ecef_pos);
  }

  this->kf->predict_and_observe(current_time, OBSERVATION_ECEF_POS, { ecef_pos }, { ecef_pos_R });
  this->kf->predict_and_observe(current_time, OBSERVATION_ECEF_VEL, { ecef_vel }, { ecef_vel_R });
}

void Localizer::handle_car_state(double current_time, const cereal::CarState::Reader& log) {
<<<<<<< HEAD
  //this->kf->predict_and_observe(current_time, OBSERVATION_ODOMETRIC_SPEED, { (VectorXd(1) << log.getVEgoRaw()).finished() });
  this->car_speed = std::abs(log.getVEgo());
  if (this->car_speed < 1e-3) {
=======
  this->car_speed = std::abs(log.getVEgo());
  if (log.getStandstill()) {
>>>>>>> d1d31eea
    this->kf->predict_and_observe(current_time, OBSERVATION_NO_ROT, { Vector3d(0.0, 0.0, 0.0) });
  }
}

void Localizer::handle_cam_odo(double current_time, const cereal::CameraOdometry::Reader& log) {
  VectorXd rot_device = this->device_from_calib * floatlist2vector(log.getRot());
  VectorXd trans_device = this->device_from_calib * floatlist2vector(log.getTrans());

<<<<<<< HEAD
  VectorXd rot_calib_std = floatlist2vector(log.getRotStd());
  VectorXd trans_calib_std = floatlist2vector(log.getTransStd());

  this->posenet_stds.pop_front();
  this->posenet_stds.push_back(trans_calib_std[0]);

  // Multiply by 10 to avoid to high certainty in kalman filter because of temporally correlated noise
  trans_calib_std *= 10.0;
  rot_calib_std *= 10.0;
  VectorXd rot_device_std = rotate_std(this->device_from_calib, rot_calib_std);
  VectorXd trans_device_std = rotate_std(this->device_from_calib, trans_calib_std);

=======
  if ((rot_device.norm() > ROTATION_SANITY_CHECK) || (trans_device.norm() > TRANS_SANITY_CHECK)) {
    return;
  }

  VectorXd rot_calib_std = floatlist2vector(log.getRotStd());
  VectorXd trans_calib_std = floatlist2vector(log.getTransStd());

  if ((rot_calib_std.minCoeff() <= MIN_STD_SANITY_CHECK) || (trans_calib_std.minCoeff() <= MIN_STD_SANITY_CHECK)){
    return;
  }

  if ((rot_calib_std.norm() > 10 * ROTATION_SANITY_CHECK) || (trans_calib_std.norm() > 10 * TRANS_SANITY_CHECK)) {
    return;
  }

  this->posenet_stds.pop_front();
  this->posenet_stds.push_back(trans_calib_std[0]);

  // Multiply by 10 to avoid to high certainty in kalman filter because of temporally correlated noise
  trans_calib_std *= 10.0;
  rot_calib_std *= 10.0;
  VectorXd rot_device_std = rotate_std(this->device_from_calib, rot_calib_std);
  VectorXd trans_device_std = rotate_std(this->device_from_calib, trans_calib_std);

>>>>>>> d1d31eea
  this->kf->predict_and_observe(current_time, OBSERVATION_CAMERA_ODO_ROTATION,
    { (VectorXd(rot_device.rows() + rot_device_std.rows()) << rot_device, rot_device_std).finished() });
  this->kf->predict_and_observe(current_time, OBSERVATION_CAMERA_ODO_TRANSLATION,
    { (VectorXd(trans_device.rows() + trans_device_std.rows()) << trans_device, trans_device_std).finished() });
}

void Localizer::handle_live_calib(double current_time, const cereal::LiveCalibrationData::Reader& log) {
  if (log.getRpyCalib().size() > 0) {
    auto calib = floatlist2vector(log.getRpyCalib());
    if ((calib.minCoeff() < -CALIB_RPY_SANITY_CHECK) || (calib.maxCoeff() > CALIB_RPY_SANITY_CHECK)){
      return;
    }

    this->calib = calib;
    this->device_from_calib = euler2rot(this->calib);
    this->calib_from_device = this->device_from_calib.transpose();
    this->calibrated = log.getCalStatus() == 1;
  }
}

void Localizer::reset_kalman(double current_time) {
  VectorXd init_x = this->kf->get_initial_x();
  this->reset_kalman(current_time, init_x.segment<4>(3), init_x.head(3));
}

void Localizer::finite_check(double current_time) {
  bool all_finite = this->kf->get_x().array().isFinite().all() or this->kf->get_P().array().isFinite().all();
  if (!all_finite){
    LOGE("Non-finite values detected, kalman reset");
    this->reset_kalman(current_time);
  }
}

void Localizer::reset_kalman(double current_time, VectorXd init_orient, VectorXd init_pos) {
  // too nonlinear to init on completely wrong
  VectorXd init_x = this->kf->get_initial_x();
  MatrixXdr init_P = this->kf->get_initial_P();
  init_x.segment<4>(3) = init_orient;
  init_x.head(3) = init_pos;

  this->kf->init_state(init_x, init_P, current_time);
}

void Localizer::handle_msg_bytes(const char *data, const size_t size) {
  AlignedBuffer aligned_buf;

  capnp::FlatArrayMessageReader cmsg(aligned_buf.align(data, size));
  cereal::Event::Reader event = cmsg.getRoot<cereal::Event>();

  this->handle_msg(event);
}

void Localizer::handle_msg(const cereal::Event::Reader& log) {
  double t = log.getLogMonoTime() * 1e-9;
  if (log.isSensorEvents()) {
    this->handle_sensors(t, log.getSensorEvents());
  } else if (log.isGpsLocationExternal()) {
    this->handle_gps(t, log.getGpsLocationExternal());
  } else if (log.isCarState()) {
    this->handle_car_state(t, log.getCarState());
  } else if (log.isCameraOdometry()) {
    this->handle_cam_odo(t, log.getCameraOdometry());
  } else if (log.isLiveCalibration()) {
    this->handle_live_calib(t, log.getLiveCalibration());
  }
  this->finite_check();
}

kj::ArrayPtr<capnp::byte> Localizer::get_message_bytes(MessageBuilder& msg_builder, uint64_t logMonoTime,
  bool inputsOK, bool sensorsOK, bool gpsOK)
{
  cereal::Event::Builder evt = msg_builder.initEvent();
  evt.setLogMonoTime(logMonoTime);
  cereal::LiveLocationKalman::Builder liveLoc = evt.initLiveLocationKalman();
  this->build_live_location(liveLoc);
  liveLoc.setInputsOK(inputsOK);
  liveLoc.setSensorsOK(sensorsOK);
  liveLoc.setGpsOK(gpsOK);
  return msg_builder.toBytes();
}

int Localizer::locationd_thread() {
  const std::initializer_list<const char *> service_list =
      { "gpsLocationExternal", "sensorEvents", "cameraOdometry", "liveCalibration", "carState" };
  PubMaster pm({ "liveLocationKalman" });
  SubMaster sm(service_list, nullptr, { "gpsLocationExternal" });

  Params params;

  while (!do_exit) {
    sm.update();
    for (const char* service : service_list) {
      if (sm.updated(service) && sm.valid(service)) {
        const cereal::Event::Reader log = sm[service];
        this->handle_msg(log);
      }
    }

    if (sm.updated("cameraOdometry")) {
      uint64_t logMonoTime = sm["cameraOdometry"].getLogMonoTime();
      bool inputsOK = sm.allAliveAndValid();
      bool sensorsOK = sm.alive("sensorEvents") && sm.valid("sensorEvents");
      bool gpsOK = (logMonoTime / 1e9) - this->last_gps_fix < 1.0;

      MessageBuilder msg_builder;
      kj::ArrayPtr<capnp::byte> bytes = this->get_message_bytes(msg_builder, logMonoTime, inputsOK, sensorsOK, gpsOK);
      pm.send("liveLocationKalman", bytes.begin(), bytes.size());

      if (sm.frame % 1200 == 0 && gpsOK) {  // once a minute
        VectorXd posGeo = this->get_position_geodetic();
        std::string lastGPSPosJSON = util::string_format(
          "{\"latitude\": %.15f, \"longitude\": %.15f, \"altitude\": %.15f}", posGeo(0), posGeo(1), posGeo(2));

        std::thread([&params] (const std::string gpsjson) {
          params.put("LastGPSPosition", gpsjson);
        }, lastGPSPosJSON).detach();
      }
    }
  }
  return 0;
}

int main() {
  setpriority(PRIO_PROCESS, 0, -20);

  Localizer localizer;
  return localizer.locationd_thread();
}<|MERGE_RESOLUTION|>--- conflicted
+++ resolved
@@ -189,14 +189,10 @@
     // Gyro Uncalibrated
     if (sensor_reading.getSensor() == SENSOR_GYRO_UNCALIBRATED && sensor_reading.getType() == SENSOR_TYPE_GYROSCOPE_UNCALIBRATED) {
       auto v = sensor_reading.getGyroUncalibrated().getV();
-<<<<<<< HEAD
-      this->kf->predict_and_observe(sensor_time, OBSERVATION_PHONE_GYRO, { Vector3d(-v[2], -v[1], -v[0]) });
-=======
       auto meas = Vector3d(-v[2], -v[1], -v[0]);
       if (meas.norm() < ROTATION_SANITY_CHECK) {
         this->kf->predict_and_observe(sensor_time, OBSERVATION_PHONE_GYRO, { meas });
       }
->>>>>>> d1d31eea
     }
 
     // Accelerometer
@@ -207,14 +203,10 @@
       // 40m/s**2 is a good filter for falling detection, no false positives in 20k minutes of driving
       this->device_fell |= (floatlist2vector(v) - Vector3d(10.0, 0.0, 0.0)).norm() > 40.0;
 
-<<<<<<< HEAD
-      this->kf->predict_and_observe(sensor_time, OBSERVATION_PHONE_ACCEL, { Vector3d(-v[2], -v[1], -v[0]) });
-=======
       auto meas = Vector3d(-v[2], -v[1], -v[0]);
       if (meas.norm() < ACCEL_SANITY_CHECK) {
         this->kf->predict_and_observe(sensor_time, OBSERVATION_PHONE_ACCEL, { meas });
       }
->>>>>>> d1d31eea
     }
   }
 }
@@ -278,14 +270,9 @@
 }
 
 void Localizer::handle_car_state(double current_time, const cereal::CarState::Reader& log) {
-<<<<<<< HEAD
   //this->kf->predict_and_observe(current_time, OBSERVATION_ODOMETRIC_SPEED, { (VectorXd(1) << log.getVEgoRaw()).finished() });
   this->car_speed = std::abs(log.getVEgo());
   if (this->car_speed < 1e-3) {
-=======
-  this->car_speed = std::abs(log.getVEgo());
-  if (log.getStandstill()) {
->>>>>>> d1d31eea
     this->kf->predict_and_observe(current_time, OBSERVATION_NO_ROT, { Vector3d(0.0, 0.0, 0.0) });
   }
 }
@@ -294,9 +281,20 @@
   VectorXd rot_device = this->device_from_calib * floatlist2vector(log.getRot());
   VectorXd trans_device = this->device_from_calib * floatlist2vector(log.getTrans());
 
-<<<<<<< HEAD
+  if ((rot_device.norm() > ROTATION_SANITY_CHECK) || (trans_device.norm() > TRANS_SANITY_CHECK)) {
+    return;
+  }
+
   VectorXd rot_calib_std = floatlist2vector(log.getRotStd());
   VectorXd trans_calib_std = floatlist2vector(log.getTransStd());
+
+  if ((rot_calib_std.minCoeff() <= MIN_STD_SANITY_CHECK) || (trans_calib_std.minCoeff() <= MIN_STD_SANITY_CHECK)){
+    return;
+  }
+
+  if ((rot_calib_std.norm() > 10 * ROTATION_SANITY_CHECK) || (trans_calib_std.norm() > 10 * TRANS_SANITY_CHECK)) {
+    return;
+  }
 
   this->posenet_stds.pop_front();
   this->posenet_stds.push_back(trans_calib_std[0]);
@@ -307,32 +305,6 @@
   VectorXd rot_device_std = rotate_std(this->device_from_calib, rot_calib_std);
   VectorXd trans_device_std = rotate_std(this->device_from_calib, trans_calib_std);
 
-=======
-  if ((rot_device.norm() > ROTATION_SANITY_CHECK) || (trans_device.norm() > TRANS_SANITY_CHECK)) {
-    return;
-  }
-
-  VectorXd rot_calib_std = floatlist2vector(log.getRotStd());
-  VectorXd trans_calib_std = floatlist2vector(log.getTransStd());
-
-  if ((rot_calib_std.minCoeff() <= MIN_STD_SANITY_CHECK) || (trans_calib_std.minCoeff() <= MIN_STD_SANITY_CHECK)){
-    return;
-  }
-
-  if ((rot_calib_std.norm() > 10 * ROTATION_SANITY_CHECK) || (trans_calib_std.norm() > 10 * TRANS_SANITY_CHECK)) {
-    return;
-  }
-
-  this->posenet_stds.pop_front();
-  this->posenet_stds.push_back(trans_calib_std[0]);
-
-  // Multiply by 10 to avoid to high certainty in kalman filter because of temporally correlated noise
-  trans_calib_std *= 10.0;
-  rot_calib_std *= 10.0;
-  VectorXd rot_device_std = rotate_std(this->device_from_calib, rot_calib_std);
-  VectorXd trans_device_std = rotate_std(this->device_from_calib, trans_calib_std);
-
->>>>>>> d1d31eea
   this->kf->predict_and_observe(current_time, OBSERVATION_CAMERA_ODO_ROTATION,
     { (VectorXd(rot_device.rows() + rot_device_std.rows()) << rot_device, rot_device_std).finished() });
   this->kf->predict_and_observe(current_time, OBSERVATION_CAMERA_ODO_TRANSLATION,
