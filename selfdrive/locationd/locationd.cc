#include <sys/time.h>
#include <sys/resource.h>

#include <cmath>

#include "locationd.h"

using namespace EKFS;
using namespace Eigen;

ExitHandler do_exit;
const double ACCEL_SANITY_CHECK = 100.0;  // m/s^2
const double ROTATION_SANITY_CHECK = 10.0;  // rad/s
const double TRANS_SANITY_CHECK = 200.0;  // m/s
const double CALIB_RPY_SANITY_CHECK = 0.5; // rad (+- 30 deg)
const double ALTITUDE_SANITY_CHECK = 10000; // m
const double MIN_STD_SANITY_CHECK = 1e-5; // m or rad
const double VALID_TIME_SINCE_RESET = 1.0; // s
const double VALID_POS_STD = 50.0; // m
const double MAX_RESET_TRACKER = 5.0;

static VectorXd floatlist2vector(const capnp::List<float, capnp::Kind::PRIMITIVE>::Reader& floatlist) {
  VectorXd res(floatlist.size());
  for (int i = 0; i < floatlist.size(); i++) {
    res[i] = floatlist[i];
  }
  return res;
}

static Vector4d quat2vector(const Quaterniond& quat) {
  return Vector4d(quat.w(), quat.x(), quat.y(), quat.z());
}

static Quaterniond vector2quat(const VectorXd& vec) {
  return Quaterniond(vec(0), vec(1), vec(2), vec(3));
}

static void init_measurement(cereal::LiveLocationKalman::Measurement::Builder meas, const VectorXd& val, const VectorXd& std, bool valid) {
  meas.setValue(kj::arrayPtr(val.data(), val.size()));
  meas.setStd(kj::arrayPtr(std.data(), std.size()));
  meas.setValid(valid);
}


static MatrixXdr rotate_cov(const MatrixXdr& rot_matrix, const MatrixXdr& cov_in) {
  // To rotate a covariance matrix, the cov matrix needs to multiplied left and right by the transform matrix
  return ((rot_matrix *  cov_in) * rot_matrix.transpose());
}

static VectorXd rotate_std(const MatrixXdr& rot_matrix, const VectorXd& std_in) {
  // Stds cannot be rotated like values, only covariances can be rotated
  return rotate_cov(rot_matrix, std_in.array().square().matrix().asDiagonal()).diagonal().array().sqrt();
}

Localizer::Localizer() {
  this->kf = std::make_unique<LiveKalman>();
  this->reset_kalman();

  this->calib = Vector3d(0.0, 0.0, 0.0);
  this->device_from_calib = MatrixXdr::Identity(3, 3);
  this->calib_from_device = MatrixXdr::Identity(3, 3);

  for (int i = 0; i < POSENET_STD_HIST_HALF * 2; i++) {
    this->posenet_stds.push_back(10.0);
  }

  VectorXd ecef_pos = this->kf->get_x().segment<STATE_ECEF_POS_LEN>(STATE_ECEF_POS_START);
  this->converter = std::make_unique<LocalCoord>((ECEF) { .x = ecef_pos[0], .y = ecef_pos[1], .z = ecef_pos[2] });
}

void Localizer::build_live_location(cereal::LiveLocationKalman::Builder& fix) {
  VectorXd predicted_state = this->kf->get_x();
  MatrixXdr predicted_cov = this->kf->get_P();
  VectorXd predicted_std = predicted_cov.diagonal().array().sqrt();

  VectorXd fix_ecef = predicted_state.segment<STATE_ECEF_POS_LEN>(STATE_ECEF_POS_START);
  ECEF fix_ecef_ecef = { .x = fix_ecef(0), .y = fix_ecef(1), .z = fix_ecef(2) };
  VectorXd fix_ecef_std = predicted_std.segment<STATE_ECEF_POS_ERR_LEN>(STATE_ECEF_POS_ERR_START);
  VectorXd vel_ecef = predicted_state.segment<STATE_ECEF_VELOCITY_LEN>(STATE_ECEF_VELOCITY_START);
  VectorXd vel_ecef_std = predicted_std.segment<STATE_ECEF_VELOCITY_ERR_LEN>(STATE_ECEF_VELOCITY_ERR_START);
  VectorXd fix_pos_geo_vec = this->get_position_geodetic();
  //fix_pos_geo_std = np.abs(coord.ecef2geodetic(fix_ecef + fix_ecef_std) - fix_pos_geo)
  VectorXd orientation_ecef = quat2euler(vector2quat(predicted_state.segment<STATE_ECEF_ORIENTATION_LEN>(STATE_ECEF_ORIENTATION_START)));
  VectorXd orientation_ecef_std = predicted_std.segment<STATE_ECEF_ORIENTATION_ERR_LEN>(STATE_ECEF_ORIENTATION_ERR_START);
  MatrixXdr device_from_ecef = quat2rot(vector2quat(predicted_state.segment<STATE_ECEF_ORIENTATION_LEN>(STATE_ECEF_ORIENTATION_START))).transpose();
  VectorXd calibrated_orientation_ecef = rot2euler(this->calib_from_device * device_from_ecef);

  VectorXd acc_calib = this->calib_from_device * predicted_state.segment<STATE_ACCELERATION_LEN>(STATE_ACCELERATION_START);
  MatrixXdr acc_calib_cov = predicted_cov.block<STATE_ACCELERATION_ERR_LEN, STATE_ACCELERATION_ERR_LEN>(STATE_ACCELERATION_ERR_START, STATE_ACCELERATION_ERR_START);
  VectorXd acc_calib_std = rotate_cov(this->calib_from_device, acc_calib_cov).diagonal().array().sqrt();
  VectorXd ang_vel_calib = this->calib_from_device * predicted_state.segment<STATE_ANGULAR_VELOCITY_LEN>(STATE_ANGULAR_VELOCITY_START);

  MatrixXdr vel_angular_cov = predicted_cov.block<STATE_ANGULAR_VELOCITY_ERR_LEN, STATE_ANGULAR_VELOCITY_ERR_LEN>(STATE_ANGULAR_VELOCITY_ERR_START, STATE_ANGULAR_VELOCITY_ERR_START);
  VectorXd ang_vel_calib_std = rotate_cov(this->calib_from_device, vel_angular_cov).diagonal().array().sqrt();

  VectorXd vel_device = device_from_ecef * vel_ecef;
  VectorXd device_from_ecef_eul = quat2euler(vector2quat(predicted_state.segment<STATE_ECEF_ORIENTATION_LEN>(STATE_ECEF_ORIENTATION_START))).transpose();
  MatrixXdr condensed_cov(STATE_ECEF_ORIENTATION_ERR_LEN + STATE_ECEF_VELOCITY_ERR_LEN, STATE_ECEF_ORIENTATION_ERR_LEN + STATE_ECEF_VELOCITY_ERR_LEN);
  condensed_cov.topLeftCorner<STATE_ECEF_ORIENTATION_ERR_LEN, STATE_ECEF_ORIENTATION_ERR_LEN>() =
    predicted_cov.block<STATE_ECEF_ORIENTATION_ERR_LEN, STATE_ECEF_ORIENTATION_ERR_LEN>(STATE_ECEF_ORIENTATION_ERR_START, STATE_ECEF_ORIENTATION_ERR_START);
  condensed_cov.topRightCorner<STATE_ECEF_ORIENTATION_ERR_LEN, STATE_ECEF_VELOCITY_ERR_LEN>() =
    predicted_cov.block<STATE_ECEF_ORIENTATION_ERR_LEN, STATE_ECEF_VELOCITY_ERR_LEN>(STATE_ECEF_ORIENTATION_ERR_START, STATE_ECEF_VELOCITY_ERR_START);
  condensed_cov.bottomRightCorner<STATE_ECEF_VELOCITY_ERR_LEN, STATE_ECEF_VELOCITY_ERR_LEN>() =
    predicted_cov.block<STATE_ECEF_VELOCITY_ERR_LEN, STATE_ECEF_VELOCITY_ERR_LEN>(STATE_ECEF_VELOCITY_ERR_START, STATE_ECEF_VELOCITY_ERR_START);
  condensed_cov.bottomLeftCorner<STATE_ECEF_VELOCITY_ERR_LEN, STATE_ECEF_ORIENTATION_ERR_LEN>() =
    predicted_cov.block<STATE_ECEF_VELOCITY_ERR_LEN, STATE_ECEF_ORIENTATION_ERR_LEN>(STATE_ECEF_VELOCITY_ERR_START, STATE_ECEF_ORIENTATION_ERR_START);
  VectorXd H_input(device_from_ecef_eul.size() + vel_ecef.size());
  H_input << device_from_ecef_eul, vel_ecef;
  MatrixXdr HH = this->kf->H(H_input);
  MatrixXdr vel_device_cov = (HH * condensed_cov) * HH.transpose();
  VectorXd vel_device_std = vel_device_cov.diagonal().array().sqrt();

  VectorXd vel_calib = this->calib_from_device * vel_device;
  VectorXd vel_calib_std = rotate_cov(this->calib_from_device, vel_device_cov).diagonal().array().sqrt();

  VectorXd orientation_ned = ned_euler_from_ecef(fix_ecef_ecef, orientation_ecef);
  //orientation_ned_std = ned_euler_from_ecef(fix_ecef, orientation_ecef + orientation_ecef_std) - orientation_ned
  VectorXd nextfix_ecef = fix_ecef + vel_ecef;
  VectorXd ned_vel = this->converter->ecef2ned((ECEF) { .x = nextfix_ecef(0), .y = nextfix_ecef(1), .z = nextfix_ecef(2) }).to_vector() - converter->ecef2ned(fix_ecef_ecef).to_vector();
  //ned_vel_std = self.converter->ecef2ned(fix_ecef + vel_ecef + vel_ecef_std) - self.converter->ecef2ned(fix_ecef + vel_ecef)

  VectorXd accDevice = predicted_state.segment<STATE_ACCELERATION_LEN>(STATE_ACCELERATION_START);
  VectorXd accDeviceErr = predicted_std.segment<STATE_ACCELERATION_ERR_LEN>(STATE_ACCELERATION_ERR_START);

  VectorXd angVelocityDevice = predicted_state.segment<STATE_ANGULAR_VELOCITY_LEN>(STATE_ANGULAR_VELOCITY_START);
  VectorXd angVelocityDeviceErr = predicted_std.segment<STATE_ANGULAR_VELOCITY_ERR_LEN>(STATE_ANGULAR_VELOCITY_ERR_START);

  Vector3d nans = Vector3d(NAN, NAN, NAN);

  // write measurements to msg
  init_measurement(fix.initPositionGeodetic(), fix_pos_geo_vec, nans, true);
  init_measurement(fix.initPositionECEF(), fix_ecef, fix_ecef_std, true);
  init_measurement(fix.initVelocityECEF(), vel_ecef, vel_ecef_std, true);
  init_measurement(fix.initVelocityNED(), ned_vel, nans, true);
  init_measurement(fix.initVelocityDevice(), vel_device, vel_device_std, true);
  init_measurement(fix.initAccelerationDevice(), accDevice, accDeviceErr, true);
  init_measurement(fix.initOrientationECEF(), orientation_ecef, orientation_ecef_std, true);
  init_measurement(fix.initCalibratedOrientationECEF(), calibrated_orientation_ecef, nans, this->calibrated);
  init_measurement(fix.initOrientationNED(), orientation_ned, nans, true);
  init_measurement(fix.initAngularVelocityDevice(), angVelocityDevice, angVelocityDeviceErr, true);
  init_measurement(fix.initVelocityCalibrated(), vel_calib, vel_calib_std, this->calibrated);
  init_measurement(fix.initAngularVelocityCalibrated(), ang_vel_calib, ang_vel_calib_std, this->calibrated);
  init_measurement(fix.initAccelerationCalibrated(), acc_calib, acc_calib_std, this->calibrated);

  double old_mean = 0.0, new_mean = 0.0;
  int i = 0;
  for (double x : this->posenet_stds) {
    if (i < POSENET_STD_HIST_HALF) {
      old_mean += x;
    } else {
      new_mean += x;
    }
    i++;
  }
  old_mean /= POSENET_STD_HIST_HALF;
  new_mean /= POSENET_STD_HIST_HALF;
  // experimentally found these values, no false positives in 20k minutes of driving
  bool std_spike = (new_mean / old_mean > 4.0 && new_mean > 7.0);

  fix.setPosenetOK(!(std_spike && this->car_speed > 5.0));
  fix.setDeviceStable(!this->device_fell);
  fix.setExcessiveResets(this->reset_tracker > MAX_RESET_TRACKER);
  this->device_fell = false;

  //fix.setGpsWeek(this->time.week);
  //fix.setGpsTimeOfWeek(this->time.tow);
  fix.setUnixTimestampMillis(this->unix_timestamp_millis);

  double time_since_reset = this->kf->get_filter_time() - this->last_reset_time;
  fix.setTimeSinceReset(time_since_reset);
  if (fix_ecef_std.norm() < VALID_POS_STD && this->calibrated && time_since_reset > VALID_TIME_SINCE_RESET) {
    fix.setStatus(cereal::LiveLocationKalman::Status::VALID);
  } else if (fix_ecef_std.norm() < VALID_POS_STD && time_since_reset > VALID_TIME_SINCE_RESET) {
    fix.setStatus(cereal::LiveLocationKalman::Status::UNCALIBRATED);
  } else {
    fix.setStatus(cereal::LiveLocationKalman::Status::UNINITIALIZED);
  }
}

VectorXd Localizer::get_position_geodetic() {
  VectorXd fix_ecef = this->kf->get_x().segment<STATE_ECEF_POS_LEN>(STATE_ECEF_POS_START);
  ECEF fix_ecef_ecef = { .x = fix_ecef(0), .y = fix_ecef(1), .z = fix_ecef(2) };
  Geodetic fix_pos_geo = ecef2geodetic(fix_ecef_ecef);
  return Vector3d(fix_pos_geo.lat, fix_pos_geo.lon, fix_pos_geo.alt);
}

void Localizer::handle_sensors(double current_time, const capnp::List<cereal::SensorEventData, capnp::Kind::STRUCT>::Reader& log) {
  // TODO does not yet account for double sensor readings in the log
  for (int i = 0; i < log.size(); i++) {
    const cereal::SensorEventData::Reader& sensor_reading = log[i];

    // Ignore empty readings (e.g. in case the magnetometer had no data ready)
    if (sensor_reading.getTimestamp() == 0) {
      continue;
    }

    double sensor_time = 1e-9 * sensor_reading.getTimestamp();

    // sensor time and log time should be close
    if (std::abs(current_time - sensor_time) > 0.1) {
      LOGE("Sensor reading ignored, sensor timestamp more than 100ms off from log time");
      return;
    }

      // TODO: handle messages from two IMUs at the same time
    if (sensor_reading.getSource() == cereal::SensorEventData::SensorSource::LSM6DS3) {
      continue;
    }

    // Gyro Uncalibrated
    if (sensor_reading.getSensor() == SENSOR_GYRO_UNCALIBRATED && sensor_reading.getType() == SENSOR_TYPE_GYROSCOPE_UNCALIBRATED) {
      auto v = sensor_reading.getGyroUncalibrated().getV();
      auto meas = Vector3d(-v[2], -v[1], -v[0]);
      if (meas.norm() < ROTATION_SANITY_CHECK) {
        this->kf->predict_and_observe(sensor_time, OBSERVATION_PHONE_GYRO, { meas });
      }
    }

    // Accelerometer
    if (sensor_reading.getSensor() == SENSOR_ACCELEROMETER && sensor_reading.getType() == SENSOR_TYPE_ACCELEROMETER) {
      auto v = sensor_reading.getAcceleration().getV();

      // check if device fell, estimate 10 for g
      // 40m/s**2 is a good filter for falling detection, no false positives in 20k minutes of driving
      this->device_fell |= (floatlist2vector(v) - Vector3d(10.0, 0.0, 0.0)).norm() > 40.0;

      auto meas = Vector3d(-v[2], -v[1], -v[0]);
      if (meas.norm() < ACCEL_SANITY_CHECK) {
        this->kf->predict_and_observe(sensor_time, OBSERVATION_PHONE_ACCEL, { meas });
      }
    }
  }
}

void Localizer::handle_gps(double current_time, const cereal::GpsLocationData::Reader& log) {
  // ignore the message if the fix is invalid
  if (log.getFlags() % 2 == 0) {
    return;
  }

  // Sanity checks
  if ((log.getVerticalAccuracy() <= 0) || (log.getSpeedAccuracy() <= 0) || (log.getBearingAccuracyDeg() <= 0)) {
    return;
  }

  if ((std::abs(log.getLatitude()) > 90) || (std::abs(log.getLongitude()) > 180) || (std::abs(log.getAltitude()) > ALTITUDE_SANITY_CHECK)) {
    return;
  }

  if (floatlist2vector(log.getVNED()).norm() > TRANS_SANITY_CHECK) {
    return;
  }

  // Process message
  this->last_gps_fix = current_time;
  Geodetic geodetic = { log.getLatitude(), log.getLongitude(), log.getAltitude() };
  this->converter = std::make_unique<LocalCoord>(geodetic);

  VectorXd ecef_pos = this->converter->ned2ecef({ 0.0, 0.0, 0.0 }).to_vector();
  VectorXd ecef_vel = this->converter->ned2ecef({ log.getVNED()[0], log.getVNED()[1], log.getVNED()[2] }).to_vector() - ecef_pos;
  MatrixXdr ecef_pos_R = Vector3d::Constant(std::pow(3.0 * log.getVerticalAccuracy(), 2)).asDiagonal();
  MatrixXdr ecef_vel_R = Vector3d::Constant(std::pow(log.getSpeedAccuracy(), 2)).asDiagonal();

  this->unix_timestamp_millis = log.getTimestamp();
  double gps_est_error = (this->kf->get_x().head(3) - ecef_pos).norm();

  VectorXd orientation_ecef = quat2euler(vector2quat(this->kf->get_x().segment<STATE_ECEF_ORIENTATION_LEN>(STATE_ECEF_ORIENTATION_START)));
  VectorXd orientation_ned = ned_euler_from_ecef({ ecef_pos(0), ecef_pos(1), ecef_pos(2) }, orientation_ecef);
  VectorXd orientation_ned_gps = Vector3d(0.0, 0.0, DEG2RAD(log.getBearingDeg()));
  VectorXd orientation_error = (orientation_ned - orientation_ned_gps).array() - M_PI;
  for (int i = 0; i < orientation_error.size(); i++) {
    orientation_error(i) = std::fmod(orientation_error(i), 2.0 * M_PI);
    if (orientation_error(i) < 0.0) {
      orientation_error(i) += 2.0 * M_PI;
    }
    orientation_error(i) -= M_PI;
  }
  VectorXd initial_pose_ecef_quat = quat2vector(euler2quat(ecef_euler_from_ned({ ecef_pos(0), ecef_pos(1), ecef_pos(2) }, orientation_ned_gps)));

  if (ecef_vel.norm() > 5.0 && orientation_error.norm() > 1.0) {
    LOGE("Locationd vs ubloxLocation orientation difference too large, kalman reset");
    this->reset_kalman(NAN, initial_pose_ecef_quat, ecef_pos);
    this->kf->predict_and_observe(current_time, OBSERVATION_ECEF_ORIENTATION_FROM_GPS, { initial_pose_ecef_quat });
  } else if (gps_est_error > 50.0) {
    LOGE("Locationd vs ubloxLocation position difference too large, kalman reset");
    this->reset_kalman(NAN, initial_pose_ecef_quat, ecef_pos);
  }

  this->kf->predict_and_observe(current_time, OBSERVATION_ECEF_POS, { ecef_pos }, { ecef_pos_R });
  this->kf->predict_and_observe(current_time, OBSERVATION_ECEF_VEL, { ecef_vel }, { ecef_vel_R });
}

void Localizer::handle_car_state(double current_time, const cereal::CarState::Reader& log) {
  this->car_speed = std::abs(log.getVEgo());
  if (log.getStandstill()) {
    this->kf->predict_and_observe(current_time, OBSERVATION_NO_ROT, { Vector3d(0.0, 0.0, 0.0) });
  }
}

void Localizer::handle_cam_odo(double current_time, const cereal::CameraOdometry::Reader& log) {
  VectorXd rot_device = this->device_from_calib * floatlist2vector(log.getRot());
  VectorXd trans_device = this->device_from_calib * floatlist2vector(log.getTrans());

  if ((rot_device.norm() > ROTATION_SANITY_CHECK) || (trans_device.norm() > TRANS_SANITY_CHECK)) {
    return;
  }

  VectorXd rot_calib_std = floatlist2vector(log.getRotStd());
  VectorXd trans_calib_std = floatlist2vector(log.getTransStd());

  if ((rot_calib_std.minCoeff() <= MIN_STD_SANITY_CHECK) || (trans_calib_std.minCoeff() <= MIN_STD_SANITY_CHECK)) {
    return;
  }

  if ((rot_calib_std.norm() > 10 * ROTATION_SANITY_CHECK) || (trans_calib_std.norm() > 10 * TRANS_SANITY_CHECK)) {
    return;
  }

  this->posenet_stds.pop_front();
  this->posenet_stds.push_back(trans_calib_std[0]);

  // Multiply by 10 to avoid to high certainty in kalman filter because of temporally correlated noise
  trans_calib_std *= 10.0;
  rot_calib_std *= 10.0;
  VectorXd rot_device_std = rotate_std(this->device_from_calib, rot_calib_std);
  VectorXd trans_device_std = rotate_std(this->device_from_calib, trans_calib_std);

  this->kf->predict_and_observe(current_time, OBSERVATION_CAMERA_ODO_ROTATION,
    { (VectorXd(rot_device.rows() + rot_device_std.rows()) << rot_device, rot_device_std).finished() });
  this->kf->predict_and_observe(current_time, OBSERVATION_CAMERA_ODO_TRANSLATION,
    { (VectorXd(trans_device.rows() + trans_device_std.rows()) << trans_device, trans_device_std).finished() });
}

void Localizer::handle_live_calib(double current_time, const cereal::LiveCalibrationData::Reader& log) {
  if (log.getRpyCalib().size() > 0) {
    auto calib = floatlist2vector(log.getRpyCalib());
    if ((calib.minCoeff() < -CALIB_RPY_SANITY_CHECK) || (calib.maxCoeff() > CALIB_RPY_SANITY_CHECK)) {
      return;
    }

    this->calib = calib;
    this->device_from_calib = euler2rot(this->calib);
    this->calib_from_device = this->device_from_calib.transpose();
    this->calibrated = log.getCalStatus() == 1;
  }
}

void Localizer::reset_kalman(double current_time) {
  VectorXd init_x = this->kf->get_initial_x();
  this->reset_kalman(current_time, init_x.segment<4>(3), init_x.head(3));
}

void Localizer::finite_check(double current_time) {
  bool all_finite = this->kf->get_x().array().isFinite().all() or this->kf->get_P().array().isFinite().all();
  if (!all_finite) {
    LOGE("Non-finite values detected, kalman reset");
    this->reset_kalman(current_time);
  }
}

void Localizer::time_check(double current_time) {
  if (std::isnan(this->last_reset_time)) {
    this->last_reset_time = current_time;
  }
  double filter_time = this->kf->get_filter_time();
  bool big_time_gap = !std::isnan(filter_time) && (current_time - filter_time > 10);
<<<<<<< HEAD
  if (big_time_gap){
=======
  if (big_time_gap) {
>>>>>>> 85aacf45
    LOGE("Time gap of over 10s detected, kalman reset");
    this->reset_kalman(current_time);
  }
}

void Localizer::update_reset_tracker() {
  // reset tracker is tuned to trigger when over 1reset/10s over 2min period
  this->reset_tracker *= .99995;
}

void Localizer::reset_kalman(double current_time, VectorXd init_orient, VectorXd init_pos) {
  // too nonlinear to init on completely wrong
  VectorXd init_x = this->kf->get_initial_x();
  MatrixXdr init_P = this->kf->get_initial_P();
  init_x.segment<4>(3) = init_orient;
  init_x.head(3) = init_pos;

  this->kf->init_state(init_x, init_P, current_time);
  this->last_reset_time = current_time;
  this->reset_tracker += 1.0;
}

void Localizer::handle_msg_bytes(const char *data, const size_t size) {
  AlignedBuffer aligned_buf;

  capnp::FlatArrayMessageReader cmsg(aligned_buf.align(data, size));
  cereal::Event::Reader event = cmsg.getRoot<cereal::Event>();

  this->handle_msg(event);
}

void Localizer::handle_msg(const cereal::Event::Reader& log) {
  double t = log.getLogMonoTime() * 1e-9;
  this->time_check(t);
  if (log.isSensorEvents()) {
    this->handle_sensors(t, log.getSensorEvents());
  } else if (log.isGpsLocationExternal()) {
    this->handle_gps(t, log.getGpsLocationExternal());
  } else if (log.isCarState()) {
    this->handle_car_state(t, log.getCarState());
  } else if (log.isCameraOdometry()) {
    this->handle_cam_odo(t, log.getCameraOdometry());
  } else if (log.isLiveCalibration()) {
    this->handle_live_calib(t, log.getLiveCalibration());
  }
  this->finite_check();
  this->update_reset_tracker();
}

kj::ArrayPtr<capnp::byte> Localizer::get_message_bytes(MessageBuilder& msg_builder, uint64_t logMonoTime,
  bool inputsOK, bool sensorsOK, bool gpsOK)
{
  cereal::Event::Builder evt = msg_builder.initEvent();
  evt.setLogMonoTime(logMonoTime);
  cereal::LiveLocationKalman::Builder liveLoc = evt.initLiveLocationKalman();
  this->build_live_location(liveLoc);
  liveLoc.setInputsOK(inputsOK);
  liveLoc.setSensorsOK(sensorsOK);
  liveLoc.setGpsOK(gpsOK);
  return msg_builder.toBytes();
}

int Localizer::locationd_thread() {
  const std::initializer_list<const char *> service_list =
      { "gpsLocationExternal", "sensorEvents", "cameraOdometry", "liveCalibration", "carState" };
  PubMaster pm({ "liveLocationKalman" });
  SubMaster sm(service_list, nullptr, { "gpsLocationExternal" });

  Params params;

  while (!do_exit) {
    sm.update();
    for (const char* service : service_list) {
      if (sm.updated(service) && sm.valid(service)) {
        const cereal::Event::Reader log = sm[service];
        this->handle_msg(log);
      }
    }

    if (sm.updated("cameraOdometry")) {
      uint64_t logMonoTime = sm["cameraOdometry"].getLogMonoTime();
      bool inputsOK = sm.allAliveAndValid();
      bool sensorsOK = sm.alive("sensorEvents") && sm.valid("sensorEvents");
      bool gpsOK = (logMonoTime / 1e9) - this->last_gps_fix < 1.0;

      MessageBuilder msg_builder;
      kj::ArrayPtr<capnp::byte> bytes = this->get_message_bytes(msg_builder, logMonoTime, inputsOK, sensorsOK, gpsOK);
      pm.send("liveLocationKalman", bytes.begin(), bytes.size());

      if (sm.frame % 1200 == 0 && gpsOK) {  // once a minute
        VectorXd posGeo = this->get_position_geodetic();
        std::string lastGPSPosJSON = util::string_format(
          "{\"latitude\": %.15f, \"longitude\": %.15f, \"altitude\": %.15f}", posGeo(0), posGeo(1), posGeo(2));

        std::thread([&params] (const std::string gpsjson) {
          params.put("LastGPSPosition", gpsjson);
        }, lastGPSPosJSON).detach();
      }
    }
  }
  return 0;
}

int main() {
  setpriority(PRIO_PROCESS, 0, -20);

  Localizer localizer;
  return localizer.locationd_thread();
}<|MERGE_RESOLUTION|>--- conflicted
+++ resolved
@@ -364,11 +364,7 @@
   }
   double filter_time = this->kf->get_filter_time();
   bool big_time_gap = !std::isnan(filter_time) && (current_time - filter_time > 10);
-<<<<<<< HEAD
-  if (big_time_gap){
-=======
   if (big_time_gap) {
->>>>>>> 85aacf45
     LOGE("Time gap of over 10s detected, kalman reset");
     this->reset_kalman(current_time);
   }
