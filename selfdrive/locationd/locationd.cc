#include <sys/time.h>
#include <sys/resource.h>

#include "locationd.h"

using namespace EKFS;
using namespace Eigen;

ExitHandler do_exit;
const double ACCEL_SANITY_CHECK = 100.0;  // m/s^2
const double ROTATION_SANITY_CHECK = 10.0;  // rad/s
const double TRANS_SANITY_CHECK = 200.0;  // m/s
const double CALIB_RPY_SANITY_CHECK = 0.5; // rad (+- 30 deg)
const double ALTITUDE_SANITY_CHECK = 10000; // m
const double MIN_STD_SANITY_CHECK = 1e-5; // m or rad
const double VALID_TIME_SINCE_RESET = 1.0; // s
const double VALID_POS_STD = 50.0; // m
<<<<<<< HEAD
=======
const double MAX_RESET_TRACKER = 5.0;
>>>>>>> 93b898e8

static VectorXd floatlist2vector(const capnp::List<float, capnp::Kind::PRIMITIVE>::Reader& floatlist) {
  VectorXd res(floatlist.size());
  for (int i = 0; i < floatlist.size(); i++) {
    res[i] = floatlist[i];
  }
  return res;
}

static Vector4d quat2vector(const Quaterniond& quat) {
  return Vector4d(quat.w(), quat.x(), quat.y(), quat.z());
}

static Quaterniond vector2quat(const VectorXd& vec) {
  return Quaterniond(vec(0), vec(1), vec(2), vec(3));
}

static void init_measurement(cereal::LiveLocationKalman::Measurement::Builder meas, const VectorXd& val, const VectorXd& std, bool valid) {
  meas.setValue(kj::arrayPtr(val.data(), val.size()));
  meas.setStd(kj::arrayPtr(std.data(), std.size()));
  meas.setValid(valid);
}


static MatrixXdr rotate_cov(const MatrixXdr& rot_matrix, const MatrixXdr& cov_in) {
  // To rotate a covariance matrix, the cov matrix needs to multiplied left and right by the transform matrix
  return ((rot_matrix *  cov_in) * rot_matrix.transpose());
}

static VectorXd rotate_std(const MatrixXdr& rot_matrix, const VectorXd& std_in) {
  // Stds cannot be rotated like values, only covariances can be rotated
  return rotate_cov(rot_matrix, std_in.array().square().matrix().asDiagonal()).diagonal().array().sqrt();
}

Localizer::Localizer() {
  this->kf = std::make_unique<LiveKalman>();
  this->reset_kalman();

  this->calib = Vector3d(0.0, 0.0, 0.0);
  this->device_from_calib = MatrixXdr::Identity(3, 3);
  this->calib_from_device = MatrixXdr::Identity(3, 3);

  for (int i = 0; i < POSENET_STD_HIST_HALF * 2; i++) {
    this->posenet_stds.push_back(10.0);
  }

  VectorXd ecef_pos = this->kf->get_x().segment<STATE_ECEF_POS_LEN>(STATE_ECEF_POS_START);
  this->converter = std::make_unique<LocalCoord>((ECEF) { .x = ecef_pos[0], .y = ecef_pos[1], .z = ecef_pos[2] });
}

void Localizer::build_live_location(cereal::LiveLocationKalman::Builder& fix) {
  VectorXd predicted_state = this->kf->get_x();
  MatrixXdr predicted_cov = this->kf->get_P();
  VectorXd predicted_std = predicted_cov.diagonal().array().sqrt();

  VectorXd fix_ecef = predicted_state.segment<STATE_ECEF_POS_LEN>(STATE_ECEF_POS_START);
  ECEF fix_ecef_ecef = { .x = fix_ecef(0), .y = fix_ecef(1), .z = fix_ecef(2) };
  VectorXd fix_ecef_std = predicted_std.segment<STATE_ECEF_POS_ERR_LEN>(STATE_ECEF_POS_ERR_START);
  VectorXd vel_ecef = predicted_state.segment<STATE_ECEF_VELOCITY_LEN>(STATE_ECEF_VELOCITY_START);
  VectorXd vel_ecef_std = predicted_std.segment<STATE_ECEF_VELOCITY_ERR_LEN>(STATE_ECEF_VELOCITY_ERR_START);
  VectorXd fix_pos_geo_vec = this->get_position_geodetic();
  //fix_pos_geo_std = np.abs(coord.ecef2geodetic(fix_ecef + fix_ecef_std) - fix_pos_geo)
  VectorXd orientation_ecef = quat2euler(vector2quat(predicted_state.segment<STATE_ECEF_ORIENTATION_LEN>(STATE_ECEF_ORIENTATION_START)));
  VectorXd orientation_ecef_std = predicted_std.segment<STATE_ECEF_ORIENTATION_ERR_LEN>(STATE_ECEF_ORIENTATION_ERR_START);
  MatrixXdr device_from_ecef = quat2rot(vector2quat(predicted_state.segment<STATE_ECEF_ORIENTATION_LEN>(STATE_ECEF_ORIENTATION_START))).transpose();
  VectorXd calibrated_orientation_ecef = rot2euler(this->calib_from_device * device_from_ecef);

  VectorXd acc_calib = this->calib_from_device * predicted_state.segment<STATE_ACCELERATION_LEN>(STATE_ACCELERATION_START);
  MatrixXdr acc_calib_cov = predicted_cov.block<STATE_ACCELERATION_ERR_LEN, STATE_ACCELERATION_ERR_LEN>(STATE_ACCELERATION_ERR_START, STATE_ACCELERATION_ERR_START);
  VectorXd acc_calib_std = rotate_cov(this->calib_from_device, acc_calib_cov).diagonal().array().sqrt();
  VectorXd ang_vel_calib = this->calib_from_device * predicted_state.segment<STATE_ANGULAR_VELOCITY_LEN>(STATE_ANGULAR_VELOCITY_START);

  MatrixXdr vel_angular_cov = predicted_cov.block<STATE_ANGULAR_VELOCITY_ERR_LEN, STATE_ANGULAR_VELOCITY_ERR_LEN>(STATE_ANGULAR_VELOCITY_ERR_START, STATE_ANGULAR_VELOCITY_ERR_START);
  VectorXd ang_vel_calib_std = rotate_cov(this->calib_from_device, vel_angular_cov).diagonal().array().sqrt();

  VectorXd vel_device = device_from_ecef * vel_ecef;
  VectorXd device_from_ecef_eul = quat2euler(vector2quat(predicted_state.segment<STATE_ECEF_ORIENTATION_LEN>(STATE_ECEF_ORIENTATION_START))).transpose();
  MatrixXdr condensed_cov(STATE_ECEF_ORIENTATION_ERR_LEN + STATE_ECEF_VELOCITY_ERR_LEN, STATE_ECEF_ORIENTATION_ERR_LEN + STATE_ECEF_VELOCITY_ERR_LEN);
  condensed_cov.topLeftCorner<STATE_ECEF_ORIENTATION_ERR_LEN, STATE_ECEF_ORIENTATION_ERR_LEN>() =
    predicted_cov.block<STATE_ECEF_ORIENTATION_ERR_LEN, STATE_ECEF_ORIENTATION_ERR_LEN>(STATE_ECEF_ORIENTATION_ERR_START, STATE_ECEF_ORIENTATION_ERR_START);
  condensed_cov.topRightCorner<STATE_ECEF_ORIENTATION_ERR_LEN, STATE_ECEF_VELOCITY_ERR_LEN>() =
    predicted_cov.block<STATE_ECEF_ORIENTATION_ERR_LEN, STATE_ECEF_VELOCITY_ERR_LEN>(STATE_ECEF_ORIENTATION_ERR_START, STATE_ECEF_VELOCITY_ERR_START);
  condensed_cov.bottomRightCorner<STATE_ECEF_VELOCITY_ERR_LEN, STATE_ECEF_VELOCITY_ERR_LEN>() =
    predicted_cov.block<STATE_ECEF_VELOCITY_ERR_LEN, STATE_ECEF_VELOCITY_ERR_LEN>(STATE_ECEF_VELOCITY_ERR_START, STATE_ECEF_VELOCITY_ERR_START);
  condensed_cov.bottomLeftCorner<STATE_ECEF_VELOCITY_ERR_LEN, STATE_ECEF_ORIENTATION_ERR_LEN>() =
    predicted_cov.block<STATE_ECEF_VELOCITY_ERR_LEN, STATE_ECEF_ORIENTATION_ERR_LEN>(STATE_ECEF_VELOCITY_ERR_START, STATE_ECEF_ORIENTATION_ERR_START);
  VectorXd H_input(device_from_ecef_eul.size() + vel_ecef.size());
  H_input << device_from_ecef_eul, vel_ecef;
  MatrixXdr HH = this->kf->H(H_input);
  MatrixXdr vel_device_cov = (HH * condensed_cov) * HH.transpose();
  VectorXd vel_device_std = vel_device_cov.diagonal().array().sqrt();

  VectorXd vel_calib = this->calib_from_device * vel_device;
  VectorXd vel_calib_std = rotate_cov(this->calib_from_device, vel_device_cov).diagonal().array().sqrt();

  VectorXd orientation_ned = ned_euler_from_ecef(fix_ecef_ecef, orientation_ecef);
  //orientation_ned_std = ned_euler_from_ecef(fix_ecef, orientation_ecef + orientation_ecef_std) - orientation_ned
  VectorXd nextfix_ecef = fix_ecef + vel_ecef;
  VectorXd ned_vel = this->converter->ecef2ned((ECEF) { .x = nextfix_ecef(0), .y = nextfix_ecef(1), .z = nextfix_ecef(2) }).to_vector() - converter->ecef2ned(fix_ecef_ecef).to_vector();
  //ned_vel_std = self.converter->ecef2ned(fix_ecef + vel_ecef + vel_ecef_std) - self.converter->ecef2ned(fix_ecef + vel_ecef)

  VectorXd accDevice = predicted_state.segment<STATE_ACCELERATION_LEN>(STATE_ACCELERATION_START);
  VectorXd accDeviceErr = predicted_std.segment<STATE_ACCELERATION_ERR_LEN>(STATE_ACCELERATION_ERR_START);

  VectorXd angVelocityDevice = predicted_state.segment<STATE_ANGULAR_VELOCITY_LEN>(STATE_ANGULAR_VELOCITY_START);
  VectorXd angVelocityDeviceErr = predicted_std.segment<STATE_ANGULAR_VELOCITY_ERR_LEN>(STATE_ANGULAR_VELOCITY_ERR_START);

  Vector3d nans = Vector3d(NAN, NAN, NAN);

  // write measurements to msg
  init_measurement(fix.initPositionGeodetic(), fix_pos_geo_vec, nans, true);
  init_measurement(fix.initPositionECEF(), fix_ecef, fix_ecef_std, true);
  init_measurement(fix.initVelocityECEF(), vel_ecef, vel_ecef_std, true);
  init_measurement(fix.initVelocityNED(), ned_vel, nans, true);
  init_measurement(fix.initVelocityDevice(), vel_device, vel_device_std, true);
  init_measurement(fix.initAccelerationDevice(), accDevice, accDeviceErr, true);
  init_measurement(fix.initOrientationECEF(), orientation_ecef, orientation_ecef_std, true);
  init_measurement(fix.initCalibratedOrientationECEF(), calibrated_orientation_ecef, nans, this->calibrated);
  init_measurement(fix.initOrientationNED(), orientation_ned, nans, true);
  init_measurement(fix.initAngularVelocityDevice(), angVelocityDevice, angVelocityDeviceErr, true);
  init_measurement(fix.initVelocityCalibrated(), vel_calib, vel_calib_std, this->calibrated);
  init_measurement(fix.initAngularVelocityCalibrated(), ang_vel_calib, ang_vel_calib_std, this->calibrated);
  init_measurement(fix.initAccelerationCalibrated(), acc_calib, acc_calib_std, this->calibrated);

  double old_mean = 0.0, new_mean = 0.0;
  int i = 0;
  for (double x : this->posenet_stds) {
    if (i < POSENET_STD_HIST_HALF) {
      old_mean += x;
    } else {
      new_mean += x;
    }
    i++;
  }
  old_mean /= POSENET_STD_HIST_HALF;
  new_mean /= POSENET_STD_HIST_HALF;
  // experimentally found these values, no false positives in 20k minutes of driving
  bool std_spike = (new_mean / old_mean > 4.0 && new_mean > 7.0);

  fix.setPosenetOK(!(std_spike && this->car_speed > 5.0));
  fix.setDeviceStable(!this->device_fell);
  fix.setExcessiveResets(this->reset_tracker > MAX_RESET_TRACKER);
  this->device_fell = false;

  //fix.setGpsWeek(this->time.week);
  //fix.setGpsTimeOfWeek(this->time.tow);
  fix.setUnixTimestampMillis(this->unix_timestamp_millis);

  double time_since_reset = this->kf->get_filter_time() - this->last_reset_time;
  fix.setTimeSinceReset(time_since_reset);
  if (fix_ecef_std.norm() < VALID_POS_STD && this->calibrated && time_since_reset > VALID_TIME_SINCE_RESET) {
    fix.setStatus(cereal::LiveLocationKalman::Status::VALID);
  } else if (fix_ecef_std.norm() < VALID_POS_STD && time_since_reset > VALID_TIME_SINCE_RESET) {
    fix.setStatus(cereal::LiveLocationKalman::Status::UNCALIBRATED);
  } else {
    fix.setStatus(cereal::LiveLocationKalman::Status::UNINITIALIZED);
  }
}

VectorXd Localizer::get_position_geodetic() {
  VectorXd fix_ecef = this->kf->get_x().segment<STATE_ECEF_POS_LEN>(STATE_ECEF_POS_START);
  ECEF fix_ecef_ecef = { .x = fix_ecef(0), .y = fix_ecef(1), .z = fix_ecef(2) };
  Geodetic fix_pos_geo = ecef2geodetic(fix_ecef_ecef);
  return Vector3d(fix_pos_geo.lat, fix_pos_geo.lon, fix_pos_geo.alt);
}

void Localizer::handle_sensors(double current_time, const capnp::List<cereal::SensorEventData, capnp::Kind::STRUCT>::Reader& log) {
  // TODO does not yet account for double sensor readings in the log
  for (int i = 0; i < log.size(); i++) {
    const cereal::SensorEventData::Reader& sensor_reading = log[i];

    // Ignore empty readings (e.g. in case the magnetometer had no data ready)
    if (sensor_reading.getTimestamp() == 0){
      continue;
    }

    double sensor_time = 1e-9 * sensor_reading.getTimestamp();

    // sensor time and log time should be close
    if (abs(current_time - sensor_time) > 0.1) {
      LOGE("Sensor reading ignored, sensor timestamp more than 100ms off from log time");
      return;
    }

      // TODO: handle messages from two IMUs at the same time
    if (sensor_reading.getSource() == cereal::SensorEventData::SensorSource::LSM6DS3) {
      continue;
    }

    // Gyro Uncalibrated
    if (sensor_reading.getSensor() == SENSOR_GYRO_UNCALIBRATED && sensor_reading.getType() == SENSOR_TYPE_GYROSCOPE_UNCALIBRATED) {
      auto v = sensor_reading.getGyroUncalibrated().getV();
      auto meas = Vector3d(-v[2], -v[1], -v[0]);
      if (meas.norm() < ROTATION_SANITY_CHECK) {
        this->kf->predict_and_observe(sensor_time, OBSERVATION_PHONE_GYRO, { meas });
      }
    }

    // Accelerometer
    if (sensor_reading.getSensor() == SENSOR_ACCELEROMETER && sensor_reading.getType() == SENSOR_TYPE_ACCELEROMETER) {
      auto v = sensor_reading.getAcceleration().getV();

      // check if device fell, estimate 10 for g
      // 40m/s**2 is a good filter for falling detection, no false positives in 20k minutes of driving
      this->device_fell |= (floatlist2vector(v) - Vector3d(10.0, 0.0, 0.0)).norm() > 40.0;

      auto meas = Vector3d(-v[2], -v[1], -v[0]);
      if (meas.norm() < ACCEL_SANITY_CHECK) {
        this->kf->predict_and_observe(sensor_time, OBSERVATION_PHONE_ACCEL, { meas });
      }
    }
  }
}

void Localizer::handle_gps(double current_time, const cereal::GpsLocationData::Reader& log) {
  // ignore the message if the fix is invalid
  if (log.getFlags() % 2 == 0) {
    return;
  }

  // Sanity checks
  if ((log.getVerticalAccuracy() <= 0) || (log.getSpeedAccuracy() <= 0) || (log.getBearingAccuracyDeg() <= 0)) {
    return;
  }

  if ((std::abs(log.getLatitude()) > 90) || (std::abs(log.getLongitude()) > 180) || (std::abs(log.getAltitude()) > ALTITUDE_SANITY_CHECK)) {
    return;
  }

  if (floatlist2vector(log.getVNED()).norm() > TRANS_SANITY_CHECK){
    return;
  }

  // Process message
  this->last_gps_fix = current_time;
  Geodetic geodetic = { log.getLatitude(), log.getLongitude(), log.getAltitude() };
  this->converter = std::make_unique<LocalCoord>(geodetic);

  VectorXd ecef_pos = this->converter->ned2ecef({ 0.0, 0.0, 0.0 }).to_vector();
  VectorXd ecef_vel = this->converter->ned2ecef({ log.getVNED()[0], log.getVNED()[1], log.getVNED()[2] }).to_vector() - ecef_pos;
  MatrixXdr ecef_pos_R = Vector3d::Constant(std::pow(3.0 * log.getVerticalAccuracy(), 2)).asDiagonal();
  MatrixXdr ecef_vel_R = Vector3d::Constant(std::pow(log.getSpeedAccuracy(), 2)).asDiagonal();

  this->unix_timestamp_millis = log.getTimestamp();
  double gps_est_error = (this->kf->get_x().head(3) - ecef_pos).norm();

  VectorXd orientation_ecef = quat2euler(vector2quat(this->kf->get_x().segment<STATE_ECEF_ORIENTATION_LEN>(STATE_ECEF_ORIENTATION_START)));
  VectorXd orientation_ned = ned_euler_from_ecef({ ecef_pos(0), ecef_pos(1), ecef_pos(2) }, orientation_ecef);
  VectorXd orientation_ned_gps = Vector3d(0.0, 0.0, DEG2RAD(log.getBearingDeg()));
  VectorXd orientation_error = (orientation_ned - orientation_ned_gps).array() - M_PI;
  for (int i = 0; i < orientation_error.size(); i++) {
    orientation_error(i) = std::fmod(orientation_error(i), 2.0 * M_PI);
    if (orientation_error(i) < 0.0) {
      orientation_error(i) += 2.0 * M_PI;
    }
    orientation_error(i) -= M_PI;
  }
  VectorXd initial_pose_ecef_quat = quat2vector(euler2quat(ecef_euler_from_ned({ ecef_pos(0), ecef_pos(1), ecef_pos(2) }, orientation_ned_gps)));

  if (ecef_vel.norm() > 5.0 && orientation_error.norm() > 1.0) {
    LOGE("Locationd vs ubloxLocation orientation difference too large, kalman reset");
    this->reset_kalman(NAN, initial_pose_ecef_quat, ecef_pos);
    this->kf->predict_and_observe(current_time, OBSERVATION_ECEF_ORIENTATION_FROM_GPS, { initial_pose_ecef_quat });
  } else if (gps_est_error > 50.0) {
    LOGE("Locationd vs ubloxLocation position difference too large, kalman reset");
    this->reset_kalman(NAN, initial_pose_ecef_quat, ecef_pos);
  }

  this->kf->predict_and_observe(current_time, OBSERVATION_ECEF_POS, { ecef_pos }, { ecef_pos_R });
  this->kf->predict_and_observe(current_time, OBSERVATION_ECEF_VEL, { ecef_vel }, { ecef_vel_R });
}

void Localizer::handle_car_state(double current_time, const cereal::CarState::Reader& log) {
  this->car_speed = std::abs(log.getVEgo());
  if (log.getStandstill()) {
    this->kf->predict_and_observe(current_time, OBSERVATION_NO_ROT, { Vector3d(0.0, 0.0, 0.0) });
  }
}

void Localizer::handle_cam_odo(double current_time, const cereal::CameraOdometry::Reader& log) {
  VectorXd rot_device = this->device_from_calib * floatlist2vector(log.getRot());
  VectorXd trans_device = this->device_from_calib * floatlist2vector(log.getTrans());

  if ((rot_device.norm() > ROTATION_SANITY_CHECK) || (trans_device.norm() > TRANS_SANITY_CHECK)) {
    return;
  }

  VectorXd rot_calib_std = floatlist2vector(log.getRotStd());
  VectorXd trans_calib_std = floatlist2vector(log.getTransStd());

  if ((rot_calib_std.minCoeff() <= MIN_STD_SANITY_CHECK) || (trans_calib_std.minCoeff() <= MIN_STD_SANITY_CHECK)){
    return;
  }

  if ((rot_calib_std.norm() > 10 * ROTATION_SANITY_CHECK) || (trans_calib_std.norm() > 10 * TRANS_SANITY_CHECK)) {
    return;
  }

  this->posenet_stds.pop_front();
  this->posenet_stds.push_back(trans_calib_std[0]);

  // Multiply by 10 to avoid to high certainty in kalman filter because of temporally correlated noise
  trans_calib_std *= 10.0;
  rot_calib_std *= 10.0;
  VectorXd rot_device_std = rotate_std(this->device_from_calib, rot_calib_std);
  VectorXd trans_device_std = rotate_std(this->device_from_calib, trans_calib_std);

  this->kf->predict_and_observe(current_time, OBSERVATION_CAMERA_ODO_ROTATION,
    { (VectorXd(rot_device.rows() + rot_device_std.rows()) << rot_device, rot_device_std).finished() });
  this->kf->predict_and_observe(current_time, OBSERVATION_CAMERA_ODO_TRANSLATION,
    { (VectorXd(trans_device.rows() + trans_device_std.rows()) << trans_device, trans_device_std).finished() });
}

void Localizer::handle_live_calib(double current_time, const cereal::LiveCalibrationData::Reader& log) {
  if (log.getRpyCalib().size() > 0) {
    auto calib = floatlist2vector(log.getRpyCalib());
    if ((calib.minCoeff() < -CALIB_RPY_SANITY_CHECK) || (calib.maxCoeff() > CALIB_RPY_SANITY_CHECK)){
      return;
    }

    this->calib = calib;
    this->device_from_calib = euler2rot(this->calib);
    this->calib_from_device = this->device_from_calib.transpose();
    this->calibrated = log.getCalStatus() == 1;
  }
}

void Localizer::reset_kalman(double current_time) {
  VectorXd init_x = this->kf->get_initial_x();
  this->reset_kalman(current_time, init_x.segment<4>(3), init_x.head(3));
}

void Localizer::finite_check(double current_time) {
  bool all_finite = this->kf->get_x().array().isFinite().all() or this->kf->get_P().array().isFinite().all();
  if (!all_finite){
    LOGE("Non-finite values detected, kalman reset");
    this->reset_kalman(current_time);
  }
}

void Localizer::time_check(double current_time) {
  if (isnan(this->last_reset_time)) {
    this->last_reset_time = current_time;
  }
  double filter_time = this->kf->get_filter_time();
  bool big_time_gap = !isnan(filter_time) && (current_time - filter_time > 10);
  if (big_time_gap){
    LOGE("Time gap of over 10s detected, kalman reset");
    this->reset_kalman(current_time);
  }
}

void Localizer::update_reset_tracker() {
  // reset tracker is tuned to trigger when over 1reset/10s over 2min period
  this->reset_tracker *= .99995;
}

void Localizer::reset_kalman(double current_time, VectorXd init_orient, VectorXd init_pos) {
  // too nonlinear to init on completely wrong
  VectorXd init_x = this->kf->get_initial_x();
  MatrixXdr init_P = this->kf->get_initial_P();
  init_x.segment<4>(3) = init_orient;
  init_x.head(3) = init_pos;

  this->kf->init_state(init_x, init_P, current_time);
  this->last_reset_time = current_time;
<<<<<<< HEAD
=======
  this->reset_tracker += 1.0;
>>>>>>> 93b898e8
}

void Localizer::handle_msg_bytes(const char *data, const size_t size) {
  AlignedBuffer aligned_buf;

  capnp::FlatArrayMessageReader cmsg(aligned_buf.align(data, size));
  cereal::Event::Reader event = cmsg.getRoot<cereal::Event>();

  this->handle_msg(event);
}

void Localizer::handle_msg(const cereal::Event::Reader& log) {
  double t = log.getLogMonoTime() * 1e-9;
  this->time_check(t);
  if (log.isSensorEvents()) {
    this->handle_sensors(t, log.getSensorEvents());
  } else if (log.isGpsLocationExternal()) {
    this->handle_gps(t, log.getGpsLocationExternal());
  } else if (log.isCarState()) {
    this->handle_car_state(t, log.getCarState());
  } else if (log.isCameraOdometry()) {
    this->handle_cam_odo(t, log.getCameraOdometry());
  } else if (log.isLiveCalibration()) {
    this->handle_live_calib(t, log.getLiveCalibration());
  }
  this->finite_check();
  this->update_reset_tracker();
}

kj::ArrayPtr<capnp::byte> Localizer::get_message_bytes(MessageBuilder& msg_builder, uint64_t logMonoTime,
  bool inputsOK, bool sensorsOK, bool gpsOK)
{
  cereal::Event::Builder evt = msg_builder.initEvent();
  evt.setLogMonoTime(logMonoTime);
  cereal::LiveLocationKalman::Builder liveLoc = evt.initLiveLocationKalman();
  this->build_live_location(liveLoc);
  liveLoc.setInputsOK(inputsOK);
  liveLoc.setSensorsOK(sensorsOK);
  liveLoc.setGpsOK(gpsOK);
  return msg_builder.toBytes();
}

int Localizer::locationd_thread() {
  const std::initializer_list<const char *> service_list =
      { "gpsLocationExternal", "sensorEvents", "cameraOdometry", "liveCalibration", "carState" };
  PubMaster pm({ "liveLocationKalman" });
  SubMaster sm(service_list, nullptr, { "gpsLocationExternal" });

  Params params;

  while (!do_exit) {
    sm.update();
    for (const char* service : service_list) {
      if (sm.updated(service) && sm.valid(service)) {
        const cereal::Event::Reader log = sm[service];
        this->handle_msg(log);
      }
    }

    if (sm.updated("cameraOdometry")) {
      uint64_t logMonoTime = sm["cameraOdometry"].getLogMonoTime();
      bool inputsOK = sm.allAliveAndValid();
      bool sensorsOK = sm.alive("sensorEvents") && sm.valid("sensorEvents");
      bool gpsOK = (logMonoTime / 1e9) - this->last_gps_fix < 1.0;

      MessageBuilder msg_builder;
      kj::ArrayPtr<capnp::byte> bytes = this->get_message_bytes(msg_builder, logMonoTime, inputsOK, sensorsOK, gpsOK);
      pm.send("liveLocationKalman", bytes.begin(), bytes.size());

      if (sm.frame % 1200 == 0 && gpsOK) {  // once a minute
        VectorXd posGeo = this->get_position_geodetic();
        std::string lastGPSPosJSON = util::string_format(
          "{\"latitude\": %.15f, \"longitude\": %.15f, \"altitude\": %.15f}", posGeo(0), posGeo(1), posGeo(2));

        std::thread([&params] (const std::string gpsjson) {
          params.put("LastGPSPosition", gpsjson);
        }, lastGPSPosJSON).detach();
      }
    }
  }
  return 0;
}

int main() {
  setpriority(PRIO_PROCESS, 0, -20);

  Localizer localizer;
  return localizer.locationd_thread();
}<|MERGE_RESOLUTION|>--- conflicted
+++ resolved
@@ -15,10 +15,7 @@
 const double MIN_STD_SANITY_CHECK = 1e-5; // m or rad
 const double VALID_TIME_SINCE_RESET = 1.0; // s
 const double VALID_POS_STD = 50.0; // m
-<<<<<<< HEAD
-=======
 const double MAX_RESET_TRACKER = 5.0;
->>>>>>> 93b898e8
 
 static VectorXd floatlist2vector(const capnp::List<float, capnp::Kind::PRIMITIVE>::Reader& floatlist) {
   VectorXd res(floatlist.size());
@@ -385,10 +382,7 @@
 
   this->kf->init_state(init_x, init_P, current_time);
   this->last_reset_time = current_time;
-<<<<<<< HEAD
-=======
   this->reset_tracker += 1.0;
->>>>>>> 93b898e8
 }
 
 void Localizer::handle_msg_bytes(const char *data, const size_t size) {
