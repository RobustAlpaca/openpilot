#pragma once

#include <cassert>
#include <cstdint>
#include <memory>
#include <string>
#include <unordered_map>
#include <ctime>

#include "cereal/messaging/messaging.h"
#include "selfdrive/common/util.h"
#include "selfdrive/locationd/generated/gps.h"
#include "selfdrive/locationd/generated/ubx.h"

using namespace std::string_literals;

// protocol constants
namespace ublox {
  const uint8_t PREAMBLE1 = 0xb5;
  const uint8_t PREAMBLE2 = 0x62;

  const int UBLOX_HEADER_SIZE = 6;
  const int UBLOX_CHECKSUM_SIZE = 2;
  const int UBLOX_MAX_MSG_SIZE = 65536;

  // Boardd still uses these:
  const uint8_t CLASS_NAV = 0x01;
  const uint8_t CLASS_RXM = 0x02;
  const uint8_t CLASS_MON = 0x0A;

  struct ubx_mga_ini_time_utc_t {
    uint8_t type;
    uint8_t version;
    uint8_t ref;
    int8_t leapSecs;
    uint16_t year;
    uint8_t month;
    uint8_t day;
    uint8_t hour;
    uint8_t minute;
    uint8_t second;
    uint8_t reserved1;
    uint32_t ns;
    uint16_t tAccS;
    uint16_t reserved2;
    uint32_t tAccNs;
  } __attribute__((packed));

<<<<<<< HEAD
  inline std::string ubx_add_checksum(const std::string &msg){
=======
  inline std::string ubx_add_checksum(const std::string &msg) {
>>>>>>> 85aacf45
    assert(msg.size() > 2);

    uint8_t ck_a = 0, ck_b = 0;
    for(int i = 2; i < msg.size(); i++) {
      ck_a = (ck_a + msg[i]) & 0xFF;
      ck_b = (ck_b + ck_a) & 0xFF;
    }

    std::string r = msg;
    r.push_back(ck_a);
    r.push_back(ck_b);
    return r;
  }

  inline std::string build_ubx_mga_ini_time_utc(struct tm time) {
    ublox::ubx_mga_ini_time_utc_t payload = {
      .type = 0x10,
      .version = 0x0,
      .ref = 0x0,
      .leapSecs = -128, // Unknown
      .year = (uint16_t)(1900 + time.tm_year),
      .month = (uint8_t)(1 + time.tm_mon),
      .day = (uint8_t)time.tm_mday,
      .hour = (uint8_t)time.tm_hour,
      .minute = (uint8_t)time.tm_min,
      .second = (uint8_t)time.tm_sec,
      .reserved1 = 0x0,
      .ns = 0,
      .tAccS = 30,
      .reserved2 = 0x0,
      .tAccNs = 0,
    };
    assert(sizeof(payload) == 24);

    std::string msg = "\xb5\x62\x13\x40\x18\x00"s;
    msg += std::string((char*)&payload, sizeof(payload));

    return ubx_add_checksum(msg);
  }
}

class UbloxMsgParser {
  public:
    bool add_data(const uint8_t *incoming_data, uint32_t incoming_data_len, size_t &bytes_consumed);
    inline void reset() {bytes_in_parse_buf = 0;}
    inline int needed_bytes();
    inline std::string data() {return std::string((const char*)msg_parse_buf, bytes_in_parse_buf);}

    std::pair<std::string, kj::Array<capnp::word>> gen_msg();
    kj::Array<capnp::word> gen_nav_pvt(ubx_t::nav_pvt_t *msg);
    kj::Array<capnp::word> gen_rxm_sfrbx(ubx_t::rxm_sfrbx_t *msg);
    kj::Array<capnp::word> gen_rxm_rawx(ubx_t::rxm_rawx_t *msg);
    kj::Array<capnp::word> gen_mon_hw(ubx_t::mon_hw_t *msg);
    kj::Array<capnp::word> gen_mon_hw2(ubx_t::mon_hw2_t *msg);

  private:
    inline bool valid_cheksum();
    inline bool valid();
    inline bool valid_so_far();

    std::unordered_map<int, std::unordered_map<int, std::string>> gps_subframes;

    size_t bytes_in_parse_buf = 0;
    uint8_t msg_parse_buf[ublox::UBLOX_HEADER_SIZE + ublox::UBLOX_MAX_MSG_SIZE];

};
<|MERGE_RESOLUTION|>--- conflicted
+++ resolved
@@ -46,11 +46,7 @@
     uint32_t tAccNs;
   } __attribute__((packed));
 
-<<<<<<< HEAD
-  inline std::string ubx_add_checksum(const std::string &msg){
-=======
   inline std::string ubx_add_checksum(const std::string &msg) {
->>>>>>> 85aacf45
     assert(msg.size() > 2);
 
     uint8_t ck_a = 0, ck_b = 0;
