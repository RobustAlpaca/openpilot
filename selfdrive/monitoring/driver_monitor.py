--- conflicted
+++ resolved
@@ -29,15 +29,9 @@
     self._PARTIAL_FACE_THRESHOLD = 0.765 if TICI else 0.455
     self._EYE_THRESHOLD = 0.25 if TICI else 0.57
     self._SG_THRESHOLD = 0.83
-<<<<<<< HEAD
-    self._BLINK_THRESHOLD = 0.46 if TICI else 0.68
-    self._BLINK_THRESHOLD_SLACK = 0.6 if TICI else 0.88
-    self._BLINK_THRESHOLD_STRICT = 0.46 if TICI else 0.68
-=======
     self._BLINK_THRESHOLD = 0.62 if TICI else 0.68
     self._BLINK_THRESHOLD_SLACK = 0.82 if TICI else 0.88
     self._BLINK_THRESHOLD_STRICT = 0.62 if TICI else 0.68
->>>>>>> 712cae8f
     self._PITCH_WEIGHT = 1.175 if TICI else 1.35  # pitch matters a lot more
     self._POSESTD_THRESHOLD = 0.2 if TICI else 0.175
     self._E2E_POSE_THRESHOLD = 0.95 if TICI else 0.9
