--- conflicted
+++ resolved
@@ -64,22 +64,12 @@
 }
 
 static void update_leads(UIState *s, const cereal::ModelDataV2::Reader &model) {
-<<<<<<< HEAD
-  auto leads = model.getLeads();
-  auto model_position = model.getPosition();
-  for (int i = 0; i < 2; ++i) {
-    if (leads[i].getProb() > 0.5) {
-      auto xyva = leads[i].getXyva();
-      float z = model_position.getZ()[get_path_length_idx(model_position, xyva[0])];
-      calib_frame_to_full_frame(s, xyva[0], xyva[1], z + 1.22, &s->scene.lead_vertices[i]);
-=======
   auto leads = model.getLeadsV3();
   auto model_position = model.getPosition();
   for (int i = 0; i < 2; ++i) {
     if (leads[i].getProb() > 0.5) {
       float z = model_position.getZ()[get_path_length_idx(model_position, leads[i].getX()[0])];
       calib_frame_to_full_frame(s, leads[i].getX()[0], leads[i].getY()[0], z + 1.22, &s->scene.lead_vertices[i]);
->>>>>>> 0c237555
     }
   }
 }
@@ -122,15 +112,9 @@
   }
 
   // update path
-<<<<<<< HEAD
-  auto lead_one = model.getLeads()[0];
-  if (lead_one.getProb() > 0.5) {
-    const float lead_d = lead_one.getXyva()[0] * 2.;
-=======
   auto lead_one = model.getLeadsV3()[0];
   if (lead_one.getProb() > 0.5) {
     const float lead_d = lead_one.getX()[0] * 2.;
->>>>>>> 0c237555
     max_distance = std::clamp((float)(lead_d - fmin(lead_d * 0.35, 10.)), 0.0f, max_distance);
   }
   max_idx = get_path_length_idx(model_position, max_distance);
