--- conflicted
+++ resolved
@@ -130,7 +130,6 @@
   SubMaster &sm = *(s->sm);
   UIScene &scene = s->scene;
 
-<<<<<<< HEAD
   if (scene.started && sm.updated("controlsState")) {
     scene.controls_state = sm["controlsState"].getControlsState();
   }
@@ -138,8 +137,6 @@
     scene.car_state = sm["carState"].getCarState();
     s->scene.brakeLights = sm["carState"].getCarState().getBrakeLights();
   }
-=======
->>>>>>> 5d6dda1e
   if (sm.updated("radarState")) {
     std::optional<cereal::ModelDataV2::XYZTData::Reader> line;
     if (sm.rcv_frame("modelV2") > 0) {
