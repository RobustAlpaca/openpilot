--- conflicted
+++ resolved
@@ -63,13 +63,6 @@
   return max_idx;
 }
 
-<<<<<<< HEAD
-static void update_leads(UIState *s, const cereal::ModelDataV2::LeadDataV2::Reader &lead_data, std::optional<cereal::ModelDataV2::XYZTData::Reader> line) {
-  if (lead_data.getProb() > 0.5) {
-    float z = line ? (*line).getZ()[get_path_length_idx(*line, lead_data.getXyva()[0])] : 0.0;
-    calib_frame_to_full_frame(s, lead_data.getXyva()[0], lead_data.getXyva()[1], z + 1.22, &s->scene.lead_vertices[0]);
-
-=======
 static void update_leads(UIState *s, const cereal::ModelDataV2::Reader &model) {
   auto leads = model.getLeads();
   auto model_position = model.getPosition();
@@ -79,7 +72,6 @@
       float z = model_position.getZ()[get_path_length_idx(model_position, xyva[0])];
       calib_frame_to_full_frame(s, xyva[0], xyva[1], z + 1.22, &s->scene.lead_vertices[i]);
     }
->>>>>>> c26d948f
   }
 }
 
@@ -121,11 +113,7 @@
   }
 
   // update path
-<<<<<<< HEAD
-  auto lead_one = (*s->sm)["modelV2"].getModelV2().getLeads()[0];
-=======
   auto lead_one = model.getLeads()[0];
->>>>>>> c26d948f
   if (lead_one.getProb() > 0.5) {
     const float lead_d = lead_one.getXyva()[0] * 2.;
     max_distance = std::clamp((float)(lead_d - fmin(lead_d * 0.35, 10.)), 0.0f, max_distance);
@@ -148,17 +136,9 @@
     scene.dm_active = sm["driverMonitoringState"].getDriverMonitoringState().getIsActiveMode();
   }
   if (sm.updated("modelV2") && s->vg) {
-<<<<<<< HEAD
-    std::optional<cereal::ModelDataV2::XYZTData::Reader> line;
-    if (sm.rcv_frame("modelV2") > 0) {
-      line = sm["modelV2"].getModelV2().getPosition();
-    }
-    update_leads(s, sm["modelV2"].getModelV2().getLeads()[0], line);
-=======
     auto model = sm["modelV2"].getModelV2();
     update_model(s, model);
     update_leads(s, model);
->>>>>>> c26d948f
   }
   if (sm.updated("liveCalibration")) {
     scene.world_objects_visible = true;
