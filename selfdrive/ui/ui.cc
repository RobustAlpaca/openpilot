--- conflicted
+++ resolved
@@ -168,15 +168,6 @@
   } else if ((s->sm->frame - s->sm->rcv_frame("pandaState")) > 5*UI_FREQ) {
     scene.pandaType = cereal::PandaState::PandaType::UNKNOWN;
   }
-<<<<<<< HEAD
-  if (sm.updated("ubloxGnss")) {
-    auto data = sm["ubloxGnss"].getUbloxGnss();
-    if (data.which() == cereal::UbloxGnss::MEASUREMENT_REPORT) {
-      scene.satelliteCount = data.getMeasurementReport().getNumMeas();
-    }
-  }
-=======
->>>>>>> 326e7f18
   if (sm.updated("carParams")) {
     scene.longitudinal_control = sm["carParams"].getCarParams().getOpenpilotLongitudinalControl();
   }
@@ -281,11 +272,7 @@
 QUIState::QUIState(QObject *parent) : QObject(parent) {
   ui_state.sm = std::make_unique<SubMaster, const std::initializer_list<const char *>>({
     "modelV2", "controlsState", "liveCalibration", "radarState", "deviceState", "roadCameraState",
-<<<<<<< HEAD
-    "pandaState", "carParams", "driverMonitoringState", "sensorEvents", "carState", "ubloxGnss",
-=======
     "pandaState", "carParams", "driverMonitoringState", "sensorEvents", "carState", "liveLocationKalman",
->>>>>>> 326e7f18
   });
 
   ui_state.fb_w = vwp_w;
