#include "selfdrive/ui/ui.h"

#include <assert.h>
#include <stdio.h>
#include <unistd.h>

#include <cmath>

#include "selfdrive/common/swaglog.h"
#include "selfdrive/common/util.h"
#include "selfdrive/common/visionimg.h"
#include "selfdrive/common/watchdog.h"
#include "selfdrive/hardware/hw.h"
#include "selfdrive/ui/paint.h"
#include "selfdrive/ui/qt/qt_window.h"

#define BACKLIGHT_DT 0.25
#define BACKLIGHT_TS 2.00
#define BACKLIGHT_OFFROAD 75


// Projects a point in car to space to the corresponding point in full frame
// image space.
static bool calib_frame_to_full_frame(const UIState *s, float in_x, float in_y, float in_z, vertex_data *out) {
  const float margin = 500.0f;
  const vec3 pt = (vec3){{in_x, in_y, in_z}};
  const vec3 Ep = matvecmul3(s->scene.view_from_calib, pt);
  const vec3 KEp = matvecmul3(s->wide_camera ? ecam_intrinsic_matrix : fcam_intrinsic_matrix, Ep);

  // Project.
  float x = KEp.v[0] / KEp.v[2];
  float y = KEp.v[1] / KEp.v[2];

  nvgTransformPoint(&out->x, &out->y, s->car_space_transform, x, y);
  return out->x >= -margin && out->x <= s->fb_w + margin && out->y >= -margin && out->y <= s->fb_h + margin;
}

static void ui_init_vision(UIState *s) {
  // Invisible until we receive a calibration message.
  s->scene.world_objects_visible = false;

  for (int i = 0; i < s->vipc_client->num_buffers; i++) {
    s->texture[i].reset(new EGLImageTexture(&s->vipc_client->buffers[i]));

    glBindTexture(GL_TEXTURE_2D, s->texture[i]->frame_tex);
    glTexParameteri(GL_TEXTURE_2D, GL_TEXTURE_MAG_FILTER, GL_NEAREST);
    glTexParameteri(GL_TEXTURE_2D, GL_TEXTURE_MIN_FILTER, GL_NEAREST);

    // BGR
    glTexParameteri(GL_TEXTURE_2D, GL_TEXTURE_SWIZZLE_R, GL_BLUE);
    glTexParameteri(GL_TEXTURE_2D, GL_TEXTURE_SWIZZLE_G, GL_GREEN);
    glTexParameteri(GL_TEXTURE_2D, GL_TEXTURE_SWIZZLE_B, GL_RED);
  }
  assert(glGetError() == GL_NO_ERROR);
}

static int get_path_length_idx(const cereal::ModelDataV2::XYZTData::Reader &line, const float path_height) {
  const auto line_x = line.getX();
  int max_idx = 0;
  for (int i = 0; i < TRAJECTORY_SIZE && line_x[i] < path_height; ++i) {
    max_idx = i;
  }
  return max_idx;
}

static void update_leads(UIState *s, const cereal::RadarState::Reader &radar_state, std::optional<cereal::ModelDataV2::XYZTData::Reader> line) {
  for (int i = 0; i < 2; ++i) {
    auto lead_data = (i == 0) ? radar_state.getLeadOne() : radar_state.getLeadTwo();
    if (lead_data.getStatus()) {
      float z = line ? (*line).getZ()[get_path_length_idx(*line, lead_data.getDRel())] : 0.0;
      // negative because radarState uses left positive convention
      calib_frame_to_full_frame(s, lead_data.getDRel(), -lead_data.getYRel(), z + 1.22, &s->scene.lead_vertices[i]);
    }
  }
}

static void update_line_data(const UIState *s, const cereal::ModelDataV2::XYZTData::Reader &line,
                             float y_off, float z_off, line_vertices_data *pvd, int max_idx) {
  const auto line_x = line.getX(), line_y = line.getY(), line_z = line.getZ();
  vertex_data *v = &pvd->v[0];
  for (int i = 0; i <= max_idx; i++) {
    v += calib_frame_to_full_frame(s, line_x[i], line_y[i] - y_off, line_z[i] + z_off, v);
  }
  for (int i = max_idx; i >= 0; i--) {
    v += calib_frame_to_full_frame(s, line_x[i], line_y[i] + y_off, line_z[i] + z_off, v);
  }
  pvd->cnt = v - pvd->v;
  assert(pvd->cnt < std::size(pvd->v));
}

static void update_model(UIState *s, const cereal::ModelDataV2::Reader &model) {
  UIScene &scene = s->scene;
  auto model_position = model.getPosition();
  float max_distance = std::clamp(model_position.getX()[TRAJECTORY_SIZE - 1],
                                  MIN_DRAW_DISTANCE, MAX_DRAW_DISTANCE);

  // update lane lines
  const auto lane_lines = model.getLaneLines();
  const auto lane_line_probs = model.getLaneLineProbs();
  int max_idx = get_path_length_idx(lane_lines[0], max_distance);
  for (int i = 0; i < std::size(scene.lane_line_vertices); i++) {
    scene.lane_line_probs[i] = lane_line_probs[i];
    update_line_data(s, lane_lines[i], 0.025 * scene.lane_line_probs[i], 0, &scene.lane_line_vertices[i], max_idx);
  }

  // update road edges
  const auto road_edges = model.getRoadEdges();
  const auto road_edge_stds = model.getRoadEdgeStds();
  for (int i = 0; i < std::size(scene.road_edge_vertices); i++) {
    scene.road_edge_stds[i] = road_edge_stds[i];
    update_line_data(s, road_edges[i], 0.025, 0, &scene.road_edge_vertices[i], max_idx);
  }

  // update path
  auto lead_one = (*s->sm)["radarState"].getRadarState().getLeadOne();
  if (lead_one.getStatus()) {
    const float lead_d = lead_one.getDRel() * 2.;
    max_distance = std::clamp((float)(lead_d - fmin(lead_d * 0.35, 10.)), 0.0f, max_distance);
  }
  max_idx = get_path_length_idx(model_position, max_distance);
  update_line_data(s, model_position, 0.5, 1.22, &scene.track_vertices, max_idx);
}

static void update_sockets(UIState *s){
  s->sm->update(0);
}

static void update_state(UIState *s) {
  SubMaster &sm = *(s->sm);
  UIScene &scene = s->scene;

<<<<<<< HEAD
=======
  // update engageability and DM icons at 2Hz
  if (sm.frame % (UI_FREQ / 2) == 0) {
    scene.engageable = sm["controlsState"].getControlsState().getEngageable();
    scene.dm_active = sm["driverMonitoringState"].getDriverMonitoringState().getIsActiveMode();
  }
>>>>>>> 966787d6
  if (sm.updated("radarState")) {
    std::optional<cereal::ModelDataV2::XYZTData::Reader> line;
    if (sm.rcv_frame("modelV2") > 0) {
      line = sm["modelV2"].getModelV2().getPosition();
    }
    update_leads(s, sm["radarState"].getRadarState(), line);
  }
  if (sm.updated("liveCalibration")) {
    scene.world_objects_visible = true;
    auto rpy_list = sm["liveCalibration"].getLiveCalibration().getRpyCalib();
    Eigen::Vector3d rpy;
    rpy << rpy_list[0], rpy_list[1], rpy_list[2];
    Eigen::Matrix3d device_from_calib = euler2rot(rpy);
    Eigen::Matrix3d view_from_device;
    view_from_device << 0,1,0,
                        0,0,1,
                        1,0,0;
    Eigen::Matrix3d view_from_calib = view_from_device * device_from_calib;
    for (int i = 0; i < 3; i++) {
      for (int j = 0; j < 3; j++) {
        scene.view_from_calib.v[i*3 + j] = view_from_calib(i,j);
      }
    }
  }
  if (sm.updated("modelV2")) {
    update_model(s, sm["modelV2"].getModelV2());
  }
  if (sm.updated("pandaState")) {
    auto pandaState = sm["pandaState"].getPandaState();
    scene.pandaType = pandaState.getPandaType();
    scene.ignition = pandaState.getIgnitionLine() || pandaState.getIgnitionCan();
  } else if ((s->sm->frame - s->sm->rcv_frame("pandaState")) > 5*UI_FREQ) {
    scene.pandaType = cereal::PandaState::PandaType::UNKNOWN;
  }
  if (sm.updated("ubloxGnss")) {
    auto data = sm["ubloxGnss"].getUbloxGnss();
    if (data.which() == cereal::UbloxGnss::MEASUREMENT_REPORT) {
      scene.satelliteCount = data.getMeasurementReport().getNumMeas();
    }
  }
  if (sm.updated("gpsLocationExternal")) {
    scene.gpsAccuracy = sm["gpsLocationExternal"].getGpsLocationExternal().getAccuracy();
  }
  if (sm.updated("carParams")) {
    scene.longitudinal_control = sm["carParams"].getCarParams().getOpenpilotLongitudinalControl();
  }
  if (sm.updated("sensorEvents")) {
    for (auto sensor : sm["sensorEvents"].getSensorEvents()) {
      if (!scene.started && sensor.which() == cereal::SensorEventData::ACCELERATION) {
        auto accel = sensor.getAcceleration().getV();
        if (accel.totalSize().wordCount){ // TODO: sometimes empty lists are received. Figure out why
          scene.accel_sensor = accel[2];
        }
      } else if (!scene.started && sensor.which() == cereal::SensorEventData::GYRO_UNCALIBRATED) {
        auto gyro = sensor.getGyroUncalibrated().getV();
        if (gyro.totalSize().wordCount){
          scene.gyro_sensor = gyro[1];
        }
      }
    }
  }
  if (sm.updated("roadCameraState")) {
    auto camera_state = sm["roadCameraState"].getRoadCameraState();

    float max_lines = Hardware::EON() ? 5408 : 1757;
    float gain = camera_state.getGainFrac();

    if (Hardware::TICI()) {
      // gainFrac can go up to 4, with another 2.5x multiplier based on globalGain. Scale back to 0 - 1
      gain *= (camera_state.getGlobalGain() > 100 ? 2.5 : 1.0) / 10.0;
    }

    scene.light_sensor = std::clamp<float>((1023.0 / max_lines) * (max_lines - camera_state.getIntegLines() * gain), 0.0, 1023.0);
  }
  scene.started = sm["deviceState"].getDeviceState().getStarted();
}

static void update_params(UIState *s) {
  const uint64_t frame = s->sm->frame;
  UIScene &scene = s->scene;
  if (frame % (5*UI_FREQ) == 0) {
    scene.is_metric = Params().getBool("IsMetric");
  }
}

static void update_vision(UIState *s) {
  if (!s->vipc_client->connected && s->scene.started) {
    if (s->vipc_client->connect(false)){
      ui_init_vision(s);
    }
  }

  if (s->vipc_client->connected){
    VisionBuf * buf = s->vipc_client->recv();
    if (buf != nullptr){
      s->last_frame = buf;
    } else if (!Hardware::PC()) {
      LOGE("visionIPC receive timeout");
    }
  }
}

static void update_status(UIState *s) {
  if (s->scene.started && s->sm->updated("controlsState")) {
    auto controls_state = (*s->sm)["controlsState"].getControlsState();
    auto alert_status = controls_state.getAlertStatus();
    if (alert_status == cereal::ControlsState::AlertStatus::USER_PROMPT) {
      s->status = STATUS_WARNING;
    } else if (alert_status == cereal::ControlsState::AlertStatus::CRITICAL) {
      s->status = STATUS_ALERT;
    } else {
      s->status = controls_state.getEnabled() ? STATUS_ENGAGED : STATUS_DISENGAGED;
    }
  }

  // Handle onroad/offroad transition
  static bool started_prev = false;
  if (s->scene.started != started_prev) {
    if (s->scene.started) {
      s->status = STATUS_DISENGAGED;
      s->scene.started_frame = s->sm->frame;

      s->scene.end_to_end = Params().getBool("EndToEndToggle");
      s->wide_camera = Hardware::TICI() ? Params().getBool("EnableWideCamera") : false;

      // Update intrinsics matrix after possible wide camera toggle change
      ui_resize(s, s->fb_w, s->fb_h);

      // Choose vision ipc client
      if (s->wide_camera){
        s->vipc_client = s->vipc_client_wide;
      } else {
        s->vipc_client = s->vipc_client_rear;
      }
    } else {
      s->vipc_client->connected = false;
    }
  }
  started_prev = s->scene.started;
}


QUIState::QUIState(QObject *parent) : QObject(parent) {
  ui_state.sm = std::make_unique<SubMaster, const std::initializer_list<const char *>>({
    "modelV2", "controlsState", "liveCalibration", "radarState", "deviceState", "liveLocationKalman",
    "pandaState", "carParams", "driverMonitoringState", "sensorEvents", "carState", "ubloxGnss",
    "gpsLocationExternal", "roadCameraState",
  });

  ui_state.fb_w = vwp_w;
  ui_state.fb_h = vwp_h;
  ui_state.scene.started = false;
  ui_state.last_frame = nullptr;
  ui_state.wide_camera = Hardware::TICI() ? Params().getBool("EnableWideCamera") : false;

  ui_state.vipc_client_rear = new VisionIpcClient("camerad", VISION_STREAM_RGB_BACK, true);
  ui_state.vipc_client_wide = new VisionIpcClient("camerad", VISION_STREAM_RGB_WIDE, true);

  ui_state.vipc_client = ui_state.vipc_client_rear;

  // update timer
  timer = new QTimer(this);
  QObject::connect(timer, &QTimer::timeout, this, &QUIState::update);
  timer->start(0);
}

void QUIState::update() {
  update_params(&ui_state);
  update_sockets(&ui_state);
  update_state(&ui_state);
  update_status(&ui_state);
  update_vision(&ui_state);

  if (ui_state.scene.started != started_prev || ui_state.sm->frame == 1) {
    started_prev = ui_state.scene.started;
    emit offroadTransition(!ui_state.scene.started);

    // Change timeout to 0 when onroad, this will call update continously.
    // This puts visionIPC in charge of update frequency, reducing video latency
    timer->start(ui_state.scene.started ? 0 : 1000 / UI_FREQ);
  }

  watchdog_kick();
  emit uiUpdate(ui_state);
}

Device::Device(QObject *parent) : brightness_filter(BACKLIGHT_OFFROAD, BACKLIGHT_TS, BACKLIGHT_DT), QObject(parent) {
}

void Device::update(const UIState &s) {
  updateBrightness(s);
  updateWakefulness(s);

  // TODO: remove from UIState and use signals
  QUIState::ui_state.awake = awake;
}

void Device::setAwake(bool on, bool reset) {
  if (on != awake) {
    awake = on;
    Hardware::set_display_power(awake);
    LOGD("setting display power %d", awake);
    emit displayPowerChanged(awake);
  }

  if (reset) {
    awake_timeout = 30 * UI_FREQ;
  }
}

void Device::updateBrightness(const UIState &s) {
  float brightness_b = 10;
  float brightness_m = 0.1;
  float clipped_brightness = std::min(100.0f, (s.scene.light_sensor * brightness_m) + brightness_b);
  if (!s.scene.started) {
    clipped_brightness = BACKLIGHT_OFFROAD;
  }

  int brightness = brightness_filter.update(clipped_brightness);
  if (!awake) {
    brightness = 0;
  }

  if (brightness != last_brightness) {
    std::thread{Hardware::set_brightness, brightness}.detach();
  }
  last_brightness = brightness;
}

void Device::updateWakefulness(const UIState &s) {
  awake_timeout = std::max(awake_timeout - 1, 0);

  bool should_wake = s.scene.started || s.scene.ignition;
  if (!should_wake) {
    // tap detection while display is off
    bool accel_trigger = abs(s.scene.accel_sensor - accel_prev) > 0.2;
    bool gyro_trigger = abs(s.scene.gyro_sensor - gyro_prev) > 0.15;
    should_wake = accel_trigger && gyro_trigger;
    gyro_prev = s.scene.gyro_sensor;
    accel_prev = (accel_prev * (accel_samples - 1) + s.scene.accel_sensor) / accel_samples;
  }

  setAwake(awake_timeout, should_wake);
}<|MERGE_RESOLUTION|>--- conflicted
+++ resolved
@@ -129,14 +129,11 @@
   SubMaster &sm = *(s->sm);
   UIScene &scene = s->scene;
 
-<<<<<<< HEAD
-=======
   // update engageability and DM icons at 2Hz
   if (sm.frame % (UI_FREQ / 2) == 0) {
     scene.engageable = sm["controlsState"].getControlsState().getEngageable();
     scene.dm_active = sm["driverMonitoringState"].getDriverMonitoringState().getIsActiveMode();
   }
->>>>>>> 966787d6
   if (sm.updated("radarState")) {
     std::optional<cereal::ModelDataV2::XYZTData::Reader> line;
     if (sm.rcv_frame("modelV2") > 0) {
