--- conflicted
+++ resolved
@@ -130,18 +130,19 @@
   SubMaster &sm = *(s->sm);
   UIScene &scene = s->scene;
 
-<<<<<<< HEAD
-=======
   if (sm.updated("carState")) {
 	  s->scene.brakeLights = sm["carState"].getCarState().getBrakeLights();
   }
->>>>>>> 4aa3021d
   if (sm.updated("radarState")) {
     std::optional<cereal::ModelDataV2::XYZTData::Reader> line;
     if (sm.rcv_frame("modelV2") > 0) {
       line = sm["modelV2"].getModelV2().getPosition();
     }
     update_leads(s, sm["radarState"].getRadarState(), line);
+    auto radar_state = sm["radarState"].getRadarState();
+    s->scene.lead_v_rel = radar_state.getLeadOne().getVRel();
+    s->scene.lead_d_rel = radar_state.getLeadOne().getDRel();
+    s->scene.lead_status = radar_state.getLeadOne().getStatus();
   }
   if (sm.updated("liveCalibration")) {
     scene.world_objects_visible = true;
