--- conflicted
+++ resolved
@@ -6,7 +6,6 @@
 
 #include <cmath>
 #include <iostream>
-<<<<<<< HEAD
 
 #include "selfdrive/common/swaglog.h"
 #include "selfdrive/common/util.h"
@@ -16,17 +15,6 @@
 #include "selfdrive/ui/paint.h"
 #include "selfdrive/ui/qt/qt_window.h"
 
-=======
-
-#include "selfdrive/common/swaglog.h"
-#include "selfdrive/common/util.h"
-#include "selfdrive/common/visionimg.h"
-#include "selfdrive/common/watchdog.h"
-#include "selfdrive/hardware/hw.h"
-#include "selfdrive/ui/paint.h"
-#include "selfdrive/ui/qt/qt_window.h"
-
->>>>>>> 6418d4a0
 #define BACKLIGHT_DT 0.25
 #define BACKLIGHT_TS 2.00
 #define BACKLIGHT_OFFROAD 50
@@ -84,6 +72,7 @@
       // negative because radarState uses left positive convention
       calib_frame_to_full_frame(s, lead_data.getDRel(), -lead_data.getYRel(), z + 1.22, &s->scene.lead_vertices[i]);
     }
+    s->scene.lead_data[i] = lead_data;
   }
 }
 
@@ -125,9 +114,8 @@
   }
 
   // update path
-  auto lead_one = (*s->sm)["radarState"].getRadarState().getLeadOne();
-  if (lead_one.getStatus()) {
-    const float lead_d = lead_one.getDRel() * 2.;
+  if (scene.lead_data[0].getStatus()) {
+    const float lead_d = scene.lead_data[0].getDRel() * 2.;
     max_distance = std::clamp((float)(lead_d - fmin(lead_d * 0.35, 10.)), 0.0f, max_distance);
   }
   max_idx = get_path_length_idx(model_position, max_distance);
@@ -135,22 +123,20 @@
 }
 
 static void update_sockets(UIState *s){
-<<<<<<< HEAD
-  s->sm->update(0);
-}
-=======
   SubMaster &sm = *(s->sm);
   sm.update(0);
 }
 
 static void update_state(UIState *s) {
   SubMaster &sm = *(s->sm);
->>>>>>> 6418d4a0
-
-static void update_state(UIState *s) {
-  SubMaster &sm = *(s->sm);
+
   UIScene &scene = s->scene;
-
+  if (scene.started && sm.updated("controlsState")) {
+    scene.controls_state = sm["controlsState"].getControlsState();
+  }
+  if (sm.updated("carState")) {
+    scene.car_state = sm["carState"].getCarState();
+  }
   if (sm.updated("radarState")) {
     std::optional<cereal::ModelDataV2::XYZTData::Reader> line;
     if (sm.rcv_frame("modelV2") > 0) {
@@ -178,6 +164,9 @@
   if (sm.updated("modelV2")) {
     update_model(s, sm["modelV2"].getModelV2());
   }
+  if (sm.updated("deviceState")) {
+    scene.deviceState = sm["deviceState"].getDeviceState();
+  }
   if (sm.updated("pandaState")) {
     auto pandaState = sm["pandaState"].getPandaState();
     scene.pandaType = pandaState.getPandaType();
@@ -191,18 +180,18 @@
       scene.satelliteCount = data.getMeasurementReport().getNumMeas();
     }
   }
+  if (sm.updated("liveLocationKalman")) {
+    scene.gpsOK = sm["liveLocationKalman"].getLiveLocationKalman().getGpsOK();
+  }
   if (sm.updated("carParams")) {
     scene.longitudinal_control = sm["carParams"].getCarParams().getOpenpilotLongitudinalControl();
   }
-<<<<<<< HEAD
-=======
   if (sm.updated("driverState")) {
     scene.driver_state = sm["driverState"].getDriverState();
   }
   if (sm.updated("driverMonitoringState")) {
     scene.dmonitoring_state = sm["driverMonitoringState"].getDriverMonitoringState();
   }
->>>>>>> 6418d4a0
   if (sm.updated("sensorEvents")) {
     for (auto sensor : sm["sensorEvents"].getSensorEvents()) {
       if (!Hardware::TICI() && sensor.which() == cereal::SensorEventData::LIGHT) {
@@ -226,11 +215,7 @@
     float gain = camera_state.getGainFrac() * (camera_state.getGlobalGain() > 100 ? 2.5 : 1.0) / 10.0;
     scene.light_sensor = std::clamp<float>((1023.0 / 1757.0) * (1757.0 - camera_state.getIntegLines()) * (1.0 - gain), 0.0, 1023.0);
   }
-<<<<<<< HEAD
-  scene.started = sm["deviceState"].getDeviceState().getStarted() || scene.driver_view;
-=======
   scene.started = scene.deviceState.getStarted() || scene.driver_view;
->>>>>>> 6418d4a0
 }
 
 static void update_params(UIState *s) {
@@ -260,14 +245,13 @@
 
 static void update_status(UIState *s) {
   if (s->scene.started && s->sm->updated("controlsState")) {
-    auto controls_state = (*s->sm)["controlsState"].getControlsState();
-    auto alert_status = controls_state.getAlertStatus();
+    auto alert_status = s->scene.controls_state.getAlertStatus();
     if (alert_status == cereal::ControlsState::AlertStatus::USER_PROMPT) {
       s->status = STATUS_WARNING;
     } else if (alert_status == cereal::ControlsState::AlertStatus::CRITICAL) {
       s->status = STATUS_ALERT;
     } else {
-      s->status = controls_state.getEnabled() ? STATUS_ENGAGED : STATUS_DISENGAGED;
+      s->status = s->scene.controls_state.getEnabled() ? STATUS_ENGAGED : STATUS_DISENGAGED;
     }
   }
 
