--- conflicted
+++ resolved
@@ -305,11 +305,7 @@
   update_status(&ui_state);
   update_vision(&ui_state);
 
-<<<<<<< HEAD
-  if (ui_state.scene.started != started_prev) {
-=======
   if (ui_state.scene.started != started_prev || ui_state.sm->frame == 1) {
->>>>>>> 7bb0fe6d
     started_prev = ui_state.scene.started;
     emit offroadTransition(!ui_state.scene.started);
 
