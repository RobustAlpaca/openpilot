--- conflicted
+++ resolved
@@ -188,14 +188,8 @@
     float max_gain = Hardware::EON() ? 1.0: 10.0;
     float max_ev = max_lines * max_gain;
 
-<<<<<<< HEAD
-    // C3 camera only uses about 10% of available gain at night
-    if (Hardware::TICI) {
-      max_ev /= 10;
-=======
     if (Hardware::TICI) {
       max_ev /= 6;
->>>>>>> 9a6fbb0c
     }
 
     float ev = camera_state.getGain() * float(camera_state.getIntegLines());
