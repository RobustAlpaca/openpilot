--- conflicted
+++ resolved
@@ -9,15 +9,9 @@
 #include "common/visionimg.h"
 #include "common/watchdog.h"
 #include "hardware/hw.h"
-<<<<<<< HEAD
-#include "ui.hpp"
-#include "paint.hpp"
-#include "qt_window.hpp"
-=======
 #include "ui.h"
 #include "paint.h"
 #include "qt_window.h"
->>>>>>> cf2aee0e
 
 #define BACKLIGHT_DT 0.25
 #define BACKLIGHT_TS 2.00
@@ -140,7 +134,6 @@
   }
   if (sm.updated("carState")) {
     scene.car_state = sm["carState"].getCarState();
-	  s->scene.brakeLights = scene.car_state.getBrakeLights();
   }
   if (sm.updated("radarState")) {
     std::optional<cereal::ModelDataV2::XYZTData::Reader> line;
@@ -148,10 +141,6 @@
       line = sm["modelV2"].getModelV2().getPosition();
     }
     update_leads(s, sm["radarState"].getRadarState(), line);
-    auto radar_state = sm["radarState"].getRadarState();
-    s->scene.lead_v_rel = radar_state.getLeadOne().getVRel();
-    s->scene.lead_d_rel = radar_state.getLeadOne().getDRel();
-    s->scene.lead_status = radar_state.getLeadOne().getStatus();
   }
   if (sm.updated("liveCalibration")) {
     scene.world_objects_visible = true;
