--- conflicted
+++ resolved
@@ -219,19 +219,8 @@
 static void update_params(UIState *s) {
   const uint64_t frame = s->sm->frame;
   UIScene &scene = s->scene;
-<<<<<<< HEAD
-  Params params;
-  if (frame % (5*UI_FREQ) == 0) {
-    scene.is_metric = params.getBool("IsMetric");
-  } else if (frame % (6*UI_FREQ) == 0) {
-    scene.athenaStatus = NET_DISCONNECTED;
-    if (auto last_ping = params.get<float>("LastAthenaPingTime"); last_ping) {
-      scene.athenaStatus = nanos_since_boot() - *last_ping < 70e9 ? NET_CONNECTED : NET_ERROR;
-    }
-=======
   if (frame % (5*UI_FREQ) == 0) {
     scene.is_metric = Params().getBool("IsMetric");
->>>>>>> 21c77f6e
   }
 }
 
