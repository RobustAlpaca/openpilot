--- conflicted
+++ resolved
@@ -130,17 +130,14 @@
 static void update_state(UIState *s) {
   SubMaster &sm = *(s->sm);
 
-<<<<<<< HEAD
-  if (sm.updated("carState")) {
-	  s->scene.brakeLights = sm["carState"].getCarState().getBrakeLights();
-=======
   UIScene &scene = s->scene;
+
   if (scene.started && sm.updated("controlsState")) {
     scene.controls_state = sm["controlsState"].getControlsState();
   }
   if (sm.updated("carState")) {
     scene.car_state = sm["carState"].getCarState();
->>>>>>> 31b9391d
+    s->scene.brakeLights = sm["carState"].getCarState().getBrakeLights();
   }
   if (sm.updated("radarState")) {
     std::optional<cereal::ModelDataV2::XYZTData::Reader> line;
