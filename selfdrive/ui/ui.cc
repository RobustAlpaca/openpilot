--- conflicted
+++ resolved
@@ -169,12 +169,9 @@
       scene.satelliteCount = data.getMeasurementReport().getNumMeas();
     }
   }
-<<<<<<< HEAD
-=======
   if (sm.updated("gpsLocationExternal")) {
     scene.gpsAccuracy = sm["gpsLocationExternal"].getGpsLocationExternal().getAccuracy();
   }
->>>>>>> f266fce7
   if (sm.updated("carParams")) {
     scene.longitudinal_control = sm["carParams"].getCarParams().getOpenpilotLongitudinalControl();
   }
