#include <iostream>
#include <stdio.h>
#include <cmath>
#include <unistd.h>
#include <assert.h>

#include "common/util.h"
#include "common/swaglog.h"
#include "common/visionimg.h"
#include "common/watchdog.h"
#include "hardware/hw.h"
#include "ui.hpp"
#include "paint.hpp"
#include "qt_window.hpp"

<<<<<<< HEAD
=======
#define BACKLIGHT_DT 0.25
#define BACKLIGHT_TS 2.00
#define BACKLIGHT_OFFROAD 50


>>>>>>> 13f52b79
// Projects a point in car to space to the corresponding point in full frame
// image space.
static bool calib_frame_to_full_frame(const UIState *s, float in_x, float in_y, float in_z, vertex_data *out) {
  const float margin = 500.0f;
  const vec3 pt = (vec3){{in_x, in_y, in_z}};
  const vec3 Ep = matvecmul3(s->scene.view_from_calib, pt);
  const vec3 KEp = matvecmul3(s->wide_camera ? ecam_intrinsic_matrix : fcam_intrinsic_matrix, Ep);

  // Project.
  float x = KEp.v[0] / KEp.v[2];
  float y = KEp.v[1] / KEp.v[2];

  nvgTransformPoint(&out->x, &out->y, s->car_space_transform, x, y);
  return out->x >= -margin && out->x <= s->fb_w + margin && out->y >= -margin && out->y <= s->fb_h + margin;
}

static void ui_init_vision(UIState *s) {
  // Invisible until we receive a calibration message.
  s->scene.world_objects_visible = false;

  for (int i = 0; i < s->vipc_client->num_buffers; i++) {
    s->texture[i].reset(new EGLImageTexture(&s->vipc_client->buffers[i]));

    glBindTexture(GL_TEXTURE_2D, s->texture[i]->frame_tex);
    glTexParameteri(GL_TEXTURE_2D, GL_TEXTURE_MAG_FILTER, GL_NEAREST);
    glTexParameteri(GL_TEXTURE_2D, GL_TEXTURE_MIN_FILTER, GL_NEAREST);

    // BGR
    glTexParameteri(GL_TEXTURE_2D, GL_TEXTURE_SWIZZLE_R, GL_BLUE);
    glTexParameteri(GL_TEXTURE_2D, GL_TEXTURE_SWIZZLE_G, GL_GREEN);
    glTexParameteri(GL_TEXTURE_2D, GL_TEXTURE_SWIZZLE_B, GL_RED);
  }
  assert(glGetError() == GL_NO_ERROR);
}

<<<<<<< HEAD

void ui_init(UIState *s) {
  s->sm = new SubMaster({
    "modelV2", "controlsState", "liveCalibration", "radarState", "deviceState", "liveLocationKalman",
    "pandaState", "carParams", "driverState", "driverMonitoringState", "sensorEvents", "carState", "ubloxGnss",
#ifdef QCOM2
    "roadCameraState",
#endif
  });

  s->scene.started = false;
  s->status = STATUS_OFFROAD;


  s->last_frame = nullptr;
  s->wide_camera = false;

#ifdef QCOM2
  s->wide_camera = Params().getBool("EnableWideCamera");
#endif

  ui_nvg_init(s);

  s->vipc_client_rear = new VisionIpcClient("camerad", s->wide_camera ? VISION_STREAM_RGB_WIDE : VISION_STREAM_RGB_BACK, true);
  s->vipc_client_front = new VisionIpcClient("camerad", VISION_STREAM_RGB_FRONT, true);
  s->vipc_client = s->vipc_client_rear;

}

=======
>>>>>>> 13f52b79
static int get_path_length_idx(const cereal::ModelDataV2::XYZTData::Reader &line, const float path_height) {
  const auto line_x = line.getX();
  int max_idx = 0;
  for (int i = 0; i < TRAJECTORY_SIZE && line_x[i] < path_height; ++i) {
    max_idx = i;
  }
  return max_idx;
}

static void update_leads(UIState *s, const cereal::RadarState::Reader &radar_state, std::optional<cereal::ModelDataV2::XYZTData::Reader> line) {
  for (int i = 0; i < 2; ++i) {
    auto lead_data = (i == 0) ? radar_state.getLeadOne() : radar_state.getLeadTwo();
    if (lead_data.getStatus()) {
      float z = line ? (*line).getZ()[get_path_length_idx(*line, lead_data.getDRel())] : 0.0;
      // negative because radarState uses left positive convention
      calib_frame_to_full_frame(s, lead_data.getDRel(), -lead_data.getYRel(), z + 1.22, &s->scene.lead_vertices[i]);
    }
    s->scene.lead_data[i] = lead_data;
  }
}

static void update_line_data(const UIState *s, const cereal::ModelDataV2::XYZTData::Reader &line,
                             float y_off, float z_off, line_vertices_data *pvd, int max_idx) {
  const auto line_x = line.getX(), line_y = line.getY(), line_z = line.getZ();
  vertex_data *v = &pvd->v[0];
  for (int i = 0; i <= max_idx; i++) {
    v += calib_frame_to_full_frame(s, line_x[i], line_y[i] - y_off, line_z[i] + z_off, v);
  }
  for (int i = max_idx; i >= 0; i--) {
    v += calib_frame_to_full_frame(s, line_x[i], line_y[i] + y_off, line_z[i] + z_off, v);
  }
  pvd->cnt = v - pvd->v;
  assert(pvd->cnt < std::size(pvd->v));
}

static void update_model(UIState *s, const cereal::ModelDataV2::Reader &model) {
  UIScene &scene = s->scene;
  auto model_position = model.getPosition();
  float max_distance = std::clamp(model_position.getX()[TRAJECTORY_SIZE - 1],
                                  MIN_DRAW_DISTANCE, MAX_DRAW_DISTANCE);

  // update lane lines
  const auto lane_lines = model.getLaneLines();
  const auto lane_line_probs = model.getLaneLineProbs();
  int max_idx = get_path_length_idx(lane_lines[0], max_distance);
  for (int i = 0; i < std::size(scene.lane_line_vertices); i++) {
    scene.lane_line_probs[i] = lane_line_probs[i];
    update_line_data(s, lane_lines[i], 0.025 * scene.lane_line_probs[i], 0, &scene.lane_line_vertices[i], max_idx);
  }

  // update road edges
  const auto road_edges = model.getRoadEdges();
  const auto road_edge_stds = model.getRoadEdgeStds();
  for (int i = 0; i < std::size(scene.road_edge_vertices); i++) {
    scene.road_edge_stds[i] = road_edge_stds[i];
    update_line_data(s, road_edges[i], 0.025, 0, &scene.road_edge_vertices[i], max_idx);
  }

  // update path
  if (scene.lead_data[0].getStatus()) {
    const float lead_d = scene.lead_data[0].getDRel() * 2.;
    max_distance = std::clamp((float)(lead_d - fmin(lead_d * 0.35, 10.)), 0.0f, max_distance);
  }
  max_idx = get_path_length_idx(model_position, max_distance);
  update_line_data(s, model_position, 0.5, 1.22, &scene.track_vertices, max_idx);
}

static void update_sockets(UIState *s){
  SubMaster &sm = *(s->sm);
  sm.update(0);
}

static void update_state(UIState *s) {
  SubMaster &sm = *(s->sm);

  UIScene &scene = s->scene;
  if (scene.started && sm.updated("controlsState")) {
    scene.controls_state = sm["controlsState"].getControlsState();
  }
  if (sm.updated("carState")) {
    scene.car_state = sm["carState"].getCarState();
	  s->scene.brakeLights = scene.car_state.getBrakeLights();
  }
  if (sm.updated("radarState")) {
    std::optional<cereal::ModelDataV2::XYZTData::Reader> line;
    if (sm.rcv_frame("modelV2") > 0) {
      line = sm["modelV2"].getModelV2().getPosition();
    }
    update_leads(s, sm["radarState"].getRadarState(), line);
    auto radar_state = sm["radarState"].getRadarState();
    s->scene.lead_v_rel = radar_state.getLeadOne().getVRel();
    s->scene.lead_d_rel = radar_state.getLeadOne().getDRel();
    s->scene.lead_status = radar_state.getLeadOne().getStatus();
  }
  if (sm.updated("liveCalibration")) {
    scene.world_objects_visible = true;
    auto rpy_list = sm["liveCalibration"].getLiveCalibration().getRpyCalib();
    Eigen::Vector3d rpy;
    rpy << rpy_list[0], rpy_list[1], rpy_list[2];
    Eigen::Matrix3d device_from_calib = euler2rot(rpy);
    Eigen::Matrix3d view_from_device;
    view_from_device << 0,1,0,
                        0,0,1,
                        1,0,0;
    Eigen::Matrix3d view_from_calib = view_from_device * device_from_calib;
    for (int i = 0; i < 3; i++) {
      for (int j = 0; j < 3; j++) {
        scene.view_from_calib.v[i*3 + j] = view_from_calib(i,j);
      }
    }
  }
  if (sm.updated("modelV2")) {
    update_model(s, sm["modelV2"].getModelV2());
  }
  if (sm.updated("deviceState")) {
    scene.deviceState = sm["deviceState"].getDeviceState();
  }
  if (sm.updated("pandaState")) {
    auto pandaState = sm["pandaState"].getPandaState();
    scene.pandaType = pandaState.getPandaType();
    scene.ignition = pandaState.getIgnitionLine() || pandaState.getIgnitionCan();
  } else if ((s->sm->frame - s->sm->rcv_frame("pandaState")) > 5*UI_FREQ) {
    scene.pandaType = cereal::PandaState::PandaType::UNKNOWN;
  }
  if (sm.updated("ubloxGnss")) {
    auto data = sm["ubloxGnss"].getUbloxGnss();
    if (data.which() == cereal::UbloxGnss::MEASUREMENT_REPORT) {
      scene.satelliteCount = data.getMeasurementReport().getNumMeas();
    }
  }
  if (sm.updated("liveLocationKalman")) {
    scene.gpsOK = sm["liveLocationKalman"].getLiveLocationKalman().getGpsOK();
  }
  if (sm.updated("carParams")) {
    scene.longitudinal_control = sm["carParams"].getCarParams().getOpenpilotLongitudinalControl();
  }
  if (sm.updated("driverState")) {
    scene.driver_state = sm["driverState"].getDriverState();
  }
  if (sm.updated("driverMonitoringState")) {
    scene.dmonitoring_state = sm["driverMonitoringState"].getDriverMonitoringState();
  }
  if (sm.updated("sensorEvents")) {
    for (auto sensor : sm["sensorEvents"].getSensorEvents()) {
      if (sensor.which() == cereal::SensorEventData::LIGHT) {
#ifndef QCOM2
        scene.light_sensor = sensor.getLight();
#endif
      } else if (!scene.started && sensor.which() == cereal::SensorEventData::ACCELERATION) {
        auto accel = sensor.getAcceleration().getV();
        if (accel.totalSize().wordCount){ // TODO: sometimes empty lists are received. Figure out why
          scene.accel_sensor = accel[2];
        }
      } else if (!scene.started && sensor.which() == cereal::SensorEventData::GYRO_UNCALIBRATED) {
        auto gyro = sensor.getGyroUncalibrated().getV();
        if (gyro.totalSize().wordCount){
          scene.gyro_sensor = gyro[1];
        }
      }
    }
  }
#ifdef QCOM2
  if (sm.updated("roadCameraState")) {
    auto camera_state = sm["roadCameraState"].getRoadCameraState();
    float gain = camera_state.getGainFrac() * (camera_state.getGlobalGain() > 100 ? 2.5 : 1.0) / 10.0;
    scene.light_sensor = std::clamp<float>((1023.0 / 1757.0) * (1757.0 - camera_state.getIntegLines()) * (1.0 - gain), 0.0, 1023.0);
  }
#endif
  scene.started = scene.deviceState.getStarted() || scene.driver_view;
}

static void update_alert(UIState *s) {
  UIScene &scene = s->scene;
  if (s->sm->updated("controlsState")) {
    auto alert_sound = scene.controls_state.getAlertSound();
    if (scene.alert_type.compare(scene.controls_state.getAlertType()) != 0) {
      if (alert_sound == AudibleAlert::NONE) {
        s->sound->stop();
      } else {
        s->sound->play(alert_sound);
      }
    }
    scene.alert_text1 = scene.controls_state.getAlertText1();
    scene.alert_text2 = scene.controls_state.getAlertText2();
    scene.alert_size = scene.controls_state.getAlertSize();
    scene.alert_type = scene.controls_state.getAlertType();
    scene.alert_blinking_rate = scene.controls_state.getAlertBlinkingRate();
  }

  // Handle controls timeout
  if (scene.deviceState.getStarted() && (s->sm->frame - scene.started_frame) > 10 * UI_FREQ) {
    const uint64_t cs_frame = s->sm->rcv_frame("controlsState");
    if (cs_frame < scene.started_frame) {
      // car is started, but controlsState hasn't been seen at all
      scene.alert_text1 = "openpilot Unavailable";
      scene.alert_text2 = "Waiting for controls to start";
      scene.alert_size = cereal::ControlsState::AlertSize::MID;
    } else if ((s->sm->frame - cs_frame) > 5 * UI_FREQ) {
      // car is started, but controls is lagging or died
      if (scene.alert_text2 != "Controls Unresponsive") {
        s->sound->play(AudibleAlert::CHIME_WARNING_REPEAT);
        LOGE("Controls unresponsive");
      }

      scene.alert_text1 = "TAKE CONTROL IMMEDIATELY";
      scene.alert_text2 = "Controls Unresponsive";
      scene.alert_size = cereal::ControlsState::AlertSize::FULL;
      s->status = STATUS_ALERT;
    }
  }
}

static void update_params(UIState *s) {
  const uint64_t frame = s->sm->frame;
  UIScene &scene = s->scene;
  Params params;
  if (frame % (5*UI_FREQ) == 0) {
    scene.is_metric = params.getBool("IsMetric");
  } else if (frame % (6*UI_FREQ) == 0) {
    scene.athenaStatus = NET_DISCONNECTED;
    if (auto last_ping = params.get<float>("LastAthenaPingTime"); last_ping) {
      scene.athenaStatus = nanos_since_boot() - *last_ping < 70e9 ? NET_CONNECTED : NET_ERROR;
    }
  }
}

static void update_vision(UIState *s) {
  if (!s->vipc_client->connected && s->scene.started) {
    if (s->vipc_client->connect(false)){
      ui_init_vision(s);
    }
  }

  if (s->vipc_client->connected){
    VisionBuf * buf = s->vipc_client->recv();
    if (buf != nullptr){
      s->last_frame = buf;
    } else {
#if defined(QCOM) || defined(QCOM2)
      LOGE("visionIPC receive timeout");
#endif
    }
  }
}

static void update_status(UIState *s) {
  if (s->scene.started && s->sm->updated("controlsState")) {
    auto alert_status = s->scene.controls_state.getAlertStatus();
    if (alert_status == cereal::ControlsState::AlertStatus::USER_PROMPT) {
      s->status = STATUS_WARNING;
    } else if (alert_status == cereal::ControlsState::AlertStatus::CRITICAL) {
      s->status = STATUS_ALERT;
    } else {
      s->status = s->scene.controls_state.getEnabled() ? STATUS_ENGAGED : STATUS_DISENGAGED;
    }
  }

  // Handle onroad/offroad transition
  static bool started_prev = false;
  if (s->scene.started != started_prev) {
    if (s->scene.started) {
      s->status = STATUS_DISENGAGED;
      s->scene.started_frame = s->sm->frame;

      s->scene.is_rhd = Params().getBool("IsRHD");
      s->scene.end_to_end = Params().getBool("EndToEndToggle");
<<<<<<< HEAD
      s->sidebar_collapsed = true;
=======
>>>>>>> 13f52b79
      s->scene.alert_size = cereal::ControlsState::AlertSize::NONE;
      s->vipc_client = s->scene.driver_view ? s->vipc_client_front : s->vipc_client_rear;
    } else {
      s->status = STATUS_OFFROAD;
      s->sound->stop();
      s->vipc_client->connected = false;
    }
  }
  started_prev = s->scene.started;
}

<<<<<<< HEAD
void ui_update(UIState *s) {
  update_params(s);
  update_sockets(s);
  update_state(s);
  update_status(s);
  update_alert(s);
  update_vision(s);
=======

QUIState::QUIState(QObject *parent) : QObject(parent) {
  ui_state.sound = std::make_unique<Sound>();
  ui_state.sm = std::make_unique<SubMaster, const std::initializer_list<const char *>>({
    "modelV2", "controlsState", "liveCalibration", "radarState", "deviceState", "liveLocationKalman",
    "pandaState", "carParams", "driverState", "driverMonitoringState", "sensorEvents", "carState", "ubloxGnss",
#ifdef QCOM2
    "roadCameraState",
#endif
  });

  ui_state.fb_w = vwp_w;
  ui_state.fb_h = vwp_h;
  ui_state.scene.started = false;
  ui_state.status = STATUS_OFFROAD;
  ui_state.last_frame = nullptr;
  ui_state.wide_camera = false;

#ifdef QCOM2
  ui_state.wide_camera = Params().getBool("EnableWideCamera");
#endif

  ui_state.vipc_client_rear = new VisionIpcClient("camerad", ui_state.wide_camera ? VISION_STREAM_RGB_WIDE : VISION_STREAM_RGB_BACK, true);
  ui_state.vipc_client_front = new VisionIpcClient("camerad", VISION_STREAM_RGB_FRONT, true);
  ui_state.vipc_client = ui_state.vipc_client_rear;

  // update timer
  timer = new QTimer(this);
  QObject::connect(timer, SIGNAL(timeout()), this, SLOT(update()));
  timer->start(0);
}

void QUIState::update() {
  update_params(&ui_state);
  update_sockets(&ui_state);
  update_state(&ui_state);
  update_status(&ui_state);
  update_alert(&ui_state);
  update_vision(&ui_state);

  if (ui_state.scene.started != started_prev) {
    started_prev = ui_state.scene.started;
    emit offroadTransition(!ui_state.scene.started);

    // Change timeout to 0 when onroad, this will call update continously.
    // This puts visionIPC in charge of update frequency, reducing video latency
    timer->start(ui_state.scene.started ? 0 : 1000 / UI_FREQ);
  }

  // scale volume with speed
  QUIState::ui_state.sound->volume = util::map_val(ui_state.scene.car_state.getVEgo(), 0.f, 20.f,
                                                   Hardware::MIN_VOLUME, Hardware::MAX_VOLUME);

  watchdog_kick();
  emit uiUpdate(ui_state);
}

Device::Device(QObject *parent) : brightness_filter(BACKLIGHT_OFFROAD, BACKLIGHT_TS, BACKLIGHT_DT), QObject(parent) {
  brightness_b = Params(true).get<float>("BRIGHTNESS_B").value_or(10.0);
  brightness_m = Params(true).get<float>("BRIGHTNESS_M").value_or(0.1);
}

void Device::update(const UIState &s) {
  updateBrightness(s);
  updateWakefulness(s);

  // TODO: remove from UIState and use signals
  QUIState::ui_state.awake = awake;
}

void Device::setAwake(bool on, bool reset) {
  if (on != awake) {
    awake = on;
    Hardware::set_display_power(awake);
    LOGD("setting display power %d", awake);
    emit displayPowerChanged(awake);
  }

  if (reset) {
    awake_timeout = 30 * UI_FREQ;
  }
}

void Device::updateBrightness(const UIState &s) {
  float clipped_brightness = std::min(100.0f, (s.scene.light_sensor * brightness_m) + brightness_b);

#ifdef QCOM2
  if (!s.scene.started) {
    clipped_brightness = BACKLIGHT_OFFROAD;
  }
#endif

  int brightness = brightness_filter.update(clipped_brightness);
  if (!awake) {
    brightness = 0;
  }

  if (brightness != last_brightness) {
    std::thread{Hardware::set_brightness, brightness}.detach();
  }
  last_brightness = brightness;
}

void Device::updateWakefulness(const UIState &s) {
  awake_timeout = std::max(awake_timeout - 1, 0);

  bool should_wake = s.scene.started || s.scene.ignition;
  if (!should_wake) {
    // tap detection while display is off
    bool accel_trigger = abs(s.scene.accel_sensor - accel_prev) > 0.2;
    bool gyro_trigger = abs(s.scene.gyro_sensor - gyro_prev) > 0.15;
    should_wake = accel_trigger && gyro_trigger;
    gyro_prev = s.scene.gyro_sensor;
    accel_prev = (accel_prev * (accel_samples - 1) + s.scene.accel_sensor) / accel_samples;
  }

  setAwake(awake_timeout, should_wake);
>>>>>>> 13f52b79
}<|MERGE_RESOLUTION|>--- conflicted
+++ resolved
@@ -13,14 +13,11 @@
 #include "paint.hpp"
 #include "qt_window.hpp"
 
-<<<<<<< HEAD
-=======
 #define BACKLIGHT_DT 0.25
 #define BACKLIGHT_TS 2.00
 #define BACKLIGHT_OFFROAD 50
 
 
->>>>>>> 13f52b79
 // Projects a point in car to space to the corresponding point in full frame
 // image space.
 static bool calib_frame_to_full_frame(const UIState *s, float in_x, float in_y, float in_z, vertex_data *out) {
@@ -56,38 +53,6 @@
   assert(glGetError() == GL_NO_ERROR);
 }
 
-<<<<<<< HEAD
-
-void ui_init(UIState *s) {
-  s->sm = new SubMaster({
-    "modelV2", "controlsState", "liveCalibration", "radarState", "deviceState", "liveLocationKalman",
-    "pandaState", "carParams", "driverState", "driverMonitoringState", "sensorEvents", "carState", "ubloxGnss",
-#ifdef QCOM2
-    "roadCameraState",
-#endif
-  });
-
-  s->scene.started = false;
-  s->status = STATUS_OFFROAD;
-
-
-  s->last_frame = nullptr;
-  s->wide_camera = false;
-
-#ifdef QCOM2
-  s->wide_camera = Params().getBool("EnableWideCamera");
-#endif
-
-  ui_nvg_init(s);
-
-  s->vipc_client_rear = new VisionIpcClient("camerad", s->wide_camera ? VISION_STREAM_RGB_WIDE : VISION_STREAM_RGB_BACK, true);
-  s->vipc_client_front = new VisionIpcClient("camerad", VISION_STREAM_RGB_FRONT, true);
-  s->vipc_client = s->vipc_client_rear;
-
-}
-
-=======
->>>>>>> 13f52b79
 static int get_path_length_idx(const cereal::ModelDataV2::XYZTData::Reader &line, const float path_height) {
   const auto line_x = line.getX();
   int max_idx = 0;
@@ -354,10 +319,6 @@
 
       s->scene.is_rhd = Params().getBool("IsRHD");
       s->scene.end_to_end = Params().getBool("EndToEndToggle");
-<<<<<<< HEAD
-      s->sidebar_collapsed = true;
-=======
->>>>>>> 13f52b79
       s->scene.alert_size = cereal::ControlsState::AlertSize::NONE;
       s->vipc_client = s->scene.driver_view ? s->vipc_client_front : s->vipc_client_rear;
     } else {
@@ -369,15 +330,6 @@
   started_prev = s->scene.started;
 }
 
-<<<<<<< HEAD
-void ui_update(UIState *s) {
-  update_params(s);
-  update_sockets(s);
-  update_state(s);
-  update_status(s);
-  update_alert(s);
-  update_vision(s);
-=======
 
 QUIState::QUIState(QObject *parent) : QObject(parent) {
   ui_state.sound = std::make_unique<Sound>();
@@ -495,5 +447,4 @@
   }
 
   setAwake(awake_timeout, should_wake);
->>>>>>> 13f52b79
 }