--- conflicted
+++ resolved
@@ -129,7 +129,6 @@
   SubMaster &sm = *(s->sm);
   UIScene &scene = s->scene;
 
-<<<<<<< HEAD
   if (scene.started && sm.updated("controlsState")) {
     scene.controls_state = sm["controlsState"].getControlsState();
   }
@@ -137,8 +136,6 @@
     scene.car_state = sm["carState"].getCarState();
     s->scene.brakeLights = sm["carState"].getCarState().getBrakeLights();
   }
-=======
->>>>>>> 5c394e99
   if (sm.updated("radarState")) {
     std::optional<cereal::ModelDataV2::XYZTData::Reader> line;
     if (sm.rcv_frame("modelV2") > 0) {
