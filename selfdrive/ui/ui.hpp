#pragma once

#include <atomic>
#include <map>
#include <memory>
#include <string>
#include <sstream>

#include "nanovg.h"

#include "camerad/cameras/camera_common.h"
#include "common/mat.h"
#include "common/visionimg.h"
#include "common/modeldata.h"
#include "common/params.h"
#include "common/glutil.h"
#include "common/util.h"
#include "common/transformations/orientation.hpp"
#include "messaging.hpp"
#include "visionipc.h"
#include "visionipc_client.h"

#include "qt/sound.hpp"

#include <QObject>
#include <QTimer>

#define COLOR_BLACK nvgRGBA(0, 0, 0, 255)
#define COLOR_BLACK_ALPHA(x) nvgRGBA(0, 0, 0, x)
#define COLOR_WHITE nvgRGBA(255, 255, 255, 255)
#define COLOR_WHITE_ALPHA(x) nvgRGBA(255, 255, 255, x)
#define COLOR_RED_ALPHA(x) nvgRGBA(201, 34, 49, x)
#define COLOR_YELLOW nvgRGBA(218, 202, 37, 255)
#define COLOR_RED nvgRGBA(201, 34, 49, 255)

typedef struct Rect {
  int x, y, w, h;
  int centerX() const { return x + w / 2; }
  int centerY() const { return y + h / 2; }
  int right() const { return x + w; }
  int bottom() const { return y + h; }
  bool ptInRect(int px, int py) const {
    return px >= x && px < (x + w) && py >= y && py < (y + h);
  }
} Rect;

const int bdr_s = 30;
const int header_h = 420;
const int footer_h = 280;

const int UI_FREQ = 20;   // Hz

typedef enum NetStatus {
  NET_CONNECTED,
  NET_DISCONNECTED,
  NET_ERROR,
} NetStatus;

typedef enum UIStatus {
  STATUS_OFFROAD,
  STATUS_DISENGAGED,
  STATUS_ENGAGED,
  STATUS_WARNING,
  STATUS_ALERT,
} UIStatus;

static std::map<UIStatus, NVGcolor> bg_colors = {
  {STATUS_OFFROAD, nvgRGBA(0x0, 0x0, 0x0, 0xff)},
  {STATUS_DISENGAGED, nvgRGBA(0x17, 0x33, 0x49, 0xc8)},
  {STATUS_ENGAGED, nvgRGBA(0x17, 0x86, 0x44, 0xf1)},
  {STATUS_WARNING, nvgRGBA(0xDA, 0x6F, 0x25, 0xf1)},
  {STATUS_ALERT, nvgRGBA(0xC9, 0x22, 0x31, 0xf1)},
};

typedef struct {
  float x, y;
} vertex_data;

typedef struct {
  vertex_data v[TRAJECTORY_SIZE * 2];
  int cnt;
} line_vertices_data;

typedef struct UIScene {

  mat3 view_from_calib;
  bool world_objects_visible;

  bool is_rhd;
  bool driver_view;

  std::string alert_text1;
  std::string alert_text2;
  std::string alert_type;
  float alert_blinking_rate;
  cereal::ControlsState::AlertSize alert_size;

  cereal::PandaState::PandaType pandaType;
  NetStatus athenaStatus;

  cereal::DeviceState::Reader deviceState;
  cereal::RadarState::LeadData::Reader lead_data[2];
  cereal::CarState::Reader car_state;
  cereal::ControlsState::Reader controls_state;
  cereal::DriverState::Reader driver_state;
  cereal::DriverMonitoringState::Reader dmonitoring_state;

  // gps
  int satelliteCount;
  bool gpsOK;

  // modelV2
  float lane_line_probs[4];
  float road_edge_stds[2];
  line_vertices_data track_vertices;
  line_vertices_data lane_line_vertices[4];
  line_vertices_data road_edge_vertices[2];

  // lead
  vertex_data lead_vertices[2];

  float light_sensor, accel_sensor, gyro_sensor;
  bool started, ignition, is_metric, longitudinal_control, end_to_end;
  uint64_t started_frame;

  //Add-on
  bool brakeLights;
  int lead_status;
  float lead_d_rel, lead_v_rel;
} UIScene;

typedef struct UIState {
  VisionIpcClient * vipc_client;
  VisionIpcClient * vipc_client_front;
  VisionIpcClient * vipc_client_rear;
  VisionBuf * last_frame;

  // framebuffer
  int fb_w, fb_h;

  // NVG
  NVGcontext *vg;

  // images
  std::map<std::string, int> images;

  std::unique_ptr<SubMaster> sm;

  std::unique_ptr<Sound> sound;
  UIStatus status;
  UIScene scene;

  // graphics
  std::unique_ptr<GLShader> gl_shader;
  std::unique_ptr<EGLImageTexture> texture[UI_BUF_COUNT];

  GLuint frame_vao[2], frame_vbo[2], frame_ibo[2];
  mat4 rear_frame_mat, front_frame_mat;

  bool awake;

  Rect video_rect, viz_rect;
  float car_space_transform[6];
  bool wide_camera;
  float zoom;
} UIState;

<<<<<<< HEAD
void ui_init(UIState *s);
void ui_update(UIState *s);
=======

class QUIState : public QObject {
  Q_OBJECT

public:
  QUIState(QObject* parent = 0);

  // TODO: get rid of this, only use signal
  inline static UIState ui_state = {0};

signals:
  void uiUpdate(const UIState &s);
  void offroadTransition(bool offroad);

private slots:
  void update();

private:
  QTimer *timer;
  bool started_prev = true;
};


// device management class

class Device : public QObject {
  Q_OBJECT

public:
  Device(QObject *parent = 0);

private:
  // auto brightness
  const float accel_samples = 5*UI_FREQ;

  bool awake;
  int awake_timeout = 0;
  float accel_prev = 0;
  float gyro_prev = 0;
  float brightness_b = 0;
  float brightness_m = 0;
  float last_brightness = 0;
  FirstOrderFilter brightness_filter;

  QTimer *timer;

  void updateBrightness(const UIState &s);
  void updateWakefulness(const UIState &s);

signals:
  void displayPowerChanged(bool on);

public slots:
  void setAwake(bool on, bool reset);
  void update(const UIState &s);
};
>>>>>>> 13f52b79
<|MERGE_RESOLUTION|>--- conflicted
+++ resolved
@@ -165,10 +165,6 @@
   float zoom;
 } UIState;
 
-<<<<<<< HEAD
-void ui_init(UIState *s);
-void ui_update(UIState *s);
-=======
 
 class QUIState : public QObject {
   Q_OBJECT
@@ -224,5 +220,4 @@
 public slots:
   void setAwake(bool on, bool reset);
   void update(const UIState &s);
-};
->>>>>>> 13f52b79
+};