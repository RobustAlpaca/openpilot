#pragma once
#include "messaging.hpp"

#ifdef __APPLE__
#include <OpenGL/gl3.h>
#define NANOVG_GL3_IMPLEMENTATION
#define nvgCreate nvgCreateGL3
#else
#include <GLES3/gl3.h>
#define NANOVG_GLES3_IMPLEMENTATION
#define nvgCreate nvgCreateGLES3
#endif

#include <atomic>
#include <map>
#include <memory>
#include <string>
#include <sstream>

#include "nanovg.h"

#include "common/mat.h"
#include "common/visionimg.h"
#include "common/modeldata.h"
#include "common/params.h"
#include "common/glutil.h"
#include "common/transformations/orientation.hpp"
#include "qt/sound.hpp"
#include "visionipc.h"
#include "visionipc_client.h"
#include "common/touch.h"

#define COLOR_BLACK nvgRGBA(0, 0, 0, 255)
#define COLOR_BLACK_ALPHA(x) nvgRGBA(0, 0, 0, x)
#define COLOR_WHITE nvgRGBA(255, 255, 255, 255)
#define COLOR_WHITE_ALPHA(x) nvgRGBA(255, 255, 255, x)
#define COLOR_RED_ALPHA(x) nvgRGBA(201, 34, 49, x)
#define COLOR_YELLOW nvgRGBA(218, 202, 37, 255)
#define COLOR_RED nvgRGBA(201, 34, 49, 255)

#define UI_BUF_COUNT 4

typedef struct Rect {
  int x, y, w, h;
  int centerX() const { return x + w / 2; }
  int centerY() const { return y + h / 2; }
  int right() const { return x + w; }
  int bottom() const { return y + h; }
  bool ptInRect(int px, int py) const {
    return px >= x && px < (x + w) && py >= y && py < (y + h);
  }
} Rect;

const int sbr_w = 300;
const int bdr_s = 30;
const int header_h = 420;
const int footer_h = 280;
const Rect settings_btn = {50, 35, 200, 117};
const Rect home_btn = {60, 1080 - 180 - 40, 180, 180};

const int UI_FREQ = 20;   // Hz

typedef enum NetStatus {
  NET_CONNECTED,
  NET_DISCONNECTED,
  NET_ERROR,
} NetStatus;

typedef enum UIStatus {
  STATUS_OFFROAD,
  STATUS_DISENGAGED,
  STATUS_ENGAGED,
  STATUS_WARNING,
  STATUS_ALERT,
} UIStatus;

static std::map<UIStatus, NVGcolor> bg_colors = {
  {STATUS_OFFROAD, nvgRGBA(0x0, 0x0, 0x0, 0xff)},
  {STATUS_DISENGAGED, nvgRGBA(0x17, 0x33, 0x49, 0xc8)},
  {STATUS_ENGAGED, nvgRGBA(0x17, 0x86, 0x44, 0xf1)},
  {STATUS_WARNING, nvgRGBA(0xDA, 0x6F, 0x25, 0xf1)},
  {STATUS_ALERT, nvgRGBA(0xC9, 0x22, 0x31, 0xf1)},
};

typedef struct {
  float x, y;
} vertex_data;

typedef struct {
  vertex_data v[TRAJECTORY_SIZE * 2];
  int cnt;
} line_vertices_data;

typedef struct UIScene {

  mat3 view_from_calib;
  bool world_objects_visible;

  bool is_rhd;
  bool driver_view;

  std::string alert_text1;
  std::string alert_text2;
  std::string alert_type;
  float alert_blinking_rate;
  cereal::ControlsState::AlertSize alert_size;

  cereal::PandaState::PandaType pandaType;
  NetStatus athenaStatus;

  cereal::DeviceState::Reader deviceState;
  cereal::RadarState::LeadData::Reader lead_data[2];
  cereal::CarState::Reader car_state;
  cereal::ControlsState::Reader controls_state;
  cereal::DriverState::Reader driver_state;
  cereal::DriverMonitoringState::Reader dmonitoring_state;

  // gps
  int satelliteCount;
  bool gpsOK;

  // modelV2
  float lane_line_probs[4];
  float road_edge_stds[2];
  line_vertices_data track_vertices;
  line_vertices_data lane_line_vertices[4];
  line_vertices_data road_edge_vertices[2];

  // lead
  vertex_data lead_vertices[2];

  float light_sensor, accel_sensor, gyro_sensor;
  bool started, ignition, is_metric, longitudinal_control, end_to_end;
  uint64_t started_frame;

  //Add-on
  bool brakeLights;
  int lead_status;
  float lead_d_rel, lead_v_rel;
} UIScene;

typedef struct UIState {
  VisionIpcClient * vipc_client;
  VisionIpcClient * vipc_client_front;
  VisionIpcClient * vipc_client_rear;
  VisionBuf * last_frame;

  // framebuffer
  int fb_w, fb_h;

  // NVG
  NVGcontext *vg;

  // images
  std::map<std::string, int> images;

  SubMaster *sm;

  Sound *sound;
  UIStatus status;
  UIScene scene;

  // graphics
  std::unique_ptr<GLShader> gl_shader;
  std::unique_ptr<EGLImageTexture> texture[UI_BUF_COUNT];

  GLuint frame_vao[2], frame_vbo[2], frame_ibo[2];
  mat4 rear_frame_mat, front_frame_mat;

  // device state
  bool awake;

  bool sidebar_collapsed;
  Rect video_rect, viz_rect;
  float car_space_transform[6];
  bool wide_camera;
  float zoom;
<<<<<<< HEAD
  TouchState touch;
=======
>>>>>>> a72dd17a
} UIState;

void ui_init(UIState *s);
void ui_update(UIState *s);<|MERGE_RESOLUTION|>--- conflicted
+++ resolved
@@ -28,7 +28,6 @@
 #include "qt/sound.hpp"
 #include "visionipc.h"
 #include "visionipc_client.h"
-#include "common/touch.h"
 
 #define COLOR_BLACK nvgRGBA(0, 0, 0, 255)
 #define COLOR_BLACK_ALPHA(x) nvgRGBA(0, 0, 0, x)
@@ -175,10 +174,6 @@
   float car_space_transform[6];
   bool wide_camera;
   float zoom;
-<<<<<<< HEAD
-  TouchState touch;
-=======
->>>>>>> a72dd17a
 } UIState;
 
 void ui_init(UIState *s);
