#pragma once

#include <QCryptographicHash>
#include <QJsonValue>
#include <QNetworkReply>
#include <QNetworkRequest>
#include <QPair>
#include <QString>
#include <QVector>
#include <QWidget>

#include <atomic>
#include <openssl/bio.h>
#include <openssl/pem.h>
#include <openssl/rsa.h>

class CommaApi : public QObject {
  Q_OBJECT

public:
  static QByteArray rsa_sign(QByteArray data);
  static QString create_jwt(QVector<QPair<QString, QJsonValue>> payloads = {}, int expiry = 3600);

private:
  QNetworkAccessManager* networkAccessManager;
};

/**
 * Makes a request to the request endpoint.
 */

class HttpRequest : public QObject {
  Q_OBJECT

public:
<<<<<<< HEAD
  explicit HttpRequest(QObject* parent, QString requestURL, const QString &cache_key = "", bool create_jwt_ = true);
=======
  explicit HttpRequest(QObject* parent, QString requestURL, const QString &cache_key = "");
>>>>>>> e42a7cbf
  QNetworkReply *reply;
  void sendRequest(QString requestURL);

private:
  QNetworkAccessManager *networkAccessManager;
  QTimer *networkTimer;
  QString cache_key;
<<<<<<< HEAD
  bool create_jwt;
=======
>>>>>>> e42a7cbf

private slots:
  void requestTimeout();
  void requestFinished();

signals:
  void receivedResponse(QString response);
  void failedResponse(QString errorString);
  void timeoutResponse(QString errorString);
};<|MERGE_RESOLUTION|>--- conflicted
+++ resolved
@@ -33,11 +33,7 @@
   Q_OBJECT
 
 public:
-<<<<<<< HEAD
-  explicit HttpRequest(QObject* parent, QString requestURL, const QString &cache_key = "", bool create_jwt_ = true);
-=======
   explicit HttpRequest(QObject* parent, QString requestURL, const QString &cache_key = "");
->>>>>>> e42a7cbf
   QNetworkReply *reply;
   void sendRequest(QString requestURL);
 
@@ -45,10 +41,6 @@
   QNetworkAccessManager *networkAccessManager;
   QTimer *networkTimer;
   QString cache_key;
-<<<<<<< HEAD
-  bool create_jwt;
-=======
->>>>>>> e42a7cbf
 
 private slots:
   void requestTimeout();
