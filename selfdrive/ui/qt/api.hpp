#pragma once

#include <QCryptographicHash>
#include <QJsonValue>
#include <QNetworkReply>
#include <QNetworkRequest>
#include <QPair>
#include <QString>
#include <QVector>
#include <QWidget>

#include <atomic>
#include <openssl/bio.h>
#include <openssl/pem.h>
#include <openssl/rsa.h>

class CommaApi : public QObject {
  Q_OBJECT

public:
  static QByteArray rsa_sign(QByteArray data);
<<<<<<< HEAD
  static QString create_jwt(QVector<QPair<QString, QJsonValue>> payloads = {}, int expiry=3600);
=======
  static QString create_jwt(QVector<QPair<QString, QJsonValue>> payloads = {}, int expiry = 3600);
>>>>>>> 926860cd

private:
  QNetworkAccessManager* networkAccessManager;
};

/**
 * Makes a request to the request endpoint.
 */

class HttpRequest : public QObject {
  Q_OBJECT

public:
<<<<<<< HEAD
  explicit HttpRequest(QObject* parent, QString requestURL, const QString &cache_key = "");
=======
  explicit HttpRequest(QObject* parent, QString requestURL, const QString &cache_key = "", bool create_jwt_ = true);
>>>>>>> 926860cd
  QNetworkReply *reply;
  void sendRequest(QString requestURL);

private:
  QNetworkAccessManager *networkAccessManager;
  QTimer *networkTimer;
  QString cache_key;
<<<<<<< HEAD
=======
  bool create_jwt;
>>>>>>> 926860cd

private slots:
  void requestTimeout();
  void requestFinished();

signals:
  void receivedResponse(QString response);
  void failedResponse(QString errorString);
  void timeoutResponse(QString errorString);
};<|MERGE_RESOLUTION|>--- conflicted
+++ resolved
@@ -19,11 +19,7 @@
 
 public:
   static QByteArray rsa_sign(QByteArray data);
-<<<<<<< HEAD
-  static QString create_jwt(QVector<QPair<QString, QJsonValue>> payloads = {}, int expiry=3600);
-=======
   static QString create_jwt(QVector<QPair<QString, QJsonValue>> payloads = {}, int expiry = 3600);
->>>>>>> 926860cd
 
 private:
   QNetworkAccessManager* networkAccessManager;
@@ -37,11 +33,7 @@
   Q_OBJECT
 
 public:
-<<<<<<< HEAD
-  explicit HttpRequest(QObject* parent, QString requestURL, const QString &cache_key = "");
-=======
   explicit HttpRequest(QObject* parent, QString requestURL, const QString &cache_key = "", bool create_jwt_ = true);
->>>>>>> 926860cd
   QNetworkReply *reply;
   void sendRequest(QString requestURL);
 
@@ -49,10 +41,7 @@
   QNetworkAccessManager *networkAccessManager;
   QTimer *networkTimer;
   QString cache_key;
-<<<<<<< HEAD
-=======
   bool create_jwt;
->>>>>>> 926860cd
 
 private slots:
   void requestTimeout();
