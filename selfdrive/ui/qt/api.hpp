#pragma once

#include <QCryptographicHash>
#include <QJsonValue>
#include <QNetworkReply>
#include <QNetworkRequest>
#include <QPair>
#include <QString>
#include <QVector>
#include <QWidget>

#include <atomic>
#include <openssl/bio.h>
#include <openssl/pem.h>
#include <openssl/rsa.h>

class CommaApi : public QObject {
  Q_OBJECT

public:
  static QByteArray rsa_sign(QByteArray data);
  static QString create_jwt(QVector<QPair<QString, QJsonValue>> payloads = {}, int expiry=3600);

private:
  QNetworkAccessManager* networkAccessManager;
};

/**
 * Makes a request to the request endpoint.
 */

class HttpRequest : public QObject {
  Q_OBJECT

public:
<<<<<<< HEAD
  explicit RequestRepeater(QWidget* parent, QString requestURL, int period = 10, const QString &cache_key = "", bool disableWithScreen = true);
  bool active = true;
=======
  explicit HttpRequest(QObject* parent, QString requestURL, const QString &cache_key = "");
  QNetworkReply *reply;
  void sendRequest(QString requestURL);
>>>>>>> 9174bff8

private:
  QNetworkAccessManager *networkAccessManager;
  QTimer *networkTimer;
  QString cache_key;
<<<<<<< HEAD
  void sendRequest(QString requestURL);
=======
>>>>>>> 9174bff8

private slots:
  void requestTimeout();
  void requestFinished();

signals:
  void receivedResponse(QString response);
  void failedResponse(QString errorString);
  void timeoutResponse(QString errorString);
};<|MERGE_RESOLUTION|>--- conflicted
+++ resolved
@@ -33,23 +33,14 @@
   Q_OBJECT
 
 public:
-<<<<<<< HEAD
-  explicit RequestRepeater(QWidget* parent, QString requestURL, int period = 10, const QString &cache_key = "", bool disableWithScreen = true);
-  bool active = true;
-=======
   explicit HttpRequest(QObject* parent, QString requestURL, const QString &cache_key = "");
   QNetworkReply *reply;
   void sendRequest(QString requestURL);
->>>>>>> 9174bff8
 
 private:
   QNetworkAccessManager *networkAccessManager;
   QTimer *networkTimer;
   QString cache_key;
-<<<<<<< HEAD
-  void sendRequest(QString requestURL);
-=======
->>>>>>> 9174bff8
 
 private slots:
   void requestTimeout();
