--- conflicted
+++ resolved
@@ -80,11 +80,7 @@
     panda_status = danger_color;
     panda_str = "NO\nPANDA";
   } else if (Hardware::TICI() && s.scene.started) {
-<<<<<<< HEAD
-    panda_str = QString("SAT CNT\n%1").arg(s.scene.satelliteCount);
-=======
     panda_str = QString("SATS %1\nACC %2").arg(s.scene.satelliteCount).arg(fmin(10, s.scene.gpsAccuracy), 0, 'f', 2);
->>>>>>> f266fce7
     panda_status = (*s.sm)["liveLocationKalman"].getLiveLocationKalman().getGpsOK() ? good_color : warning_color;
   }
 
