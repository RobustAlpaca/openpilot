--- conflicted
+++ resolved
@@ -115,11 +115,7 @@
   p.drawImage(58, 196, signal_imgs[strength]);
   configFont(p, "Open Sans", 35, 400);
   p.setPen(QColor(0xff, 0xff, 0xff));
-<<<<<<< HEAD
-  const QRect r = QRect(50, 247, 225, 50);
-=======
   const QRect r = QRect(25, 247, 250, 50);
->>>>>>> 03f260b0
   p.drawText(r, Qt::AlignCenter, network_str);
 
   // metrics
