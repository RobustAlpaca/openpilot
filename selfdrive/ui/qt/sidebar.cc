--- conflicted
+++ resolved
@@ -95,17 +95,10 @@
   QColor pandaStatus = good_color;
   if (s.scene.pandaType == cereal::PandaState::PandaType::UNKNOWN) {
     pandaStatus = danger_color;
-<<<<<<< HEAD
-    pandaStr = "NO\nPANDA";
+    pandaStr = "판다\n연결안됨";
   } else if (s.scene.started && !sm["liveLocationKalman"].getLiveLocationKalman().getGpsOK()) {
     pandaStatus = warning_color;
-    pandaStr = "GPS\nSEARCHING";
-=======
-    pandaStr = "판다\n연결안됨";
-  } else if (Hardware::TICI() && s.scene.started) {
-    pandaStr = QString("SATS %1\nACC %2").arg(s.scene.satelliteCount).arg(fmin(10, s.scene.gpsAccuracy), 0, 'f', 2);
-    pandaStatus = sm["liveLocationKalman"].getLiveLocationKalman().getGpsOK() ? good_color : warning_color;
->>>>>>> 781d7489
+    pandaStr = "GPS\n찾는중";
   }
   setProperty("pandaStr", pandaStr);
   setProperty("pandaStatus", pandaStatus);
