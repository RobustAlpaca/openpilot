--- conflicted
+++ resolved
@@ -67,24 +67,6 @@
   }
 
   net_type = s.scene.deviceState.getNetworkType();
-<<<<<<< HEAD
-  strength = s.scene.deviceState.getNetworkStrength();
-
-  temp_status = danger_color;
-  auto ts = s.scene.deviceState.getThermalStatus();
-  if (ts == cereal::DeviceState::ThermalStatus::GREEN) {
-    temp_status = good_color;
-  } else if (ts == cereal::DeviceState::ThermalStatus::YELLOW) {
-    temp_status = warning_color;
-  }
-  temp_val = (int)s.scene.deviceState.getAmbientTempC();
-  batt_perc = s.scene.deviceState.getBatteryPercent();
-  wifi_addr = s.scene.deviceState.getWifiIpAddress();
-
-
-
-
-=======
   if(net_type == cereal::DeviceState::NetworkType::WIFI) {
     std::string ip = s.scene.deviceState.getWifiIpAddress();
     network_str = ip.c_str();
@@ -101,8 +83,8 @@
     temp_status = warning_color;
   }
   temp_val = (int)s.scene.deviceState.getAmbientTempC();
+  batt_perc = s.scene.deviceState.getBatteryPercent();
 
->>>>>>> 8d474208
   panda_str = "VEHICLE\nONLINE";
   panda_status = good_color;
   if (s.scene.pandaType == cereal::PandaState::PandaType::UNKNOWN) {
@@ -133,21 +115,12 @@
   p.drawImage(58, 196, signal_imgs[strength]);
   configFont(p, "Open Sans", 35, 400);
   p.setPen(QColor(0xff, 0xff, 0xff));
-<<<<<<< HEAD
   const QRect r = QRect(50, 247, 225, 50);
-//  p.drawText(r, Qt::AlignCenter, network_type[net_type]);
-  p.drawText(r, Qt::AlignCenter, wifi_addr.c_str());
+  p.drawText(r, Qt::AlignCenter, network_str);
 
   // metrics
   QString batt_perc_qstring = QString("BATT: %1 %2").arg(batt_perc).arg("%");
   drawMetric(p, batt_perc_qstring, QString("%1°C").arg(temp_val), temp_status, 338);
-=======
-  const QRect r = QRect(50, 247, 100, 50);
-  p.drawText(r, Qt::AlignCenter, network_str);
-
-  // metrics
-  drawMetric(p, "TEMP", QString("%1°C").arg(temp_val), temp_status, 338);
->>>>>>> 8d474208
   drawMetric(p, panda_str, "", panda_status, 518);
   drawMetric(p, "CONNECT\n" + connect_str, "", connect_status, 676);
 }