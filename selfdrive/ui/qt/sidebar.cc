--- conflicted
+++ resolved
@@ -52,7 +52,6 @@
 
 void Sidebar::updateState(const UIState &s) {
   auto &sm = *(s.sm);
-<<<<<<< HEAD
 
   auto deviceState = sm["deviceState"].getDeviceState();
   setProperty("netType", network_type[deviceState.getNetworkType()]);
@@ -77,23 +76,6 @@
     network_str = net_type;
   }
 
-=======
-
-  auto deviceState = sm["deviceState"].getDeviceState();
-  setProperty("netType", network_type[deviceState.getNetworkType()]);
-  setProperty("netStrength", signal_imgs[deviceState.getNetworkStrength()]);
-
-  auto last_ping = deviceState.getLastAthenaPingTime();
-  if (last_ping == 0) {
-    setProperty("connectStr", "OFFLINE");
-    setProperty("connectStatus", warning_color);
-  } else {
-    bool online = nanos_since_boot() - last_ping < 80e9;
-    setProperty("connectStr",  online ? "ONLINE" : "ERROR");
-    setProperty("connectStatus", online ? good_color : danger_color);
-  }
-
->>>>>>> dfa14f74
   QColor tempStatus = danger_color;
   auto ts = deviceState.getThermalStatus();
   if (ts == cereal::DeviceState::ThermalStatus::GREEN) {
@@ -101,11 +83,8 @@
   } else if (ts == cereal::DeviceState::ThermalStatus::YELLOW) {
     tempStatus = warning_color;
   }
-<<<<<<< HEAD
   temp_val = (int)deviceState.getAmbientTempC();
   batt_perc = deviceState.getBatteryPercent();
-=======
->>>>>>> dfa14f74
   setProperty("tempStatus", tempStatus);
   setProperty("tempVal", (int)deviceState.getAmbientTempC());
 
@@ -137,13 +116,8 @@
   p.drawImage(58, 196, net_strength);
   configFont(p, "Open Sans", 35, "Regular");
   p.setPen(QColor(0xff, 0xff, 0xff));
-<<<<<<< HEAD
-  const QRect r = QRect(25, 247, 250, 50);
+  const QRect r = QRect(50, 247, 100, 50);
   p.drawText(r, Qt::AlignCenter, network_str);
-=======
-  const QRect r = QRect(50, 247, 100, 50);
-  p.drawText(r, Qt::AlignCenter, net_type);
->>>>>>> dfa14f74
 
   // metrics
   QString batt_perc_qstring = QString("BATT: %1 %2").arg(batt_perc).arg("%");
