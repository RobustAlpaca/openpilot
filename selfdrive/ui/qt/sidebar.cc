--- conflicted
+++ resolved
@@ -50,31 +50,6 @@
   }
 }
 
-<<<<<<< HEAD
-void Sidebar::update(const UIState &s) {
-  if (s.sm->frame % (6*UI_FREQ) == 0) {
-    connect_str = "OFFLINE";
-    connect_status = warning_color;
-    auto last_ping = params.get<float>("LastAthenaPingTime");
-    if (last_ping) {
-      bool online = nanos_since_boot() - *last_ping < 80e9;
-      connect_str = online ? "ONLINE" : "ERROR";
-      connect_status = online ? good_color : danger_color;
-    }
-    repaint();
-  }
-
-  auto deviceState = (*s.sm)["deviceState"].getDeviceState();
-  net_type = deviceState.getNetworkType();
-  strength = deviceState.getNetworkStrength();
-  if(net_type == cereal::DeviceState::NetworkType::WIFI) {
-    std::string ip = deviceState.getWifiIpAddress();
-    network_str = ip.c_str();
-  } else {
-    network_str = network_type[net_type];
-  }
-  temp_status = danger_color;
-=======
 void Sidebar::updateState(const UIState &s) {
   auto &sm = *(s.sm);
 
@@ -91,22 +66,27 @@
     setProperty("connectStr",  online ? "ONLINE" : "ERROR");
     setProperty("connectStatus", online ? good_color : danger_color);
   }
+  auto deviceState = (*s.sm)["deviceState"].getDeviceState();
+  net_type = deviceState.getNetworkType();
+  strength = deviceState.getNetworkStrength();
+  if(net_type == cereal::DeviceState::NetworkType::WIFI) {
+    std::string ip = deviceState.getWifiIpAddress();
+    network_str = ip.c_str();
+  } else {
+    network_str = network_type[net_type];
+  }
 
   QColor tempStatus = danger_color;
->>>>>>> 433b6845
   auto ts = deviceState.getThermalStatus();
   if (ts == cereal::DeviceState::ThermalStatus::GREEN) {
     tempStatus = good_color;
   } else if (ts == cereal::DeviceState::ThermalStatus::YELLOW) {
     tempStatus = warning_color;
   }
-<<<<<<< HEAD
   temp_val = (int)deviceState.getAmbientTempC();
   batt_perc = deviceState.getBatteryPercent();
-=======
   setProperty("tempStatus", tempStatus);
   setProperty("tempVal", (int)deviceState.getAmbientTempC());
->>>>>>> 433b6845
 
   QString pandaStr = "VEHICLE\nONLINE";
   QColor pandaStatus = good_color;
@@ -114,17 +94,8 @@
     pandaStatus = danger_color;
     pandaStr = "NO\nPANDA";
   } else if (Hardware::TICI() && s.scene.started) {
-<<<<<<< HEAD
-    panda_str = QString("SATS %1\nACC %2").arg(s.scene.satelliteCount).arg(fmin(10, s.scene.gpsAccuracy), 0, 'f', 2);
-    panda_status = (*s.sm)["liveLocationKalman"].getLiveLocationKalman().getGpsOK() ? good_color : warning_color;
-  }
-
-  if (s.sm->updated("deviceState") || s.sm->updated("pandaState")) {
-    repaint();
-=======
     pandaStr = QString("SATS %1\nACC %2").arg(s.scene.satelliteCount).arg(fmin(10, s.scene.gpsAccuracy), 0, 'f', 2);
     pandaStatus = sm["liveLocationKalman"].getLiveLocationKalman().getGpsOK() ? good_color : warning_color;
->>>>>>> 433b6845
   }
   setProperty("pandaStr", pandaStr);
   setProperty("pandaStatus", pandaStatus);
