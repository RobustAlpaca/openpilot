--- conflicted
+++ resolved
@@ -61,20 +61,8 @@
     repaint();
   }
 
-<<<<<<< HEAD
-  auto deviceState = (*s.sm)["deviceState"].getDeviceState();
-  net_type = deviceState.getNetworkType();
-  if(net_type == cereal::DeviceState::NetworkType::WIFI) {
-    std::string ip = deviceState.getWifiIpAddress();
-    network_str = ip.c_str();
-  } else {
-    network_str = network_type[net_type];
-  }
-  strength = deviceState.getNetworkStrength();
-=======
   net_type = s.scene.deviceState.getNetworkType();
   strength = s.scene.deviceState.getNetworkStrength();
->>>>>>> 31b9391d
 
   temp_status = danger_color;
   auto ts = s.scene.deviceState.getThermalStatus();
@@ -83,12 +71,8 @@
   } else if (ts == cereal::DeviceState::ThermalStatus::YELLOW) {
     temp_status = warning_color;
   }
-<<<<<<< HEAD
-  temp_val = (int)deviceState.getAmbientTempC();
-  batt_perc = deviceState.getBatteryPercent();
-=======
   temp_val = (int)s.scene.deviceState.getAmbientTempC();
->>>>>>> 31b9391d
+  batt_perc = s.scene.deviceState.getBatteryPercent();
 
   panda_str = "VEHICLE\nONLINE";
   panda_status = good_color;
