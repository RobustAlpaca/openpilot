#include "selfdrive/ui/qt/sidebar.h"

#include <QMouseEvent>


#include "selfdrive/common/util.h"
#include "selfdrive/hardware/hw.h"
#include "selfdrive/ui/qt/util.h"

void Sidebar::drawMetric(QPainter &p, const QString &label, QColor c, int y) {
  const QRect rect = {30, y, 240, label.contains("\n") ? 124 : 100};

  p.setPen(Qt::NoPen);
  p.setBrush(QBrush(c));
  p.setClipRect(rect.x() + 6, rect.y(), 18, rect.height(), Qt::ClipOperation::ReplaceClip);
  p.drawRoundedRect(QRect(rect.x() + 6, rect.y() + 6, 100, rect.height() - 12), 10, 10);
  p.setClipping(false);

  QPen pen = QPen(QColor(0xff, 0xff, 0xff, 0x55));
  pen.setWidth(2);
  p.setPen(pen);
  p.setBrush(Qt::NoBrush);
  p.drawRoundedRect(rect, 20, 20);

  p.setPen(QColor(0xff, 0xff, 0xff));
  configFont(p, "Open Sans", 35, "Bold");
  const QRect r = QRect(rect.x() + 30, rect.y(), rect.width() - 40, rect.height());
  p.drawText(r, Qt::AlignCenter, label);
}

Sidebar::Sidebar(QWidget *parent) : QFrame(parent) {
  home_img = QImage("../assets/images/button_home.png").scaled(180, 180, Qt::KeepAspectRatio, Qt::SmoothTransformation);
  settings_img = QImage("../assets/images/button_settings.png").scaled(settings_btn.width(), settings_btn.height(), Qt::IgnoreAspectRatio, Qt::SmoothTransformation);

  connect(this, &Sidebar::valueChanged, [=] { update(); });

  setAttribute(Qt::WA_OpaquePaintEvent);
  setSizePolicy(QSizePolicy::Fixed, QSizePolicy::Expanding);
  setFixedWidth(300);
}

void Sidebar::mouseReleaseEvent(QMouseEvent *event) {
  if (settings_btn.contains(event->pos())) {
    emit openSettings();
  }
}

void Sidebar::updateState(const UIState &s) {
  auto &sm = *(s.sm);

  auto deviceState = sm["deviceState"].getDeviceState();
  setProperty("netType", network_type[deviceState.getNetworkType()]);
  int strength = (int)deviceState.getNetworkStrength();
  setProperty("netStrength", strength > 0 ? strength + 1 : 0);

  ItemStatus connectStatus;
  auto last_ping = deviceState.getLastAthenaPingTime();
  if (last_ping == 0) {
    connectStatus = params.getBool("PrimeRedirected") ? ItemStatus{"NO\nPRIME", danger_color} : ItemStatus{"CONNECT\nOFFLINE", warning_color};
  } else {
    connectStatus = nanos_since_boot() - last_ping < 80e9 ? ItemStatus{"CONNECT\nONLINE", good_color} : ItemStatus{"CONNECT\nERROR", danger_color};
  }
  setProperty("connectStatus", QVariant::fromValue(connectStatus));

  ItemStatus tempStatus = {"HIGH\nTEMP", danger_color};
  auto ts = deviceState.getThermalStatus();
  if (ts == cereal::DeviceState::ThermalStatus::GREEN) {
    tempStatus = {"GOOD\nTEMP", good_color};
  } else if (ts == cereal::DeviceState::ThermalStatus::YELLOW) {
    tempStatus = {"OK\nTEMP", warning_color};
  }
  setProperty("tempStatus", QVariant::fromValue(tempStatus));

  ItemStatus pandaStatus = {"판다\n연결됨", good_color};
  if (s.scene.pandaType == cereal::PandaState::PandaType::UNKNOWN) {
    pandaStatus = {"판다\n연결안됨", danger_color};
  } else if (s.scene.started && !sm["liveLocationKalman"].getLiveLocationKalman().getGpsOK()) {
    pandaStatus = {"GPS\n검색중", warning_color};
  }
  setProperty("pandaStatus", QVariant::fromValue(pandaStatus));

  if(net_type == network_type[cereal::DeviceState::NetworkType::WIFI]) {
    std::string ip = deviceState.getWifiIpAddress();
    network_str = ip.c_str();
  } else {
    network_str = net_type;
  }
  temp_val = deviceState.getAmbientTempC();
  batt_perc = deviceState.getBatteryPercent();
  setProperty("tempVal", deviceState.getAmbientTempC());


}

void Sidebar::paintEvent(QPaintEvent *event) {
  QPainter p(this);
  p.setPen(Qt::NoPen);
  p.setRenderHint(QPainter::Antialiasing);

  p.fillRect(rect(), QColor(57, 57, 57));

  // static imgs
  p.setOpacity(0.65);
  p.drawImage(settings_btn.x(), settings_btn.y(), settings_img);
  p.setOpacity(1.0);
  p.drawImage(60, 1080 - 180 - 40, home_img);

  // network
  int x = 58;
  const QColor gray(0x54, 0x54, 0x54);
  for (int i = 0; i < 5; ++i) {
    p.setBrush(i < net_strength ? Qt::white : gray);
    p.drawEllipse(x, 196, 27, 27);
    x += 37;
  }

  configFont(p, "Open Sans", 35, "Regular");
  p.setPen(QColor(0xff, 0xff, 0xff));
  const QRect r = QRect(50, 247, 100, 50);
  p.drawText(r, Qt::AlignCenter, net_type);

  // metrics
//  drawMetric(p, "TEMP", temp_status.first, temp_status.second, 338);
//  drawMetric(p, panda_status.first, "", panda_status.second, 518);
//  drawMetric(p, connect_status.first, "", connect_status.second, 676);
  QString batt_perc_qstring = QString("BATT: %1 %2").arg(batt_perc).arg("%");
<<<<<<< HEAD
  drawMetric(p, batt_perc_qstring, QString("%1°C").arg(temp_val), temp_status, 338);
  drawMetric(p, panda_str, "", panda_status, 496);
  drawMetric(p, "네트워크\n" + connect_str, "", connect_status, 654);
=======
  drawMetric(p, batt_perc_qstring, QString("%1°C").arg(temp_val), temp_status.second, 338);
  drawMetric(p, panda_status.first, "", panda_status.second, 518);
  drawMetric(p, "네트워크\n" + connect_status.first, "", connect_status.second, 676);
>>>>>>> bb9271b1
}<|MERGE_RESOLUTION|>--- conflicted
+++ resolved
@@ -124,13 +124,7 @@
 //  drawMetric(p, panda_status.first, "", panda_status.second, 518);
 //  drawMetric(p, connect_status.first, "", connect_status.second, 676);
   QString batt_perc_qstring = QString("BATT: %1 %2").arg(batt_perc).arg("%");
-<<<<<<< HEAD
-  drawMetric(p, batt_perc_qstring, QString("%1°C").arg(temp_val), temp_status, 338);
-  drawMetric(p, panda_str, "", panda_status, 496);
-  drawMetric(p, "네트워크\n" + connect_str, "", connect_status, 654);
-=======
   drawMetric(p, batt_perc_qstring, QString("%1°C").arg(temp_val), temp_status.second, 338);
   drawMetric(p, panda_status.first, "", panda_status.second, 518);
   drawMetric(p, "네트워크\n" + connect_status.first, "", connect_status.second, 676);
->>>>>>> bb9271b1
 }