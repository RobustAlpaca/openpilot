#include "selfdrive/ui/qt/sidebar.h"

#include "selfdrive/ui/qt/qt_window.h"
#include "selfdrive/common/util.h"
#include "selfdrive/hardware/hw.h"
#include "selfdrive/ui/qt/util.h"

void Sidebar::drawMetric(QPainter &p, const QString &label, const QString &val, QColor c, int y) {
  const QRect rect = {30, y, 240, val.isEmpty() ? (label.contains("\n") ? 124 : 100) : 148};

  p.setPen(Qt::NoPen);
  p.setBrush(QBrush(c));
  p.setClipRect(rect.x() + 6, rect.y(), 18, rect.height(), Qt::ClipOperation::ReplaceClip);
  p.drawRoundedRect(QRect(rect.x() + 6, rect.y() + 6, 100, rect.height() - 12), 10, 10);
  p.setClipping(false);

  QPen pen = QPen(QColor(0xff, 0xff, 0xff, 0x55));
  pen.setWidth(2);
  p.setPen(pen);
  p.setBrush(Qt::NoBrush);
  p.drawRoundedRect(rect, 20, 20);

  p.setPen(QColor(0xff, 0xff, 0xff));
  if (val.isEmpty()) {
    configFont(p, "Open Sans", 35, "Bold");
    const QRect r = QRect(rect.x() + 35, rect.y(), rect.width() - 50, rect.height());
    p.drawText(r, Qt::AlignCenter, label);
  } else {
    configFont(p, "Open Sans", 58, "Bold");
    p.drawText(rect.x() + 50, rect.y() + 71, val);
    configFont(p, "Open Sans", 35, "Regular");
    p.drawText(rect.x() + 50, rect.y() + 50 + 77, label);
  }
}

Sidebar::Sidebar(QWidget *parent) : QFrame(parent) {
  home_img = QImage("../assets/images/button_home.png").scaled(180, 180, Qt::KeepAspectRatio, Qt::SmoothTransformation);
  settings_img = QImage("../assets/images/button_settings.png").scaled(settings_btn.width(), settings_btn.height(), Qt::IgnoreAspectRatio, Qt::SmoothTransformation);;

  setFixedWidth(300);
  setMinimumHeight(vwp_h);
  setStyleSheet("background-color: rgb(57, 57, 57);");
}

void Sidebar::mousePressEvent(QMouseEvent *event) {
  if (settings_btn.contains(event->pos())) {
    emit openSettings();
  }
}

void Sidebar::update(const UIState &s) {
  if (s.sm->frame % (6*UI_FREQ) == 0) {
    connect_str = "OFFLINE";
    connect_status = warning_color;
    auto last_ping = params.get<float>("LastAthenaPingTime");
    if (last_ping) {
      bool online = nanos_since_boot() - *last_ping < 70e9;
      connect_str = online ? "ONLINE" : "ERROR";
      connect_status = online ? good_color : danger_color;
    }
    repaint();
  }

<<<<<<< HEAD
  net_type = s.scene.deviceState.getNetworkType();
  if(net_type == cereal::DeviceState::NetworkType::WIFI) {
    std::string ip = s.scene.deviceState.getWifiIpAddress();
    network_str = ip.c_str();
  } else {
    network_str = network_type[net_type];
  }
  strength = s.scene.deviceState.getNetworkStrength();
=======
  auto deviceState = (*s.sm)["deviceState"].getDeviceState();
  net_type = deviceState.getNetworkType();
  strength = deviceState.getNetworkStrength();
>>>>>>> d5030a26

  temp_status = danger_color;
  auto ts = deviceState.getThermalStatus();
  if (ts == cereal::DeviceState::ThermalStatus::GREEN) {
    temp_status = good_color;
  } else if (ts == cereal::DeviceState::ThermalStatus::YELLOW) {
    temp_status = warning_color;
  }
<<<<<<< HEAD
  temp_val = (int)s.scene.deviceState.getAmbientTempC();
  batt_perc = s.scene.deviceState.getBatteryPercent();
=======
  temp_val = (int)deviceState.getAmbientTempC();
>>>>>>> d5030a26

  panda_str = "VEHICLE\nONLINE";
  panda_status = good_color;
  if (s.scene.pandaType == cereal::PandaState::PandaType::UNKNOWN) {
    panda_status = danger_color;
    panda_str = "NO\nPANDA";
  } else if (Hardware::TICI() && s.scene.started) {
    panda_str = QString("SAT CNT\n%1").arg(s.scene.satelliteCount);
    panda_status = (*s.sm)["liveLocationKalman"].getLiveLocationKalman().getGpsOK() ? good_color : warning_color;
  }

  if (s.sm->updated("deviceState") || s.sm->updated("pandaState")) {
    repaint();
  }
}

void Sidebar::paintEvent(QPaintEvent *event) {
  QPainter p(this);
  p.setPen(Qt::NoPen);
  p.setRenderHint(QPainter::Antialiasing);

  // static imgs
  p.setOpacity(0.65);
  p.drawImage(settings_btn.x(), settings_btn.y(), settings_img);
  p.setOpacity(1.0);
  p.drawImage(60, 1080 - 180 - 40, home_img);

  // network
  p.drawImage(58, 196, signal_imgs[strength]);
  configFont(p, "Open Sans", 35, "Regular");
  p.setPen(QColor(0xff, 0xff, 0xff));
  const QRect r = QRect(15, 247, 275, 50);
  p.drawText(r, Qt::AlignCenter, network_str);

  // metrics
  QString batt_perc_qstring = QString("BATT: %1 %2").arg(batt_perc).arg("%");
  drawMetric(p, batt_perc_qstring, QString("%1°C").arg(temp_val), temp_status, 338);
  drawMetric(p, panda_str, "", panda_status, 518);
  drawMetric(p, "CONNECT\n" + connect_str, "", connect_status, 676);
}<|MERGE_RESOLUTION|>--- conflicted
+++ resolved
@@ -61,7 +61,6 @@
     repaint();
   }
 
-<<<<<<< HEAD
   net_type = s.scene.deviceState.getNetworkType();
   if(net_type == cereal::DeviceState::NetworkType::WIFI) {
     std::string ip = s.scene.deviceState.getWifiIpAddress();
@@ -70,11 +69,6 @@
     network_str = network_type[net_type];
   }
   strength = s.scene.deviceState.getNetworkStrength();
-=======
-  auto deviceState = (*s.sm)["deviceState"].getDeviceState();
-  net_type = deviceState.getNetworkType();
-  strength = deviceState.getNetworkStrength();
->>>>>>> d5030a26
 
   temp_status = danger_color;
   auto ts = deviceState.getThermalStatus();
@@ -83,12 +77,8 @@
   } else if (ts == cereal::DeviceState::ThermalStatus::YELLOW) {
     temp_status = warning_color;
   }
-<<<<<<< HEAD
   temp_val = (int)s.scene.deviceState.getAmbientTempC();
   batt_perc = s.scene.deviceState.getBatteryPercent();
-=======
-  temp_val = (int)deviceState.getAmbientTempC();
->>>>>>> d5030a26
 
   panda_str = "VEHICLE\nONLINE";
   panda_status = good_color;
