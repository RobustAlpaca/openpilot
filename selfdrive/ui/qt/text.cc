--- conflicted
+++ resolved
@@ -16,12 +16,6 @@
   QWidget window;
   setMainWindow(&window);
 
-<<<<<<< HEAD
-  Hardware::set_display_power(true);
-  Hardware::set_brightness(65);
-
-=======
->>>>>>> b5147339
   QGridLayout *main_layout = new QGridLayout(&window);
   main_layout->setMargin(50);
 
