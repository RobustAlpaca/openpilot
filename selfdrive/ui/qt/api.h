#pragma once

#include <QJsonObject>
#include <QNetworkReply>
#include <QString>
#include <QTimer>

namespace CommaApi {

<<<<<<< HEAD
public:
  static QByteArray rsa_sign(const QByteArray &data);
  static QString create_jwt(const QJsonObject &payloads = {}, int expiry = 3600);
};
=======
QByteArray rsa_sign(const QByteArray &data);
QString create_jwt(const QJsonObject &payloads = {}, int expiry = 3600);

}  // namespace CommaApi
>>>>>>> 3f0e5888

/**
 * Makes a request to the request endpoint.
 */

class HttpRequest : public QObject {
  Q_OBJECT

public:
  explicit HttpRequest(QObject* parent, const QString &requestURL, bool create_jwt_ = true);
  void sendRequest(const QString &requestURL);

protected:
  QNetworkReply *reply;

private:
  QNetworkAccessManager *networkAccessManager;
  QTimer *networkTimer;
  bool create_jwt;

private slots:
  void requestTimeout();
  void requestFinished();

signals:
  void receivedResponse(const QString &response);
  void failedResponse(const QString &errorString);
  void timeoutResponse(const QString &errorString);
};<|MERGE_RESOLUTION|>--- conflicted
+++ resolved
@@ -7,17 +7,10 @@
 
 namespace CommaApi {
 
-<<<<<<< HEAD
-public:
-  static QByteArray rsa_sign(const QByteArray &data);
-  static QString create_jwt(const QJsonObject &payloads = {}, int expiry = 3600);
-};
-=======
 QByteArray rsa_sign(const QByteArray &data);
 QString create_jwt(const QJsonObject &payloads = {}, int expiry = 3600);
 
 }  // namespace CommaApi
->>>>>>> 3f0e5888
 
 /**
  * Makes a request to the request endpoint.
