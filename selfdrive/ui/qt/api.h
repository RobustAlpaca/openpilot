--- conflicted
+++ resolved
@@ -20,11 +20,7 @@
   Q_OBJECT
 
 public:
-<<<<<<< HEAD
-  explicit HttpRequest(QObject* parent, const QString &requestURL, bool create_jwt_ = true);
-=======
   explicit HttpRequest(QObject* parent, const QString &requestURL, bool create_jwt_ = true, int timeout = 20000);
->>>>>>> c8560a5e
   void sendRequest(const QString &requestURL);
   bool active();
 
