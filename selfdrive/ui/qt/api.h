#pragma once

#include <QJsonObject>
#include <QNetworkReply>
#include <QString>
#include <QTimer>

namespace CommaApi {

QByteArray rsa_sign(const QByteArray &data);
QString create_jwt(const QJsonObject &payloads = {}, int expiry = 3600);

}  // namespace CommaApi

/**
 * Makes a request to the request endpoint.
 */

class HttpRequest : public QObject {
  Q_OBJECT

public:
<<<<<<< HEAD
  explicit HttpRequest(QObject* parent, const QString &requestURL, bool create_jwt_ = true);
=======
  explicit HttpRequest(QObject* parent, const QString &requestURL, bool create_jwt_ = true, int timeout = 20000);
>>>>>>> 98abd619
  void sendRequest(const QString &requestURL);
  bool active();

protected:
  QNetworkReply *reply;

protected:
  QNetworkReply *reply;

private:
  QNetworkAccessManager *networkAccessManager;
  QTimer *networkTimer;
  bool create_jwt;

private slots:
  void requestTimeout();
  void requestFinished();

signals:
  void requestDone(bool success);
  void receivedResponse(const QString &response);
  void failedResponse(const QString &errorString);
  void timeoutResponse(const QString &errorString);
};<|MERGE_RESOLUTION|>--- conflicted
+++ resolved
@@ -20,16 +20,9 @@
   Q_OBJECT
 
 public:
-<<<<<<< HEAD
-  explicit HttpRequest(QObject* parent, const QString &requestURL, bool create_jwt_ = true);
-=======
   explicit HttpRequest(QObject* parent, const QString &requestURL, bool create_jwt_ = true, int timeout = 20000);
->>>>>>> 98abd619
   void sendRequest(const QString &requestURL);
   bool active();
-
-protected:
-  QNetworkReply *reply;
 
 protected:
   QNetworkReply *reply;
