#include "selfdrive/ui/qt/request_repeater.h"

RequestRepeater::RequestRepeater(QObject *parent, const QString &requestURL, const QString &cacheKey,
<<<<<<< HEAD
                                 int period) : HttpRequest(parent, requestURL) {
  timer = new QTimer(this);
  timer->setTimerType(Qt::VeryCoarseTimer);
  QObject::connect(timer, &QTimer::timeout, [=]() {
    if (!QUIState::ui_state.scene.started && QUIState::ui_state.awake && reply == NULL) {
=======
                                 int period, bool while_onroad) : HttpRequest(parent, requestURL) {
  timer = new QTimer(this);
  timer->setTimerType(Qt::VeryCoarseTimer);
  QObject::connect(timer, &QTimer::timeout, [=]() {
    if ((!QUIState::ui_state.scene.started || while_onroad) && QUIState::ui_state.awake && reply == NULL) {
>>>>>>> 360ca0c8
      sendRequest(requestURL);
    }
  });

  timer->start(period * 1000);

  if (!cacheKey.isEmpty()) {
    prevResp = QString::fromStdString(params.get(cacheKey.toStdString()));
    if (!prevResp.isEmpty()) {
      QTimer::singleShot(0, [=]() { emit receivedResponse(prevResp); });
    }
    QObject::connect(this, &HttpRequest::receivedResponse, [=](const QString &resp) {
      if (resp != prevResp) {
        params.put(cacheKey.toStdString(), resp.toStdString());
        prevResp = resp;
      }
    });
    QObject::connect(this, &HttpRequest::failedResponse, [=](const QString &err) {
      if (!prevResp.isEmpty()) {
        params.remove(cacheKey.toStdString());
        prevResp = "";
      }
    });
  }
}<|MERGE_RESOLUTION|>--- conflicted
+++ resolved
@@ -1,19 +1,11 @@
 #include "selfdrive/ui/qt/request_repeater.h"
 
 RequestRepeater::RequestRepeater(QObject *parent, const QString &requestURL, const QString &cacheKey,
-<<<<<<< HEAD
-                                 int period) : HttpRequest(parent, requestURL) {
-  timer = new QTimer(this);
-  timer->setTimerType(Qt::VeryCoarseTimer);
-  QObject::connect(timer, &QTimer::timeout, [=]() {
-    if (!QUIState::ui_state.scene.started && QUIState::ui_state.awake && reply == NULL) {
-=======
                                  int period, bool while_onroad) : HttpRequest(parent, requestURL) {
   timer = new QTimer(this);
   timer->setTimerType(Qt::VeryCoarseTimer);
   QObject::connect(timer, &QTimer::timeout, [=]() {
     if ((!QUIState::ui_state.scene.started || while_onroad) && QUIState::ui_state.awake && reply == NULL) {
->>>>>>> 360ca0c8
       sendRequest(requestURL);
     }
   });
