--- conflicted
+++ resolved
@@ -67,26 +67,6 @@
 
 // ***** onroad widgets *****
 
-<<<<<<< HEAD
-OnroadAlerts::OnroadAlerts(QWidget *parent) : QWidget(parent) {
-  std::tuple<AudibleAlert, QString, bool> sound_list[] = {
-    {AudibleAlert::CHIME_DISENGAGE, "../assets/sounds/disengaged.wav", false},
-    {AudibleAlert::CHIME_ENGAGE, "../assets/sounds/engaged.wav", false},
-    {AudibleAlert::CHIME_WARNING1, "../assets/sounds/warning_1.wav", false},
-    {AudibleAlert::CHIME_WARNING2, "../assets/sounds/warning_2.wav", false},
-    {AudibleAlert::CHIME_WARNING2_REPEAT, "../assets/sounds/warning_2.wav", true},
-    {AudibleAlert::CHIME_WARNING_REPEAT, "../assets/sounds/warning_repeat.wav", true},
-    {AudibleAlert::CHIME_ERROR, "../assets/sounds/error.wav", false},
-    {AudibleAlert::CHIME_PROMPT, "../assets/sounds/error.wav", false}};
-
-  for (auto &[alert, fn, loops] : sound_list) {
-    sounds[alert].first.setSource(QUrl::fromLocalFile(fn));
-    sounds[alert].second = loops ? QSoundEffect::Infinite : 0;
-  }
-}
-
-=======
->>>>>>> 41715f2e
 void OnroadAlerts::updateState(const UIState &s) {
   SubMaster &sm = *(s.sm);
   if (sm["deviceState"].getDeviceState().getStarted()) {
@@ -118,56 +98,15 @@
   updateAlert({});
 }
 
-<<<<<<< HEAD
-void OnroadAlerts::updateAlert(const QString &t1, const QString &t2, float blink_rate,
-                               const std::string &type, cereal::ControlsState::AlertSize size, AudibleAlert sound) {
-  if (alert_type.compare(type) == 0 && text1.compare(t1) == 0 && text2.compare(t2) == 0) {
-    return;
-  }
-
-  stopSounds();
-  if (sound != AudibleAlert::NONE) {
-    playSound(sound);
-  }
-
-  text1 = t1;
-  text2 = t2;
-  alert_type = type;
-  alert_size = size;
-  blinking_rate = blink_rate;
-
-  update();
-}
-
-void OnroadAlerts::playSound(AudibleAlert alert) {
-  auto &[sound, loops] = sounds[alert];
-  sound.setLoopCount(loops);
-  sound.setVolume(volume);
-  sound.play();
-}
-
-void OnroadAlerts::stopSounds() {
-  for (auto &kv : sounds) {
-    // Only stop repeating sounds
-    auto &[sound, loops] = kv.second;
-    if (sound.loopsRemaining() == QSoundEffect::Infinite) {
-      sound.stop();
-    }
-=======
 void OnroadAlerts::updateAlert(Alert a) {
   if (!alert.equal(a)) {
     alert = a;
     update();
->>>>>>> 41715f2e
   }
 }
 
 void OnroadAlerts::paintEvent(QPaintEvent *event) {
-<<<<<<< HEAD
-  if (alert_size == cereal::ControlsState::AlertSize::NONE) {
-=======
   if (alert.size == cereal::ControlsState::AlertSize::NONE) {
->>>>>>> 41715f2e
     return;
   }
   static std::map<cereal::ControlsState::AlertSize, const int> alert_sizes = {
