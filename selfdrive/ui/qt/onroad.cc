--- conflicted
+++ resolved
@@ -76,11 +76,7 @@
                    QString::fromStdString(cs.getAlertText2()),
                    QString::fromStdString(cs.getAlertType()),
                    cs.getAlertSize(), cs.getAlertSound()});
-<<<<<<< HEAD
-    } else if ((sm.frame - s.scene.started_frame) > 5 * UI_FREQ) {
-=======
     } else if ((sm.frame - s.scene.started_frame) > 10 * UI_FREQ) {
->>>>>>> 80648772
       // Handle controls timeout
       if (sm.rcv_frame("controlsState") < s.scene.started_frame) {
         // car is started, but controlsState hasn't been seen at all
