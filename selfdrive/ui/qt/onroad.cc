--- conflicted
+++ resolved
@@ -18,10 +18,6 @@
   main_layout->addLayout(stacked_layout);
 
   nvg = new NvgWindow(VISION_STREAM_RGB_BACK, this);
-<<<<<<< HEAD
-  QObject::connect(this, &OnroadWindow::updateStateSignal, nvg, &NvgWindow::updateState);
-=======
->>>>>>> 93e8dbb8
 
   QWidget * split_wrapper = new QWidget;
   split = new QHBoxLayout(split_wrapper);
@@ -182,22 +178,7 @@
 
   ui_nvg_init(&QUIState::ui_state);
   prev_draw_t = millis_since_boot();
-<<<<<<< HEAD
-}
-
-void NvgWindow::updateState(const UIState &s) {
-  // TODO: make camerad startup faster then remove this
-  if (s.scene.started) {
-    if (isVisible() != vipc_client->connected) {
-      setVisible(vipc_client->connected);
-    }
-    if (!isVisible()) {
-      updateFrame();
-    }
-  }
-=======
   setBackgroundColor(bg_colors[STATUS_DISENGAGED]);
->>>>>>> 93e8dbb8
 }
 
 void NvgWindow::paintGL() {
