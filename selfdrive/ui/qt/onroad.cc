--- conflicted
+++ resolved
@@ -19,29 +19,11 @@
   nvg = new NvgWindow(this);
   QObject::connect(this, &OnroadWindow::update, nvg, &NvgWindow::update);
 
-<<<<<<< HEAD
-  QHBoxLayout* split = new QHBoxLayout();
-=======
   split = new QHBoxLayout();
->>>>>>> c1112e44
   split->setContentsMargins(0, 0, 0, 0);
   split->setSpacing(0);
   split->addWidget(nvg);
 
-<<<<<<< HEAD
-#ifdef ENABLE_MAPS
-  QString token = QString::fromStdString(Params().get("MapboxToken"));
-  if (!token.isEmpty()){
-    QMapboxGLSettings settings;
-    settings.setCacheDatabasePath("/tmp/mbgl-cache.db");
-    settings.setCacheDatabaseMaximumSize(20 * 1024 * 1024);
-    settings.setAccessToken(token.trimmed());
-    map = new MapWindow(settings);
-    split->addWidget(map);
-  }
-#endif
-=======
->>>>>>> c1112e44
 
   QWidget * split_wrapper = new QWidget;
   split_wrapper->setLayout(split);
