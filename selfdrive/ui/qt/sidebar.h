#pragma once

#include <QFrame>
#include <QMap>

#include "selfdrive/common/params.h"
#include "selfdrive/ui/ui.h"

typedef QPair<QString, QColor> ItemStatus;
Q_DECLARE_METATYPE(ItemStatus);

class Sidebar : public QFrame {
  Q_OBJECT
  Q_PROPERTY(ItemStatus connectStatus MEMBER connect_status NOTIFY valueChanged);
  Q_PROPERTY(ItemStatus pandaStatus MEMBER panda_status NOTIFY valueChanged);
  Q_PROPERTY(ItemStatus tempStatus MEMBER temp_status NOTIFY valueChanged);
  Q_PROPERTY(QString netType MEMBER net_type NOTIFY valueChanged);
  Q_PROPERTY(int netStrength MEMBER net_strength NOTIFY valueChanged);

public:
  explicit Sidebar(QWidget* parent = 0);

signals:
  void openSettings();
  void valueChanged();

public slots:
  void updateState(const UIState &s);

protected:
  void paintEvent(QPaintEvent *event) override;
  void mouseReleaseEvent(QMouseEvent *event) override;
<<<<<<< HEAD
  void drawMetric(QPainter &p, const QString &label, const QString &val, QColor c, int y);
=======
  void drawMetric(QPainter &p, const QString &label, QColor c, int y);
>>>>>>> fa0d1ebc

  QImage home_img, settings_img;
  const QMap<cereal::DeviceState::NetworkType, QString> network_type = {
    {cereal::DeviceState::NetworkType::NONE, "--"},
    {cereal::DeviceState::NetworkType::WIFI, "WiFi"},
    {cereal::DeviceState::NetworkType::ETHERNET, "ETH"},
    {cereal::DeviceState::NetworkType::CELL2_G, "2G"},
    {cereal::DeviceState::NetworkType::CELL3_G, "3G"},
    {cereal::DeviceState::NetworkType::CELL4_G, "LTE"},
    {cereal::DeviceState::NetworkType::CELL5_G, "5G"}
  };

  const QRect settings_btn = QRect(50, 35, 200, 117);
  const QColor good_color = QColor(255, 255, 255);
  const QColor warning_color = QColor(218, 202, 37);
  const QColor danger_color = QColor(201, 34, 49);

  Params params;
  ItemStatus connect_status, panda_status, temp_status;
  QString net_type;
  int net_strength = 0;
};<|MERGE_RESOLUTION|>--- conflicted
+++ resolved
@@ -30,11 +30,7 @@
 protected:
   void paintEvent(QPaintEvent *event) override;
   void mouseReleaseEvent(QMouseEvent *event) override;
-<<<<<<< HEAD
-  void drawMetric(QPainter &p, const QString &label, const QString &val, QColor c, int y);
-=======
   void drawMetric(QPainter &p, const QString &label, QColor c, int y);
->>>>>>> fa0d1ebc
 
   QImage home_img, settings_img;
   const QMap<cereal::DeviceState::NetworkType, QString> network_type = {
