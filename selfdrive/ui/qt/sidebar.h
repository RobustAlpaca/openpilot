--- conflicted
+++ resolved
@@ -12,13 +12,8 @@
   Q_PROPERTY(QColor pandaStatus MEMBER panda_status NOTIFY valueChanged);
   Q_PROPERTY(int tempVal MEMBER temp_val NOTIFY valueChanged);
   Q_PROPERTY(QColor tempStatus MEMBER temp_status NOTIFY valueChanged);
-<<<<<<< HEAD
-  Q_PROPERTY(cereal::DeviceState::NetworkType netType MEMBER net_type NOTIFY valueChanged);
-  Q_PROPERTY(cereal::DeviceState::NetworkStrength netStrength MEMBER net_strength NOTIFY valueChanged);
-=======
   Q_PROPERTY(QString netType MEMBER net_type NOTIFY valueChanged);
   Q_PROPERTY(QImage netStrength MEMBER net_strength NOTIFY valueChanged);
->>>>>>> 347d3984
 
 public:
   explicit Sidebar(QWidget* parent = 0);
@@ -66,12 +61,7 @@
   int temp_val = 0;
   int batt_perc = 0;
   QColor temp_status = warning_color;
-<<<<<<< HEAD
-  cereal::DeviceState::NetworkType net_type;
-  cereal::DeviceState::NetworkStrength net_strength;
-  QString network_str = "--";
-=======
   QString net_type;
   QImage net_strength;
->>>>>>> 347d3984
+  QString network_str = "--";
 };