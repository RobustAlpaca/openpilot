--- conflicted
+++ resolved
@@ -51,16 +51,9 @@
   QString panda_str = "NO\nPANDA";
   QColor panda_status = warning_color;
   int temp_val = 0;
-<<<<<<< HEAD
   int batt_perc = 0;
-  std::string wifi_addr = "";
-  QColor temp_status = warning_color;
-  cereal::DeviceState::NetworkType net_type;
-  cereal::DeviceState::NetworkStrength strength;
-=======
   QColor temp_status = warning_color;
   cereal::DeviceState::NetworkType net_type;
   cereal::DeviceState::NetworkStrength strength;
   QString network_str = "--";
->>>>>>> 8d474208
 };