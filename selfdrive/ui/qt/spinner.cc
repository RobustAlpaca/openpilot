--- conflicted
+++ resolved
@@ -54,11 +54,7 @@
 // Spinner
 
 Spinner::Spinner(QWidget *parent) : QWidget(parent) {
-<<<<<<< HEAD
-  QGridLayout *main_layout = new QGridLayout();
-=======
   QGridLayout *main_layout = new QGridLayout(this);
->>>>>>> 90b430ca
   main_layout->setSpacing(0);
   main_layout->setMargin(200);
 
