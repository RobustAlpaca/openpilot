--- conflicted
+++ resolved
@@ -105,15 +105,7 @@
 }
 
 int main(int argc, char *argv[]) {
-<<<<<<< HEAD
-  setQtSurfaceFormat();
-
-  Hardware::set_display_power(true);
-  Hardware::set_brightness(65);
-
-=======
   initApp();
->>>>>>> 7d68c064
   QApplication a(argc, argv);
   Spinner spinner;
   setMainWindow(&spinner);
