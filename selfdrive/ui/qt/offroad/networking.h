--- conflicted
+++ resolved
@@ -69,12 +69,9 @@
   WifiUI* wifiWidget;
   WifiManager* wifi = nullptr;
 
-<<<<<<< HEAD
-=======
 protected:
   void showEvent(QShowEvent* event) override;
 
->>>>>>> c3db60c0
 public slots:
   void refresh();
 
