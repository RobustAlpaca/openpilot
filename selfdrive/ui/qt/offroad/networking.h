--- conflicted
+++ resolved
@@ -29,11 +29,6 @@
 private:
   WifiManager *wifi = nullptr;
   QVBoxLayout* main_layout;
-<<<<<<< HEAD
-
-  bool tetheringEnabled;
-=======
->>>>>>> 8ca7acc3
 
 signals:
   void connectToNetwork(const Network &n);
