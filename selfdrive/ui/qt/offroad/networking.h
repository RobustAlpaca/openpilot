#pragma once

#include <QButtonGroup>
#include <QVBoxLayout>
#include <QWidget>

#include "selfdrive/ui/qt/offroad/wifiManager.h"
#include "selfdrive/ui/qt/widgets/input.h"
#include "selfdrive/ui/qt/widgets/ssh_keys.h"
#include "selfdrive/ui/qt/widgets/toggle.h"

class NetworkStrengthWidget : public QWidget {
  Q_OBJECT

public:
  explicit NetworkStrengthWidget(int strength, QWidget* parent = nullptr) : strength_(strength), QWidget(parent) { setFixedSize(100, 15); }

private:
  void paintEvent(QPaintEvent* event) override;
  int strength_ = 0;
};

class WifiUI : public QWidget {
  Q_OBJECT

public:
  explicit WifiUI(QWidget *parent = 0, WifiManager* wifi = 0);

private:
  WifiManager *wifi = nullptr;
  QVBoxLayout* main_layout;

signals:
  void connectToNetwork(const Network &n);

public slots:
  void refresh();
};

class AdvancedNetworking : public QWidget {
  Q_OBJECT
public:
  explicit AdvancedNetworking(QWidget* parent = 0, WifiManager* wifi = 0);

private:
  LabelControl* ipLabel;
  WifiManager* wifi = nullptr;

signals:
  void backPress();

public slots:
  void toggleTethering(bool enabled);
  void refresh();
};

class Networking : public QFrame {
  Q_OBJECT

public:
  explicit Networking(QWidget* parent = 0, bool show_advanced = true);

private:
<<<<<<< HEAD
  QStackedLayout* main_layout = nullptr; // nm_warning, wifiScreen, advanced
  QWidget* wifiScreen = nullptr;
  AdvancedNetworking* an = nullptr;
  bool show_advanced;
=======
  QStackedLayout* main_layout = nullptr;
  QWidget* wifiScreen = nullptr;
  AdvancedNetworking* an = nullptr;
>>>>>>> 98abd619

  WifiUI* wifiWidget;
  WifiManager* wifi = nullptr;

protected:
  void showEvent(QShowEvent* event) override;

public slots:
  void refresh();

private slots:
  void connectToNetwork(const Network &n);
  void wrongPassword(const QString &ssid);
};<|MERGE_RESOLUTION|>--- conflicted
+++ resolved
@@ -8,17 +8,6 @@
 #include "selfdrive/ui/qt/widgets/input.h"
 #include "selfdrive/ui/qt/widgets/ssh_keys.h"
 #include "selfdrive/ui/qt/widgets/toggle.h"
-
-class NetworkStrengthWidget : public QWidget {
-  Q_OBJECT
-
-public:
-  explicit NetworkStrengthWidget(int strength, QWidget* parent = nullptr) : strength_(strength), QWidget(parent) { setFixedSize(100, 15); }
-
-private:
-  void paintEvent(QPaintEvent* event) override;
-  int strength_ = 0;
-};
 
 class WifiUI : public QWidget {
   Q_OBJECT
@@ -61,16 +50,9 @@
   explicit Networking(QWidget* parent = 0, bool show_advanced = true);
 
 private:
-<<<<<<< HEAD
-  QStackedLayout* main_layout = nullptr; // nm_warning, wifiScreen, advanced
-  QWidget* wifiScreen = nullptr;
-  AdvancedNetworking* an = nullptr;
-  bool show_advanced;
-=======
   QStackedLayout* main_layout = nullptr;
   QWidget* wifiScreen = nullptr;
   AdvancedNetworking* an = nullptr;
->>>>>>> 98abd619
 
   WifiUI* wifiWidget;
   WifiManager* wifi = nullptr;
