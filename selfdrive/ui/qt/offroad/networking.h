#pragma once

#include <QButtonGroup>
#include <QVBoxLayout>
#include <QWidget>

#include "selfdrive/ui/qt/offroad/wifiManager.h"
#include "selfdrive/ui/qt/widgets/input.h"
#include "selfdrive/ui/qt/widgets/ssh_keys.h"
#include "selfdrive/ui/qt/widgets/toggle.h"

class NetworkStrengthWidget : public QWidget {
  Q_OBJECT

public:
  explicit NetworkStrengthWidget(int strength, QWidget* parent = nullptr) : strength_(strength), QWidget(parent) { setFixedSize(100, 15); }

private:
  void paintEvent(QPaintEvent* event) override;
  int strength_ = 0;
};

class WifiUI : public QWidget {
  Q_OBJECT

public:
  explicit WifiUI(QWidget *parent = 0, WifiManager* wifi = 0);

private:
  WifiManager *wifi = nullptr;
  QVBoxLayout* main_layout;

  bool tetheringEnabled;

signals:
  void connectToNetwork(const Network &n);

public slots:
  void refresh();
};

class AdvancedNetworking : public QWidget {
  Q_OBJECT
public:
  explicit AdvancedNetworking(QWidget* parent = 0, WifiManager* wifi = 0);

private:
  LabelControl* ipLabel;
  ButtonControl* editPasswordButton;
  WifiManager* wifi = nullptr;

signals:
  void backPress();

public slots:
  void toggleTethering(bool enable);
  void refresh();
};

class Networking : public QWidget {
  Q_OBJECT

public:
  explicit Networking(QWidget* parent = 0, bool show_advanced = true);

private:
  QStackedLayout* main_layout = nullptr; // nm_warning, wifiScreen, advanced
  QWidget* wifiScreen = nullptr;
  AdvancedNetworking* an = nullptr;
  bool ui_setup_complete = false;
  bool show_advanced;
<<<<<<< HEAD
=======
  bool firstRefresh = true;
>>>>>>> 7f0b0cc2

  WifiUI* wifiWidget;
  WifiManager* wifi = nullptr;
  void attemptInitialization();
  void requestScan();
<<<<<<< HEAD

public slots:
  void refreshSlot();

=======

public slots:
  void refresh();

>>>>>>> 7f0b0cc2
private slots:
  void connectToNetwork(const Network &n);
  void wrongPassword(const QString &ssid);
};<|MERGE_RESOLUTION|>--- conflicted
+++ resolved
@@ -69,26 +69,16 @@
   AdvancedNetworking* an = nullptr;
   bool ui_setup_complete = false;
   bool show_advanced;
-<<<<<<< HEAD
-=======
   bool firstRefresh = true;
->>>>>>> 7f0b0cc2
 
   WifiUI* wifiWidget;
   WifiManager* wifi = nullptr;
   void attemptInitialization();
   void requestScan();
-<<<<<<< HEAD
-
-public slots:
-  void refreshSlot();
-
-=======
 
 public slots:
   void refresh();
 
->>>>>>> 7f0b0cc2
 private slots:
   void connectToNetwork(const Network &n);
   void wrongPassword(const QString &ssid);
