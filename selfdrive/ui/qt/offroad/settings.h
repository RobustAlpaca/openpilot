#pragma once

#include <QButtonGroup>
#include <QFileSystemWatcher>
#include <QFrame>
#include <QLabel>
#include <QPushButton>
#include <QScrollArea>
#include <QStackedWidget>
#include <QTimer>
#include <QWidget>


#include "selfdrive/ui/qt/widgets/controls.h"

// ********** settings window + top-level panels **********

class DevicePanel : public QWidget {
  Q_OBJECT
public:
  explicit DevicePanel(QWidget* parent = nullptr);
signals:
  void reviewTrainingGuide();
};

class TogglesPanel : public QWidget {
  Q_OBJECT
public:
  explicit TogglesPanel(QWidget *parent = nullptr);
};

class DeveloperPanel : public QFrame {
  Q_OBJECT
public:
  explicit DeveloperPanel(QWidget* parent = nullptr);

protected:
  void showEvent(QShowEvent *event) override;

private:
  QList<LabelControl *> labels;
  LabelControl *versionLbl;
  LabelControl *lastUpdateTimeLbl;
<<<<<<< HEAD
=======
  void updateLabels();

  QFileSystemWatcher *fs_watch;
>>>>>>> 83bf2d21
};

class SettingsWindow : public QFrame {
  Q_OBJECT

public:
  explicit SettingsWindow(QWidget *parent = 0) : QFrame(parent) {};

protected:
  void hideEvent(QHideEvent *event) override;
  void showEvent(QShowEvent *event) override;

signals:
  void closeSettings();
  void offroadTransition(bool offroad);
  void reviewTrainingGuide();

private:
  QPushButton *sidebar_alert_widget;
  QWidget *sidebar_widget;
  QButtonGroup *nav_btns;
  QStackedWidget *panel_widget;
};<|MERGE_RESOLUTION|>--- conflicted
+++ resolved
@@ -41,12 +41,9 @@
   QList<LabelControl *> labels;
   LabelControl *versionLbl;
   LabelControl *lastUpdateTimeLbl;
-<<<<<<< HEAD
-=======
   void updateLabels();
 
   QFileSystemWatcher *fs_watch;
->>>>>>> 83bf2d21
 };
 
 class SettingsWindow : public QFrame {
