--- conflicted
+++ resolved
@@ -42,10 +42,7 @@
   QList<LabelControl *> labels;
   LabelControl *versionLbl;
   LabelControl *lastUpdateTimeLbl;
-<<<<<<< HEAD
-=======
   ButtonControl *updateButton;
->>>>>>> 825fa79e
   void updateLabels();
 
   QFileSystemWatcher *fs_watch;
