--- conflicted
+++ resolved
@@ -71,17 +71,11 @@
   qDBusRegisterMetaType<IpConfig>();
   connecting_to_network = "";
 
-<<<<<<< HEAD
-  bool has_adapter = adapter != "";
-  if (!has_adapter) {
-    throw std::runtime_error("Error connecting to NetworkManager");
-=======
   // Set tethering ssid as "weedle" + first 4 characters of a dongle id
   tethering_ssid = "weedle";
   std::string bytes = Params().get("DongleId");
   if (bytes.length() >= 4) {
     tethering_ssid += "-" + QString::fromStdString(bytes.substr(0,4));
->>>>>>> c21f678d
   }
 
   adapter = getAdapter();
@@ -112,22 +106,7 @@
   device_props.setTimeout(dbus_timeout);
   QDBusMessage response = device_props.call("Get", device_iface, "State");
   raw_adapter_state = get_response<uint>(response);
-<<<<<<< HEAD
-
-  // Set tethering ssid as "weedle" + first 4 characters of a dongle id
-  tethering_ssid = "weedle";
-  std::string bytes = Params().get("DongleId");
-  if (bytes.length() >= 4) {
-    tethering_ssid+="-"+QString::fromStdString(bytes.substr(0,4));
-  }
-
-  // Create dbus interface for tethering button. This populates the introspection cache,
-  // making sure all future creations are non-blocking
-  // https://bugreports.qt.io/browse/QTBUG-14485
-  QDBusInterface(nm_service, nm_settings_path, nm_settings_iface, bus);
-=======
   requestScan();
->>>>>>> c21f678d
 }
 
 void WifiManager::refreshNetworks() {
@@ -324,8 +303,6 @@
   }
 }
 
-<<<<<<< HEAD
-=======
 bool WifiManager::isWirelessAdapter(const QDBusObjectPath &path) {
   QDBusInterface device_props(nm_service, path.path(), props_iface, bus);
   device_props.setTimeout(dbus_timeout);
@@ -333,7 +310,6 @@
   return deviceType == device_type_wifi;
 }
 
->>>>>>> c21f678d
 void WifiManager::requestScan() {
   QDBusInterface nm(nm_service, adapter, wireless_device_iface, bus);
   nm.setTimeout(dbus_timeout);
@@ -394,9 +370,10 @@
     emit wrongPassword(connecting_to_network);
   } else if (new_state == state_connected) {
     connecting_to_network = "";
-<<<<<<< HEAD
-    refreshNetworks();
-    emit refreshSignal();
+    if (this->isVisible()) {
+      refreshNetworks();
+      emit refreshSignal();
+    }
   }
 }
 
@@ -406,25 +383,6 @@
     if (knownConnections.isEmpty()) {
       knownConnections = listConnections();
     }
-    refreshNetworks();  // TODO: only refresh on first scan, then use AccessPointAdded and Removed signals
-    emit refreshSignal();
-  }
-}
-
-=======
-    if (this->isVisible()) {
-      refreshNetworks();
-      emit refreshSignal();
-    }
-  }
-}
-
-// https://developer.gnome.org/NetworkManager/stable/gdbus-org.freedesktop.NetworkManager.Device.Wireless.html
-void WifiManager::propertyChange(const QString &interface, const QVariantMap &props, const QStringList &invalidated_props) {
-  if (interface == wireless_device_iface && props.contains("LastScan")) {
-    if (knownConnections.isEmpty()) {
-      knownConnections = listConnections();
-    }
     if (this->isVisible()) {
       refreshNetworks();
       emit refreshSignal();
@@ -439,7 +397,6 @@
   }
 }
 
->>>>>>> c21f678d
 void WifiManager::connectionRemoved(const QDBusObjectPath &path) {
   knownConnections.remove(path);
 }
@@ -488,16 +445,9 @@
   const QDBusObjectPath &path = getConnectionPath(ssid);
   if (!path.path().isEmpty()) {
     connecting_to_network = ssid;
-<<<<<<< HEAD
-    QString devicePath = get_adapter();
-    QDBusInterface nm3(nm_service, nm_path, nm_iface, bus);
-    nm3.setTimeout(dbus_timeout);
-    nm3.call("ActivateConnection", QVariant::fromValue(path), QVariant::fromValue(QDBusObjectPath(devicePath)), QVariant::fromValue(QDBusObjectPath("/")));
-=======
     QDBusInterface nm3(nm_service, nm_path, nm_iface, bus);
     nm3.setTimeout(dbus_timeout);
     nm3.call("ActivateConnection", QVariant::fromValue(path), QVariant::fromValue(QDBusObjectPath(adapter)), QVariant::fromValue(QDBusObjectPath("/")));
->>>>>>> c21f678d
   }
 }
 
