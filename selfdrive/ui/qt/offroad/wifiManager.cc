--- conflicted
+++ resolved
@@ -38,7 +38,6 @@
   std::string bytes = Params().get("DongleId");
   if (bytes.length() >= 4) {
     tethering_ssid += "-" + QString::fromStdString(bytes.substr(0,4));
-<<<<<<< HEAD
   }
 
   adapter = getAdapter();
@@ -48,17 +47,6 @@
     bus.connect(NM_DBUS_SERVICE, NM_DBUS_PATH, NM_DBUS_INTERFACE, "DeviceAdded", this, SLOT(deviceAdded(QDBusObjectPath)));
   }
 
-=======
-  }
-
-  adapter = getAdapter();
-  if (!adapter.isEmpty()) {
-    setup();
-  } else {
-    bus.connect(NM_DBUS_SERVICE, NM_DBUS_PATH, NM_DBUS_INTERFACE, "DeviceAdded", this, SLOT(deviceAdded(QDBusObjectPath)));
-  }
-
->>>>>>> b5147339
   QTimer* timer = new QTimer(this);
   QObject::connect(timer, &QTimer::timeout, this, [=]() {
     if (!adapter.isEmpty() && this->isVisible()) {
@@ -347,10 +335,7 @@
 void WifiManager::propertyChange(const QString &interface, const QVariantMap &props, const QStringList &invalidated_props) {
   if (interface == NM_DBUS_INTERFACE_DEVICE_WIRELESS && props.contains("LastScan")) {
     if (this->isVisible() || firstScan) {
-<<<<<<< HEAD
-=======
       activeAp = getActiveAp();
->>>>>>> b5147339
       refreshNetworks();
       emit refreshSignal();
       firstScan = false;
@@ -392,7 +377,6 @@
     }
   }
   return QDBusObjectPath();
-<<<<<<< HEAD
 }
 
 QString WifiManager::getConnectionSsid(const QDBusObjectPath &path) {
@@ -402,17 +386,6 @@
   return result.value().value("802-11-wireless").value("ssid").toString();
 }
 
-=======
-}
-
-QString WifiManager::getConnectionSsid(const QDBusObjectPath &path) {
-  QDBusInterface nm(NM_DBUS_SERVICE, path.path(), NM_DBUS_INTERFACE_SETTINGS_CONNECTION, bus);
-  nm.setTimeout(DBUS_TIMEOUT);
-  const QDBusReply<Connection> result = nm.call("GetSettings");
-  return result.value().value("802-11-wireless").value("ssid").toString();
-}
-
->>>>>>> b5147339
 void WifiManager::initConnections() {
   QDBusInterface nm(NM_DBUS_SERVICE, NM_DBUS_PATH_SETTINGS, NM_DBUS_INTERFACE_SETTINGS, bus);
   nm.setTimeout(DBUS_TIMEOUT);
@@ -477,8 +450,6 @@
   }
 }
 
-<<<<<<< HEAD
-=======
 QString WifiManager::getActiveAp() {
   QDBusInterface device_props(NM_DBUS_SERVICE, adapter, NM_DBUS_INTERFACE_PROPERTIES, bus);
   device_props.setTimeout(DBUS_TIMEOUT);
@@ -489,7 +460,6 @@
 }
 
 
->>>>>>> b5147339
 bool WifiManager::isTetheringEnabled() {
   if (activeAp != "" && activeAp != "/") {
     return get_property(activeAp, "Ssid") == tethering_ssid;
