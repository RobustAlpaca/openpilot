--- conflicted
+++ resolved
@@ -38,7 +38,6 @@
   std::string bytes = Params().get("DongleId");
   if (bytes.length() >= 4) {
     tethering_ssid += "-" + QString::fromStdString(bytes.substr(0,4));
-<<<<<<< HEAD
   }
 
   adapter = getAdapter();
@@ -48,17 +47,6 @@
     bus.connect(NM_DBUS_SERVICE, NM_DBUS_PATH, NM_DBUS_INTERFACE, "DeviceAdded", this, SLOT(deviceAdded(QDBusObjectPath)));
   }
 
-=======
-  }
-
-  adapter = getAdapter();
-  if (!adapter.isEmpty()) {
-    setup();
-  } else {
-    bus.connect(NM_DBUS_SERVICE, NM_DBUS_PATH, NM_DBUS_INTERFACE, "DeviceAdded", this, SLOT(deviceAdded(QDBusObjectPath)));
-  }
-
->>>>>>> c3db60c0
   QTimer* timer = new QTimer(this);
   QObject::connect(timer, &QTimer::timeout, this, [=]() {
     if (!adapter.isEmpty() && this->isVisible()) {
@@ -81,10 +69,7 @@
   QDBusMessage response = device_props.call("Get", NM_DBUS_INTERFACE_DEVICE, "State");
   raw_adapter_state = get_response<uint>(response);
 
-<<<<<<< HEAD
-=======
   initActiveAp();
->>>>>>> c3db60c0
   initConnections();
   requestScan();
 }
@@ -335,10 +320,6 @@
 void WifiManager::propertyChange(const QString &interface, const QVariantMap &props, const QStringList &invalidated_props) {
   if (interface == NM_DBUS_INTERFACE_DEVICE_WIRELESS && props.contains("LastScan")) {
     if (this->isVisible() || firstScan) {
-<<<<<<< HEAD
-      activeAp = getActiveAp();
-=======
->>>>>>> c3db60c0
       refreshNetworks();
       emit refreshSignal();
       firstScan = false;
@@ -346,7 +327,6 @@
   } else if (interface == NM_DBUS_INTERFACE_DEVICE_WIRELESS && props.contains("ActiveAccessPoint")) {
     const QDBusObjectPath &path = props.value("ActiveAccessPoint").value<QDBusObjectPath>();
     activeAp = path.path();
-<<<<<<< HEAD
   }
 }
 
@@ -361,22 +341,6 @@
   knownConnections.remove(path);
 }
 
-=======
-  }
-}
-
-void WifiManager::deviceAdded(const QDBusObjectPath &path) {
-  if (isWirelessAdapter(path) && (adapter.isEmpty() || adapter == "/")) {
-    adapter = path.path();
-    setup();
-  }
-}
-
-void WifiManager::connectionRemoved(const QDBusObjectPath &path) {
-  knownConnections.remove(path);
-}
-
->>>>>>> c3db60c0
 void WifiManager::newConnection(const QDBusObjectPath &path) {
   knownConnections[path] = getConnectionSsid(path);
   if (knownConnections[path] != tethering_ssid) {
@@ -404,7 +368,6 @@
   nm.setTimeout(DBUS_TIMEOUT);
   const QDBusReply<Connection> result = nm.call("GetSettings");
   return result.value().value("802-11-wireless").value("ssid").toString();
-<<<<<<< HEAD
 }
 
 void WifiManager::initConnections() {
@@ -417,20 +380,6 @@
   }
 }
 
-=======
-}
-
-void WifiManager::initConnections() {
-  QDBusInterface nm(NM_DBUS_SERVICE, NM_DBUS_PATH_SETTINGS, NM_DBUS_INTERFACE_SETTINGS, bus);
-  nm.setTimeout(DBUS_TIMEOUT);
-
-  const QDBusReply<QList<QDBusObjectPath>> response = nm.call("ListConnections");
-  for (const QDBusObjectPath &path : response.value()) {
-    knownConnections[path] = getConnectionSsid(path);
-  }
-}
-
->>>>>>> c3db60c0
 void WifiManager::activateWifiConnection(const QString &ssid) {
   const QDBusObjectPath &path = getConnectionPath(ssid);
   if (!path.path().isEmpty()) {
@@ -485,14 +434,12 @@
   }
 }
 
-<<<<<<< HEAD
-QString WifiManager::getActiveAp() {
+void WifiManager::initActiveAp() {
   QDBusInterface device_props(NM_DBUS_SERVICE, adapter, NM_DBUS_INTERFACE_PROPERTIES, bus);
   device_props.setTimeout(DBUS_TIMEOUT);
 
-  QDBusMessage response = device_props.call("Get", NM_DBUS_INTERFACE_DEVICE_WIRELESS, "ActiveAccessPoint");
-  QDBusObjectPath r = get_response<QDBusObjectPath>(response);
-  return r.path();
+  const QDBusMessage &response = device_props.call("Get", NM_DBUS_INTERFACE_DEVICE_WIRELESS, "ActiveAccessPoint");
+  activeAp = get_response<QDBusObjectPath>(response).path();
 }
 
 
@@ -518,39 +465,6 @@
   return "";
 }
 
-=======
-void WifiManager::initActiveAp() {
-  QDBusInterface device_props(NM_DBUS_SERVICE, adapter, NM_DBUS_INTERFACE_PROPERTIES, bus);
-  device_props.setTimeout(DBUS_TIMEOUT);
-
-  const QDBusMessage &response = device_props.call("Get", NM_DBUS_INTERFACE_DEVICE_WIRELESS, "ActiveAccessPoint");
-  activeAp = get_response<QDBusObjectPath>(response).path();
-}
-
-
-bool WifiManager::isTetheringEnabled() {
-  if (activeAp != "" && activeAp != "/") {
-    return get_property(activeAp, "Ssid") == tethering_ssid;
-  }
-  return false;
-}
-
-QString WifiManager::getTetheringPassword() {
-  if (!isKnownConnection(tethering_ssid)) {
-    addTetheringConnection();
-  }
-  const QDBusObjectPath &path = getConnectionPath(tethering_ssid);
-  if (!path.path().isEmpty()) {
-    QDBusInterface nm(NM_DBUS_INTERFACE, path.path(), NM_DBUS_INTERFACE_SETTINGS_CONNECTION, bus);
-    nm.setTimeout(DBUS_TIMEOUT);
-
-    const QDBusReply<QMap<QString, QMap<QString, QVariant>>> response = nm.call("GetSecrets", "802-11-wireless-security");
-    return response.value().value("802-11-wireless-security").value("psk").toString();
-  }
-  return "";
-}
-
->>>>>>> c3db60c0
 void WifiManager::changeTetheringPassword(const QString &newPassword) {
   const QDBusObjectPath &path = getConnectionPath(tethering_ssid);
   if (!path.path().isEmpty()) {
