#include "selfdrive/ui/qt/offroad/wifiManager.h"

#include <algorithm>
#include <set>
#include <cstdlib>

#include "selfdrive/common/params.h"
#include "selfdrive/common/swaglog.h"

template <typename T>
T get_response(QDBusMessage response) {
  QVariant first =  response.arguments().at(0);
  QDBusVariant dbvFirst = first.value<QDBusVariant>();
  QVariant vFirst = dbvFirst.variant();
  if (vFirst.canConvert<T>()) {
    return vFirst.value<T>();
  } else {
    LOGE("Variant unpacking failure");
    return T();
  }
}

bool compare_by_strength(const Network &a, const Network &b) {
  if (a.connected == ConnectedType::CONNECTED) return true;
  if (b.connected == ConnectedType::CONNECTED) return false;
  if (a.connected == ConnectedType::CONNECTING) return true;
  if (b.connected == ConnectedType::CONNECTING) return false;
  return a.strength > b.strength;
}

WifiManager::WifiManager(QWidget* parent) : QWidget(parent) {
  qDBusRegisterMetaType<Connection>();
  qDBusRegisterMetaType<IpConfig>();
  connecting_to_network = "";

  // Set tethering ssid as "weedle" + first 4 characters of a dongle id
  tethering_ssid = "weedle";
  std::string bytes = Params().get("DongleId");
  if (bytes.length() >= 4) {
    tethering_ssid += "-" + QString::fromStdString(bytes.substr(0,4));
<<<<<<< HEAD
  }

  adapter = getAdapter();
  if (!adapter.isEmpty()) {
    setup();
  } else {
    bus.connect(NM_DBUS_SERVICE, NM_DBUS_PATH, NM_DBUS_INTERFACE, "DeviceAdded", this, SLOT(deviceAdded(QDBusObjectPath)));
  }

=======
  }

  adapter = getAdapter();
  if (!adapter.isEmpty()) {
    setup();
  } else {
    bus.connect(NM_DBUS_SERVICE, NM_DBUS_PATH, NM_DBUS_INTERFACE, "DeviceAdded", this, SLOT(deviceAdded(QDBusObjectPath)));
  }

>>>>>>> 8ca7acc3
  QTimer* timer = new QTimer(this);
  QObject::connect(timer, &QTimer::timeout, this, [=]() {
    if (!adapter.isEmpty() && this->isVisible()) {
      requestScan();
    }
  });
  timer->start(5000);
}

void WifiManager::setup() {
  QDBusInterface nm(NM_DBUS_SERVICE, adapter, NM_DBUS_INTERFACE_DEVICE, bus);
  bus.connect(NM_DBUS_SERVICE, adapter, NM_DBUS_INTERFACE_DEVICE, "StateChanged", this, SLOT(stateChange(unsigned int, unsigned int, unsigned int)));
  bus.connect(NM_DBUS_SERVICE, adapter, NM_DBUS_INTERFACE_PROPERTIES, "PropertiesChanged", this, SLOT(propertyChange(QString, QVariantMap, QStringList)));

  bus.connect(NM_DBUS_SERVICE, NM_DBUS_PATH_SETTINGS, NM_DBUS_INTERFACE_SETTINGS, "ConnectionRemoved", this, SLOT(connectionRemoved(QDBusObjectPath)));
  bus.connect(NM_DBUS_SERVICE, NM_DBUS_PATH_SETTINGS, NM_DBUS_INTERFACE_SETTINGS, "NewConnection", this, SLOT(newConnection(QDBusObjectPath)));

  QDBusInterface device_props(NM_DBUS_SERVICE, adapter, NM_DBUS_INTERFACE_PROPERTIES, bus);
  device_props.setTimeout(DBUS_TIMEOUT);
  QDBusMessage response = device_props.call("Get", NM_DBUS_INTERFACE_DEVICE, "State");
  raw_adapter_state = get_response<uint>(response);

  initConnections();
  requestScan();
}

void WifiManager::refreshNetworks() {
  seen_networks.clear();
  seen_ssids.clear();
  ipv4_address = get_ipv4_address();
  for (Network &network : get_networks()) {
    if (seen_ssids.count(network.ssid)) {
      continue;
    }
    seen_ssids.push_back(network.ssid);
    seen_networks.push_back(network);
  }
}

QString WifiManager::get_ipv4_address() {
  if (raw_adapter_state != NM_DEVICE_STATE_ACTIVATED) {
    return "";
  }
  QVector<QDBusObjectPath> conns = get_active_connections();
  for (auto &p : conns) {
    QString active_connection = p.path();
    QDBusInterface nm(NM_DBUS_SERVICE, active_connection, NM_DBUS_INTERFACE_PROPERTIES, bus);
    nm.setTimeout(DBUS_TIMEOUT);

    QDBusObjectPath pth = get_response<QDBusObjectPath>(nm.call("Get", NM_DBUS_INTERFACE_ACTIVE_CONNECTION, "Ip4Config"));
    QString ip4config = pth.path();

    QString type = get_response<QString>(nm.call("Get", NM_DBUS_INTERFACE_ACTIVE_CONNECTION, "Type"));

    if (type == "802-11-wireless") {
      QDBusInterface nm2(NM_DBUS_SERVICE, ip4config, NM_DBUS_INTERFACE_PROPERTIES, bus);
      nm2.setTimeout(DBUS_TIMEOUT);

      const QDBusArgument &arr = get_response<QDBusArgument>(nm2.call("Get", NM_DBUS_INTERFACE_IP4_CONFIG, "AddressData"));
      QMap<QString, QVariant> pth2;
      arr.beginArray();
      while (!arr.atEnd()) {
        arr >> pth2;
        QString ipv4 = pth2.value("address").value<QString>();
        arr.endArray();
        return ipv4;
      }
      arr.endArray();
    }
  }
  return "";
}

QList<Network> WifiManager::get_networks() {
  QList<Network> r;
  QDBusInterface nm(NM_DBUS_SERVICE, adapter, NM_DBUS_INTERFACE_DEVICE_WIRELESS, bus);
  nm.setTimeout(DBUS_TIMEOUT);

  QDBusMessage response = nm.call("GetAllAccessPoints");
  QVariant first =  response.arguments().at(0);

  const QDBusArgument &args = first.value<QDBusArgument>();
  args.beginArray();
  while (!args.atEnd()) {
    QDBusObjectPath path;
    args >> path;

    QByteArray ssid = get_property(path.path(), "Ssid");
    if (ssid.isEmpty()) {
      continue;
    }
    unsigned int strength = get_ap_strength(path.path());
    SecurityType security = getSecurityType(path.path());
    ConnectedType ctype;
    if (path.path() != activeAp) {
      ctype = ConnectedType::DISCONNECTED;
    } else {
      if (ssid == connecting_to_network) {
        ctype = ConnectedType::CONNECTING;
      } else {
        ctype = ConnectedType::CONNECTED;
      }
    }
    Network network = {path.path(), ssid, strength, ctype, security};
    r.push_back(network);
  }
  args.endArray();

  std::sort(r.begin(), r.end(), compare_by_strength);
  return r;
}

SecurityType WifiManager::getSecurityType(const QString &path) {
  int sflag = get_property(path, "Flags").toInt();
  int wpaflag = get_property(path, "WpaFlags").toInt();
  int rsnflag = get_property(path, "RsnFlags").toInt();
  int wpa_props = wpaflag | rsnflag;

  // obtained by looking at flags of networks in the office as reported by an Android phone
  const int supports_wpa = NM_802_11_AP_SEC_PAIR_WEP40 | NM_802_11_AP_SEC_PAIR_WEP104 | NM_802_11_AP_SEC_GROUP_WEP40 | NM_802_11_AP_SEC_GROUP_WEP104 | NM_802_11_AP_SEC_KEY_MGMT_PSK;

  if ((sflag == NM_802_11_AP_FLAGS_NONE) || ((sflag & NM_802_11_AP_FLAGS_WPS) && !(wpa_props & supports_wpa))) {
    return SecurityType::OPEN;
  } else if ((sflag & NM_802_11_AP_FLAGS_PRIVACY) && (wpa_props & supports_wpa) && !(wpa_props & NM_802_11_AP_SEC_KEY_MGMT_802_1X)) {
    return SecurityType::WPA;
  } else {
    LOGW("Unsupported network! sflag: %d, wpaflag: %d, rsnflag: %d", sflag, wpaflag, rsnflag);
    return SecurityType::UNSUPPORTED;
  }
}

void WifiManager::connect(const Network &n) {
  return connect(n, "", "");
}

void WifiManager::connect(const Network &n, const QString &password) {
  return connect(n, "", password);
}

void WifiManager::connect(const Network &n, const QString &username, const QString &password) {
  connecting_to_network = n.ssid;
  // disconnect();
  forgetConnection(n.ssid); //Clear all connections that may already exist to the network we are connecting
  connect(n.ssid, username, password, n.security_type);
}

void WifiManager::connect(const QByteArray &ssid, const QString &username, const QString &password, SecurityType security_type) {
  Connection connection;
  connection["connection"]["type"] = "802-11-wireless";
  connection["connection"]["uuid"] = QUuid::createUuid().toString().remove('{').remove('}');
  connection["connection"]["id"] = "openpilot connection "+QString::fromStdString(ssid.toStdString());
  connection["connection"]["autoconnect-retries"] = 0;

  connection["802-11-wireless"]["ssid"] = ssid;
  connection["802-11-wireless"]["mode"] = "infrastructure";

  if (security_type == SecurityType::WPA) {
    connection["802-11-wireless-security"]["key-mgmt"] = "wpa-psk";
    connection["802-11-wireless-security"]["auth-alg"] = "open";
    connection["802-11-wireless-security"]["psk"] = password;
  }

  connection["ipv4"]["method"] = "auto";
  connection["ipv6"]["method"] = "ignore";

  QDBusInterface nm_settings(NM_DBUS_SERVICE, NM_DBUS_PATH_SETTINGS, NM_DBUS_INTERFACE_SETTINGS, bus);
  nm_settings.setTimeout(DBUS_TIMEOUT);

  nm_settings.call("AddConnection", QVariant::fromValue(connection));
}

void WifiManager::deactivateConnection(const QString &ssid) {
  for (QDBusObjectPath active_connection_raw : get_active_connections()) {
    QString active_connection = active_connection_raw.path();
    QDBusInterface nm(NM_DBUS_SERVICE, active_connection, NM_DBUS_INTERFACE_PROPERTIES, bus);
    nm.setTimeout(DBUS_TIMEOUT);

    QDBusObjectPath pth = get_response<QDBusObjectPath>(nm.call("Get", NM_DBUS_INTERFACE_ACTIVE_CONNECTION, "SpecificObject"));
    if (pth.path() != "" && pth.path() != "/") {
      QString Ssid = get_property(pth.path(), "Ssid");
      if (Ssid == ssid) {
        QDBusInterface nm2(NM_DBUS_SERVICE, NM_DBUS_PATH, NM_DBUS_INTERFACE, bus);
        nm2.setTimeout(DBUS_TIMEOUT);
        nm2.call("DeactivateConnection", QVariant::fromValue(active_connection_raw));
      }
    }
  }
}

QVector<QDBusObjectPath> WifiManager::get_active_connections() {
  QDBusInterface nm(NM_DBUS_SERVICE, NM_DBUS_PATH, NM_DBUS_INTERFACE_PROPERTIES, bus);
  nm.setTimeout(DBUS_TIMEOUT);

  QDBusMessage response = nm.call("Get", NM_DBUS_INTERFACE, "ActiveConnections");
  const QDBusArgument &arr = get_response<QDBusArgument>(response);
  QVector<QDBusObjectPath> conns;

  QDBusObjectPath path;
  arr.beginArray();
  while (!arr.atEnd()) {
    arr >> path;
    conns.push_back(path);
  }
  arr.endArray();
  return conns;
}

bool WifiManager::isKnownConnection(const QString &ssid) {
  return !getConnectionPath(ssid).path().isEmpty();
}

void WifiManager::forgetConnection(const QString &ssid) {
  const QDBusObjectPath &path = getConnectionPath(ssid);
  if (!path.path().isEmpty()) {
    QDBusInterface nm2(NM_DBUS_SERVICE, path.path(), NM_DBUS_INTERFACE_SETTINGS_CONNECTION, bus);
    nm2.call("Delete");
  }
}

bool WifiManager::isWirelessAdapter(const QDBusObjectPath &path) {
  QDBusInterface device_props(NM_DBUS_SERVICE, path.path(), NM_DBUS_INTERFACE_PROPERTIES, bus);
  device_props.setTimeout(DBUS_TIMEOUT);
  const uint deviceType = get_response<uint>(device_props.call("Get", NM_DBUS_INTERFACE_DEVICE, "DeviceType"));
  return deviceType == NM_DEVICE_TYPE_WIFI;
}

void WifiManager::requestScan() {
  QDBusInterface nm(NM_DBUS_SERVICE, adapter, NM_DBUS_INTERFACE_DEVICE_WIRELESS, bus);
  nm.setTimeout(DBUS_TIMEOUT);
  nm.call("RequestScan", QVariantMap());
}

uint WifiManager::get_wifi_device_state() {
  QDBusInterface device_props(NM_DBUS_SERVICE, adapter, NM_DBUS_INTERFACE_PROPERTIES, bus);
  device_props.setTimeout(DBUS_TIMEOUT);

  QDBusMessage response = device_props.call("Get", NM_DBUS_INTERFACE_DEVICE, "State");
  uint resp = get_response<uint>(response);
  return resp;
}

QByteArray WifiManager::get_property(const QString &network_path , const QString &property) {
  QDBusInterface device_props(NM_DBUS_SERVICE, network_path, NM_DBUS_INTERFACE_PROPERTIES, bus);
  device_props.setTimeout(DBUS_TIMEOUT);

  QDBusMessage response = device_props.call("Get", NM_DBUS_INTERFACE_ACCESS_POINT, property);
  return get_response<QByteArray>(response);
}

unsigned int WifiManager::get_ap_strength(const QString &network_path) {
  QDBusInterface device_props(NM_DBUS_SERVICE, network_path, NM_DBUS_INTERFACE_PROPERTIES, bus);
  device_props.setTimeout(DBUS_TIMEOUT);

  QDBusMessage response = device_props.call("Get", NM_DBUS_INTERFACE_ACCESS_POINT, "Strength");
  return get_response<unsigned int>(response);
}

QString WifiManager::getAdapter() {
  QDBusInterface nm(NM_DBUS_SERVICE, NM_DBUS_PATH, NM_DBUS_INTERFACE, bus);
  nm.setTimeout(DBUS_TIMEOUT);

  const QDBusReply<QList<QDBusObjectPath>> &response = nm.call("GetDevices");
  for (const QDBusObjectPath &path : response.value()) {
    if (isWirelessAdapter(path)) {
      return path.path();
    }
  }
  return "";
}

void WifiManager::stateChange(unsigned int new_state, unsigned int previous_state, unsigned int change_reason) {
  raw_adapter_state = new_state;
  if (new_state == NM_DEVICE_STATE_NEED_AUTH && change_reason == NM_DEVICE_STATE_REASON_SUPPLICANT_DISCONNECT) {
    knownConnections.remove(getConnectionPath(connecting_to_network));
    emit wrongPassword(connecting_to_network);
  } else if (new_state == NM_DEVICE_STATE_ACTIVATED) {
    connecting_to_network = "";
    if (this->isVisible()) {
      refreshNetworks();
      emit refreshSignal();
    }
  }
}

// https://developer.gnome.org/NetworkManager/stable/gdbus-org.freedesktop.NetworkManager.Device.Wireless.html
void WifiManager::propertyChange(const QString &interface, const QVariantMap &props, const QStringList &invalidated_props) {
  if (interface == NM_DBUS_INTERFACE_DEVICE_WIRELESS && props.contains("LastScan")) {
    if (this->isVisible() || firstScan) {
      refreshNetworks();
      emit refreshSignal();
      firstScan = false;
    }
  } else if (interface == NM_DBUS_INTERFACE_DEVICE_WIRELESS && props.contains("ActiveAccessPoint")) {
    const QDBusObjectPath &path = props.value("ActiveAccessPoint").value<QDBusObjectPath>();
    activeAp = path.path();
  }
}

void WifiManager::deviceAdded(const QDBusObjectPath &path) {
  if (isWirelessAdapter(path) && (adapter.isEmpty() || adapter == "/")) {
    adapter = path.path();
    setup();
  }
}

void WifiManager::connectionRemoved(const QDBusObjectPath &path) {
  knownConnections.remove(path);
}

void WifiManager::newConnection(const QDBusObjectPath &path) {
  knownConnections[path] = getConnectionSsid(path);
  if (knownConnections[path] != tethering_ssid) {
    activateWifiConnection(knownConnections[path]);
  }
}

void WifiManager::disconnect() {
  if (activeAp != "" && activeAp != "/") {
    deactivateConnection(get_property(activeAp, "Ssid"));
  }
}

QDBusObjectPath WifiManager::getConnectionPath(const QString &ssid) {
  for (const QString &conn_ssid : knownConnections) {
    if (ssid == conn_ssid) {
      return knownConnections.key(conn_ssid);
    }
  }
  return QDBusObjectPath();
<<<<<<< HEAD
}

QString WifiManager::getConnectionSsid(const QDBusObjectPath &path) {
  QDBusInterface nm(NM_DBUS_SERVICE, path.path(), NM_DBUS_INTERFACE_SETTINGS_CONNECTION, bus);
  nm.setTimeout(DBUS_TIMEOUT);
  const QDBusReply<Connection> result = nm.call("GetSettings");
  return result.value().value("802-11-wireless").value("ssid").toString();
}

void WifiManager::initConnections() {
  QDBusInterface nm(NM_DBUS_SERVICE, NM_DBUS_PATH_SETTINGS, NM_DBUS_INTERFACE_SETTINGS, bus);
  nm.setTimeout(DBUS_TIMEOUT);

  const QDBusReply<QList<QDBusObjectPath>> response = nm.call("ListConnections");
  for (const QDBusObjectPath &path : response.value()) {
    knownConnections[path] = getConnectionSsid(path);
  }
}

void WifiManager::activateWifiConnection(const QString &ssid) {
  const QDBusObjectPath &path = getConnectionPath(ssid);
  if (!path.path().isEmpty()) {
    connecting_to_network = ssid;
    QDBusInterface nm3(NM_DBUS_SERVICE, NM_DBUS_PATH, NM_DBUS_INTERFACE, bus);
    nm3.setTimeout(DBUS_TIMEOUT);
    nm3.call("ActivateConnection", QVariant::fromValue(path), QVariant::fromValue(QDBusObjectPath(adapter)), QVariant::fromValue(QDBusObjectPath("/")));
  }
}

=======
}

QString WifiManager::getConnectionSsid(const QDBusObjectPath &path) {
  QDBusInterface nm(NM_DBUS_SERVICE, path.path(), NM_DBUS_INTERFACE_SETTINGS_CONNECTION, bus);
  nm.setTimeout(DBUS_TIMEOUT);
  const QDBusReply<Connection> result = nm.call("GetSettings");
  return result.value().value("802-11-wireless").value("ssid").toString();
}

void WifiManager::initConnections() {
  QDBusInterface nm(NM_DBUS_SERVICE, NM_DBUS_PATH_SETTINGS, NM_DBUS_INTERFACE_SETTINGS, bus);
  nm.setTimeout(DBUS_TIMEOUT);

  const QDBusReply<QList<QDBusObjectPath>> response = nm.call("ListConnections");
  for (const QDBusObjectPath &path : response.value()) {
    knownConnections[path] = getConnectionSsid(path);
  }
}

void WifiManager::activateWifiConnection(const QString &ssid) {
  const QDBusObjectPath &path = getConnectionPath(ssid);
  if (!path.path().isEmpty()) {
    connecting_to_network = ssid;
    QDBusInterface nm3(NM_DBUS_SERVICE, NM_DBUS_PATH, NM_DBUS_INTERFACE, bus);
    nm3.setTimeout(DBUS_TIMEOUT);
    nm3.call("ActivateConnection", QVariant::fromValue(path), QVariant::fromValue(QDBusObjectPath(adapter)), QVariant::fromValue(QDBusObjectPath("/")));
  }
}

>>>>>>> 8ca7acc3
// Functions for tethering
void WifiManager::addTetheringConnection() {
  Connection connection;
  connection["connection"]["id"] = "Hotspot";
  connection["connection"]["uuid"] = QUuid::createUuid().toString().remove('{').remove('}');
  connection["connection"]["type"] = "802-11-wireless";
  connection["connection"]["interface-name"] = "wlan0";
  connection["connection"]["autoconnect"] = false;

  connection["802-11-wireless"]["band"] = "bg";
  connection["802-11-wireless"]["mode"] = "ap";
  connection["802-11-wireless"]["ssid"] = tethering_ssid.toUtf8();

  connection["802-11-wireless-security"]["group"] = QStringList("ccmp");
  connection["802-11-wireless-security"]["key-mgmt"] = "wpa-psk";
  connection["802-11-wireless-security"]["pairwise"] = QStringList("ccmp");
  connection["802-11-wireless-security"]["proto"] = QStringList("rsn");
  connection["802-11-wireless-security"]["psk"] = defaultTetheringPassword;

  connection["ipv4"]["method"] = "shared";
  QMap<QString,QVariant> address;
  address["address"] = "192.168.43.1";
  address["prefix"] = 24u;
  connection["ipv4"]["address-data"] = QVariant::fromValue(IpConfig() << address);
  connection["ipv4"]["gateway"] = "192.168.43.1";
  connection["ipv4"]["route-metric"] = 1100;
  connection["ipv6"]["method"] = "ignore";

  QDBusInterface nm_settings(NM_DBUS_SERVICE, NM_DBUS_PATH_SETTINGS, NM_DBUS_INTERFACE_SETTINGS, bus);
  nm_settings.setTimeout(DBUS_TIMEOUT);
  nm_settings.call("AddConnection", QVariant::fromValue(connection));
}

<<<<<<< HEAD
void WifiManager::enableTethering() {
  if (!isKnownConnection(tethering_ssid)) {
    addTetheringConnection();
  }
  activateWifiConnection(tethering_ssid.toUtf8());
}

void WifiManager::disableTethering() {
  deactivateConnection(tethering_ssid.toUtf8());
}

bool WifiManager::tetheringEnabled() {
  if (activeAp != "" && activeAp != "/") {
    return get_property(activeAp, "Ssid") == tethering_ssid;
  }
  return false;
}

QString WifiManager::getTetheringPassword() {
  if (!isKnownConnection(tethering_ssid)) {
    addTetheringConnection();
  }
  const QDBusObjectPath &path = getConnectionPath(tethering_ssid);
  if (!path.path().isEmpty()) {
    QDBusInterface nm(NM_DBUS_INTERFACE, path.path(), NM_DBUS_INTERFACE_SETTINGS_CONNECTION, bus);
    nm.setTimeout(DBUS_TIMEOUT);

    const QDBusReply<QMap<QString, QMap<QString, QVariant>>> response = nm.call("GetSecrets", "802-11-wireless-security");
    return response.value().value("802-11-wireless-security").value("psk").toString();
  }
  return "";
}

=======
void WifiManager::setTetheringEnabled(bool enabled) {
  if (enabled) {
    if (!isKnownConnection(tethering_ssid)) {
      addTetheringConnection();
    }
    activateWifiConnection(tethering_ssid);
  } else {
    deactivateConnection(tethering_ssid);
  }
}

bool WifiManager::isTetheringEnabled() {
  if (activeAp != "" && activeAp != "/") {
    return get_property(activeAp, "Ssid") == tethering_ssid;
  }
  return false;
}

QString WifiManager::getTetheringPassword() {
  if (!isKnownConnection(tethering_ssid)) {
    addTetheringConnection();
  }
  const QDBusObjectPath &path = getConnectionPath(tethering_ssid);
  if (!path.path().isEmpty()) {
    QDBusInterface nm(NM_DBUS_INTERFACE, path.path(), NM_DBUS_INTERFACE_SETTINGS_CONNECTION, bus);
    nm.setTimeout(DBUS_TIMEOUT);

    const QDBusReply<QMap<QString, QMap<QString, QVariant>>> response = nm.call("GetSecrets", "802-11-wireless-security");
    return response.value().value("802-11-wireless-security").value("psk").toString();
  }
  return "";
}

>>>>>>> 8ca7acc3
void WifiManager::changeTetheringPassword(const QString &newPassword) {
  const QDBusObjectPath &path = getConnectionPath(tethering_ssid);
  if (!path.path().isEmpty()) {
    QDBusInterface nm(NM_DBUS_INTERFACE, path.path(), NM_DBUS_INTERFACE_SETTINGS_CONNECTION, bus);
    nm.setTimeout(DBUS_TIMEOUT);

    Connection settings = QDBusReply<Connection>(nm.call("GetSettings")).value();
    settings["802-11-wireless-security"]["psk"] = newPassword;
    nm.call("Update", QVariant::fromValue(settings));
<<<<<<< HEAD
=======

    if (isTetheringEnabled()) {
      activateWifiConnection(tethering_ssid);
    }
>>>>>>> 8ca7acc3
  }
}<|MERGE_RESOLUTION|>--- conflicted
+++ resolved
@@ -38,7 +38,6 @@
   std::string bytes = Params().get("DongleId");
   if (bytes.length() >= 4) {
     tethering_ssid += "-" + QString::fromStdString(bytes.substr(0,4));
-<<<<<<< HEAD
   }
 
   adapter = getAdapter();
@@ -48,17 +47,6 @@
     bus.connect(NM_DBUS_SERVICE, NM_DBUS_PATH, NM_DBUS_INTERFACE, "DeviceAdded", this, SLOT(deviceAdded(QDBusObjectPath)));
   }
 
-=======
-  }
-
-  adapter = getAdapter();
-  if (!adapter.isEmpty()) {
-    setup();
-  } else {
-    bus.connect(NM_DBUS_SERVICE, NM_DBUS_PATH, NM_DBUS_INTERFACE, "DeviceAdded", this, SLOT(deviceAdded(QDBusObjectPath)));
-  }
-
->>>>>>> 8ca7acc3
   QTimer* timer = new QTimer(this);
   QObject::connect(timer, &QTimer::timeout, this, [=]() {
     if (!adapter.isEmpty() && this->isVisible()) {
@@ -388,7 +376,6 @@
     }
   }
   return QDBusObjectPath();
-<<<<<<< HEAD
 }
 
 QString WifiManager::getConnectionSsid(const QDBusObjectPath &path) {
@@ -418,37 +405,6 @@
   }
 }
 
-=======
-}
-
-QString WifiManager::getConnectionSsid(const QDBusObjectPath &path) {
-  QDBusInterface nm(NM_DBUS_SERVICE, path.path(), NM_DBUS_INTERFACE_SETTINGS_CONNECTION, bus);
-  nm.setTimeout(DBUS_TIMEOUT);
-  const QDBusReply<Connection> result = nm.call("GetSettings");
-  return result.value().value("802-11-wireless").value("ssid").toString();
-}
-
-void WifiManager::initConnections() {
-  QDBusInterface nm(NM_DBUS_SERVICE, NM_DBUS_PATH_SETTINGS, NM_DBUS_INTERFACE_SETTINGS, bus);
-  nm.setTimeout(DBUS_TIMEOUT);
-
-  const QDBusReply<QList<QDBusObjectPath>> response = nm.call("ListConnections");
-  for (const QDBusObjectPath &path : response.value()) {
-    knownConnections[path] = getConnectionSsid(path);
-  }
-}
-
-void WifiManager::activateWifiConnection(const QString &ssid) {
-  const QDBusObjectPath &path = getConnectionPath(ssid);
-  if (!path.path().isEmpty()) {
-    connecting_to_network = ssid;
-    QDBusInterface nm3(NM_DBUS_SERVICE, NM_DBUS_PATH, NM_DBUS_INTERFACE, bus);
-    nm3.setTimeout(DBUS_TIMEOUT);
-    nm3.call("ActivateConnection", QVariant::fromValue(path), QVariant::fromValue(QDBusObjectPath(adapter)), QVariant::fromValue(QDBusObjectPath("/")));
-  }
-}
-
->>>>>>> 8ca7acc3
 // Functions for tethering
 void WifiManager::addTetheringConnection() {
   Connection connection;
@@ -482,19 +438,18 @@
   nm_settings.call("AddConnection", QVariant::fromValue(connection));
 }
 
-<<<<<<< HEAD
-void WifiManager::enableTethering() {
-  if (!isKnownConnection(tethering_ssid)) {
-    addTetheringConnection();
-  }
-  activateWifiConnection(tethering_ssid.toUtf8());
-}
-
-void WifiManager::disableTethering() {
-  deactivateConnection(tethering_ssid.toUtf8());
-}
-
-bool WifiManager::tetheringEnabled() {
+void WifiManager::setTetheringEnabled(bool enabled) {
+  if (enabled) {
+    if (!isKnownConnection(tethering_ssid)) {
+      addTetheringConnection();
+    }
+    activateWifiConnection(tethering_ssid);
+  } else {
+    deactivateConnection(tethering_ssid);
+  }
+}
+
+bool WifiManager::isTetheringEnabled() {
   if (activeAp != "" && activeAp != "/") {
     return get_property(activeAp, "Ssid") == tethering_ssid;
   }
@@ -516,41 +471,6 @@
   return "";
 }
 
-=======
-void WifiManager::setTetheringEnabled(bool enabled) {
-  if (enabled) {
-    if (!isKnownConnection(tethering_ssid)) {
-      addTetheringConnection();
-    }
-    activateWifiConnection(tethering_ssid);
-  } else {
-    deactivateConnection(tethering_ssid);
-  }
-}
-
-bool WifiManager::isTetheringEnabled() {
-  if (activeAp != "" && activeAp != "/") {
-    return get_property(activeAp, "Ssid") == tethering_ssid;
-  }
-  return false;
-}
-
-QString WifiManager::getTetheringPassword() {
-  if (!isKnownConnection(tethering_ssid)) {
-    addTetheringConnection();
-  }
-  const QDBusObjectPath &path = getConnectionPath(tethering_ssid);
-  if (!path.path().isEmpty()) {
-    QDBusInterface nm(NM_DBUS_INTERFACE, path.path(), NM_DBUS_INTERFACE_SETTINGS_CONNECTION, bus);
-    nm.setTimeout(DBUS_TIMEOUT);
-
-    const QDBusReply<QMap<QString, QMap<QString, QVariant>>> response = nm.call("GetSecrets", "802-11-wireless-security");
-    return response.value().value("802-11-wireless-security").value("psk").toString();
-  }
-  return "";
-}
-
->>>>>>> 8ca7acc3
 void WifiManager::changeTetheringPassword(const QString &newPassword) {
   const QDBusObjectPath &path = getConnectionPath(tethering_ssid);
   if (!path.path().isEmpty()) {
@@ -560,12 +480,9 @@
     Connection settings = QDBusReply<Connection>(nm.call("GetSettings")).value();
     settings["802-11-wireless-security"]["psk"] = newPassword;
     nm.call("Update", QVariant::fromValue(settings));
-<<<<<<< HEAD
-=======
 
     if (isTetheringEnabled()) {
       activateWifiConnection(tethering_ssid);
     }
->>>>>>> 8ca7acc3
   }
 }