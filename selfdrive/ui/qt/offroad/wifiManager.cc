--- conflicted
+++ resolved
@@ -243,11 +243,7 @@
   activateWifiConnection(QString(ssid));
 }
 
-<<<<<<< HEAD
-void WifiManager::deactivate_connections(const QString &ssid) {
-=======
 void WifiManager::deactivateConnection(const QString &ssid) {
->>>>>>> ad46c70a
   for (QDBusObjectPath active_connection_raw : get_active_connections()) {
     QString active_connection = active_connection_raw.path();
     QDBusInterface nm(nm_service, active_connection, props_iface, bus);
@@ -283,20 +279,9 @@
   return conns;
 }
 
-<<<<<<< HEAD
-void WifiManager::clear_connections(const QString &ssid) {
-  for(QDBusObjectPath path : list_connections()) {
-    QDBusInterface nm2(nm_service, path.path(), nm_settings_conn_iface, bus);
-    nm2.setTimeout(dbus_timeout);
-
-    QDBusMessage response = nm2.call("GetSettings");
-
-    const QDBusArgument &dbusArg = response.arguments().at(0).value<QDBusArgument>();
-=======
 bool WifiManager::isKnownNetwork(const QString &ssid) {
   return !pathFromSsid(ssid).path().isEmpty();
 }
->>>>>>> ad46c70a
 
 void WifiManager::forgetNetwork(const QString &ssid) {
   QDBusObjectPath path = pathFromSsid(ssid);
@@ -395,10 +380,6 @@
   }
 }
 
-<<<<<<< HEAD
-QVector<QDBusObjectPath> WifiManager::list_connections() {
-  QVector<QDBusObjectPath> connections;
-=======
 QDBusObjectPath WifiManager::pathFromSsid(const QString &ssid) {
   QDBusObjectPath path;  // returns uninitialized path if network is not known
   for (auto const& [conn_ssid, conn_path] : listConnections()) {
@@ -411,7 +392,6 @@
 
 QVector<QPair<QString, QDBusObjectPath>> WifiManager::listConnections() {
   QVector<QPair<QString, QDBusObjectPath>> connections;
->>>>>>> ad46c70a
   QDBusInterface nm(nm_service, nm_settings_path, nm_settings_iface, bus);
   nm.setTimeout(dbus_timeout);
 
@@ -423,14 +403,7 @@
     QDBusObjectPath path;
     args >> path;
 
-<<<<<<< HEAD
-bool WifiManager::activate_wifi_connection(const QString &ssid) {
-  QString devicePath = get_adapter();
-
-  for(QDBusObjectPath path : list_connections()) {
-=======
     // Get ssid
->>>>>>> ad46c70a
     QDBusInterface nm2(nm_service, path.path(), nm_settings_conn_iface, bus);
     nm2.setTimeout(dbus_timeout);
 
@@ -444,16 +417,6 @@
   }
   return connections;
 }
-<<<<<<< HEAD
-//Functions for tethering
-bool WifiManager::activate_tethering_connection() {
-  QString devicePath = get_adapter();
-
-  for(QDBusObjectPath path : list_connections()) {
-    QDBusInterface nm2(nm_service, path.path(), nm_settings_conn_iface, bus);
-    nm2.setTimeout(dbus_timeout);
-=======
->>>>>>> ad46c70a
 
 void WifiManager::activateWifiConnection(const QString &ssid) {
   QDBusObjectPath path = pathFromSsid(ssid);
@@ -464,11 +427,8 @@
     nm3.call("ActivateConnection", QVariant::fromValue(path), QVariant::fromValue(QDBusObjectPath(devicePath)), QVariant::fromValue(QDBusObjectPath("/")));
   }
 }
-<<<<<<< HEAD
-=======
 
 // Functions for tethering
->>>>>>> ad46c70a
 void WifiManager::addTetheringConnection() {
   Connection connection;
   connection["connection"]["id"] = "Hotspot";
@@ -502,13 +462,8 @@
 }
 
 void WifiManager::enableTethering() {
-<<<<<<< HEAD
-  if(activate_tethering_connection()) {
-    return;
-=======
   if (!isKnownNetwork(tethering_ssid.toUtf8())) {
     addTetheringConnection();
->>>>>>> ad46c70a
   }
   activateWifiConnection(tethering_ssid.toUtf8());
 }
