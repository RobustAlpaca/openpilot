#include "selfdrive/ui/qt/offroad/wifiManager.h"

#include <algorithm>
#include <set>
#include <cstdlib>

#include "selfdrive/common/params.h"
#include "selfdrive/common/swaglog.h"

template <typename T>
T get_response(QDBusMessage response) {
  QVariant first =  response.arguments().at(0);
  QDBusVariant dbvFirst = first.value<QDBusVariant>();
  QVariant vFirst = dbvFirst.variant();
  if (vFirst.canConvert<T>()) {
    return vFirst.value<T>();
  } else {
    LOGE("Variant unpacking failure");
    return T();
  }
}

bool compare_by_strength(const Network &a, const Network &b) {
  if (a.connected == ConnectedType::CONNECTED) return true;
  if (b.connected == ConnectedType::CONNECTED) return false;
  if (a.connected == ConnectedType::CONNECTING) return true;
  if (b.connected == ConnectedType::CONNECTING) return false;
  return a.strength > b.strength;
}

WifiManager::WifiManager(QWidget* parent) : QWidget(parent) {
  qDBusRegisterMetaType<Connection>();
  qDBusRegisterMetaType<IpConfig>();
  connecting_to_network = "";

  // Set tethering ssid as "weedle" + first 4 characters of a dongle id
  tethering_ssid = "weedle";
  std::string bytes = Params().get("DongleId");
  if (bytes.length() >= 4) {
    tethering_ssid += "-" + QString::fromStdString(bytes.substr(0,4));
  }

  adapter = getAdapter();
  if (!adapter.isEmpty()) {
    setup();
  } else {
    bus.connect(NM_DBUS_SERVICE, NM_DBUS_PATH, NM_DBUS_INTERFACE, "DeviceAdded", this, SLOT(deviceAdded(QDBusObjectPath)));
  }

  QTimer* timer = new QTimer(this);
  QObject::connect(timer, &QTimer::timeout, this, [=]() {
    if (!adapter.isEmpty() && this->isVisible()) {
      requestScan();
    }
  });
  timer->start(5000);
}

void WifiManager::setup() {
  QDBusInterface nm(NM_DBUS_SERVICE, adapter, NM_DBUS_INTERFACE_DEVICE, bus);
  bus.connect(NM_DBUS_SERVICE, adapter, NM_DBUS_INTERFACE_DEVICE, "StateChanged", this, SLOT(stateChange(unsigned int, unsigned int, unsigned int)));
  bus.connect(NM_DBUS_SERVICE, adapter, NM_DBUS_INTERFACE_PROPERTIES, "PropertiesChanged", this, SLOT(propertyChange(QString, QVariantMap, QStringList)));

  bus.connect(NM_DBUS_SERVICE, NM_DBUS_PATH_SETTINGS, NM_DBUS_INTERFACE_SETTINGS, "ConnectionRemoved", this, SLOT(connectionRemoved(QDBusObjectPath)));
  bus.connect(NM_DBUS_SERVICE, NM_DBUS_PATH_SETTINGS, NM_DBUS_INTERFACE_SETTINGS, "NewConnection", this, SLOT(newConnection(QDBusObjectPath)));

  QDBusInterface device_props(NM_DBUS_SERVICE, adapter, NM_DBUS_INTERFACE_PROPERTIES, bus);
  device_props.setTimeout(DBUS_TIMEOUT);
  QDBusMessage response = device_props.call("Get", NM_DBUS_INTERFACE_DEVICE, "State");
  raw_adapter_state = get_response<uint>(response);

  initActiveAp();
  initConnections();
  requestScan();
}

void WifiManager::refreshNetworks() {
  if (adapter.isEmpty()) {
    return;
  }
  seen_networks.clear();
  seen_ssids.clear();
  ipv4_address = get_ipv4_address();

  QDBusInterface nm(NM_DBUS_SERVICE, adapter, NM_DBUS_INTERFACE_DEVICE_WIRELESS, bus);
  nm.setTimeout(DBUS_TIMEOUT);

  const QDBusReply<QList<QDBusObjectPath>> &response = nm.call("GetAllAccessPoints");
  for (const QDBusObjectPath &path : response.value()) {
    QByteArray ssid = get_property(path.path(), "Ssid");
    if (ssid.isEmpty() || seen_ssids.contains(ssid)) {
      continue;
    }
    unsigned int strength = get_ap_strength(path.path());
    SecurityType security = getSecurityType(path.path());
    ConnectedType ctype;
    if (path.path() != activeAp) {
      ctype = ConnectedType::DISCONNECTED;
    } else {
      if (ssid == connecting_to_network) {
        ctype = ConnectedType::CONNECTING;
      } else {
        ctype = ConnectedType::CONNECTED;
      }
    }
    Network network = {path.path(), ssid, strength, ctype, security};
    seen_ssids.push_back(ssid);
    seen_networks.push_back(network);
  }
  std::sort(seen_networks.begin(), seen_networks.end(), compare_by_strength);
}

QString WifiManager::get_ipv4_address() {
  if (raw_adapter_state != NM_DEVICE_STATE_ACTIVATED) {
    return "";
  }
  QVector<QDBusObjectPath> conns = get_active_connections();
  for (auto &p : conns) {
    QString active_connection = p.path();
    QDBusInterface nm(NM_DBUS_SERVICE, active_connection, NM_DBUS_INTERFACE_PROPERTIES, bus);
    nm.setTimeout(DBUS_TIMEOUT);

    QDBusObjectPath pth = get_response<QDBusObjectPath>(nm.call("Get", NM_DBUS_INTERFACE_ACTIVE_CONNECTION, "Ip4Config"));
    QString ip4config = pth.path();

    QString type = get_response<QString>(nm.call("Get", NM_DBUS_INTERFACE_ACTIVE_CONNECTION, "Type"));

    if (type == "802-11-wireless") {
      QDBusInterface nm2(NM_DBUS_SERVICE, ip4config, NM_DBUS_INTERFACE_PROPERTIES, bus);
      nm2.setTimeout(DBUS_TIMEOUT);

      const QDBusArgument &arr = get_response<QDBusArgument>(nm2.call("Get", NM_DBUS_INTERFACE_IP4_CONFIG, "AddressData"));
      QMap<QString, QVariant> pth2;
      arr.beginArray();
      while (!arr.atEnd()) {
        arr >> pth2;
        QString ipv4 = pth2.value("address").value<QString>();
        arr.endArray();
        return ipv4;
      }
      arr.endArray();
    }
  }
  return "";
}

SecurityType WifiManager::getSecurityType(const QString &path) {
  int sflag = get_property(path, "Flags").toInt();
  int wpaflag = get_property(path, "WpaFlags").toInt();
  int rsnflag = get_property(path, "RsnFlags").toInt();
  int wpa_props = wpaflag | rsnflag;

  // obtained by looking at flags of networks in the office as reported by an Android phone
  const int supports_wpa = NM_802_11_AP_SEC_PAIR_WEP40 | NM_802_11_AP_SEC_PAIR_WEP104 | NM_802_11_AP_SEC_GROUP_WEP40 | NM_802_11_AP_SEC_GROUP_WEP104 | NM_802_11_AP_SEC_KEY_MGMT_PSK;

  if ((sflag == NM_802_11_AP_FLAGS_NONE) || ((sflag & NM_802_11_AP_FLAGS_WPS) && !(wpa_props & supports_wpa))) {
    return SecurityType::OPEN;
  } else if ((sflag & NM_802_11_AP_FLAGS_PRIVACY) && (wpa_props & supports_wpa) && !(wpa_props & NM_802_11_AP_SEC_KEY_MGMT_802_1X)) {
    return SecurityType::WPA;
  } else {
    LOGW("Unsupported network! sflag: %d, wpaflag: %d, rsnflag: %d", sflag, wpaflag, rsnflag);
    return SecurityType::UNSUPPORTED;
  }
}

void WifiManager::connect(const Network &n) {
  return connect(n, "", "");
}

void WifiManager::connect(const Network &n, const QString &password) {
  return connect(n, "", password);
}

void WifiManager::connect(const Network &n, const QString &username, const QString &password) {
  connecting_to_network = n.ssid;
  // disconnect();
  forgetConnection(n.ssid); //Clear all connections that may already exist to the network we are connecting
  connect(n.ssid, username, password, n.security_type);
}

void WifiManager::connect(const QByteArray &ssid, const QString &username, const QString &password, SecurityType security_type) {
  Connection connection;
  connection["connection"]["type"] = "802-11-wireless";
  connection["connection"]["uuid"] = QUuid::createUuid().toString().remove('{').remove('}');
  connection["connection"]["id"] = "openpilot connection "+QString::fromStdString(ssid.toStdString());
  connection["connection"]["autoconnect-retries"] = 0;

  connection["802-11-wireless"]["ssid"] = ssid;
  connection["802-11-wireless"]["mode"] = "infrastructure";

  if (security_type == SecurityType::WPA) {
    connection["802-11-wireless-security"]["key-mgmt"] = "wpa-psk";
    connection["802-11-wireless-security"]["auth-alg"] = "open";
    connection["802-11-wireless-security"]["psk"] = password;
  }

  connection["ipv4"]["method"] = "auto";
  connection["ipv6"]["method"] = "ignore";

  QDBusInterface nm_settings(NM_DBUS_SERVICE, NM_DBUS_PATH_SETTINGS, NM_DBUS_INTERFACE_SETTINGS, bus);
  nm_settings.setTimeout(DBUS_TIMEOUT);

  nm_settings.call("AddConnection", QVariant::fromValue(connection));
}

void WifiManager::deactivateConnection(const QString &ssid) {
  for (QDBusObjectPath active_connection_raw : get_active_connections()) {
    QString active_connection = active_connection_raw.path();
    QDBusInterface nm(NM_DBUS_SERVICE, active_connection, NM_DBUS_INTERFACE_PROPERTIES, bus);
    nm.setTimeout(DBUS_TIMEOUT);

    QDBusObjectPath pth = get_response<QDBusObjectPath>(nm.call("Get", NM_DBUS_INTERFACE_ACTIVE_CONNECTION, "SpecificObject"));
    if (pth.path() != "" && pth.path() != "/") {
      QString Ssid = get_property(pth.path(), "Ssid");
      if (Ssid == ssid) {
        QDBusInterface nm2(NM_DBUS_SERVICE, NM_DBUS_PATH, NM_DBUS_INTERFACE, bus);
        nm2.setTimeout(DBUS_TIMEOUT);
        nm2.call("DeactivateConnection", QVariant::fromValue(active_connection_raw));
      }
    }
  }
}

QVector<QDBusObjectPath> WifiManager::get_active_connections() {
  QDBusInterface nm(NM_DBUS_SERVICE, NM_DBUS_PATH, NM_DBUS_INTERFACE_PROPERTIES, bus);
  nm.setTimeout(DBUS_TIMEOUT);

  QDBusMessage response = nm.call("Get", NM_DBUS_INTERFACE, "ActiveConnections");
  const QDBusArgument &arr = get_response<QDBusArgument>(response);
  QVector<QDBusObjectPath> conns;

  QDBusObjectPath path;
  arr.beginArray();
  while (!arr.atEnd()) {
    arr >> path;
    conns.push_back(path);
  }
  arr.endArray();
  return conns;
}

bool WifiManager::isKnownConnection(const QString &ssid) {
  return !getConnectionPath(ssid).path().isEmpty();
}

void WifiManager::forgetConnection(const QString &ssid) {
  const QDBusObjectPath &path = getConnectionPath(ssid);
  if (!path.path().isEmpty()) {
    QDBusInterface nm2(NM_DBUS_SERVICE, path.path(), NM_DBUS_INTERFACE_SETTINGS_CONNECTION, bus);
    nm2.call("Delete");
  }
}

bool WifiManager::isWirelessAdapter(const QDBusObjectPath &path) {
  QDBusInterface device_props(NM_DBUS_SERVICE, path.path(), NM_DBUS_INTERFACE_PROPERTIES, bus);
  device_props.setTimeout(DBUS_TIMEOUT);
  const uint deviceType = get_response<uint>(device_props.call("Get", NM_DBUS_INTERFACE_DEVICE, "DeviceType"));
  return deviceType == NM_DEVICE_TYPE_WIFI;
}

void WifiManager::requestScan() {
  QDBusInterface nm(NM_DBUS_SERVICE, adapter, NM_DBUS_INTERFACE_DEVICE_WIRELESS, bus);
  nm.setTimeout(DBUS_TIMEOUT);
  nm.call("RequestScan", QVariantMap());
}

uint WifiManager::get_wifi_device_state() {
  QDBusInterface device_props(NM_DBUS_SERVICE, adapter, NM_DBUS_INTERFACE_PROPERTIES, bus);
  device_props.setTimeout(DBUS_TIMEOUT);

  QDBusMessage response = device_props.call("Get", NM_DBUS_INTERFACE_DEVICE, "State");
  uint resp = get_response<uint>(response);
  return resp;
}

QByteArray WifiManager::get_property(const QString &network_path , const QString &property) {
  QDBusInterface device_props(NM_DBUS_SERVICE, network_path, NM_DBUS_INTERFACE_PROPERTIES, bus);
  device_props.setTimeout(DBUS_TIMEOUT);

  QDBusMessage response = device_props.call("Get", NM_DBUS_INTERFACE_ACCESS_POINT, property);
  return get_response<QByteArray>(response);
}

unsigned int WifiManager::get_ap_strength(const QString &network_path) {
  QDBusInterface device_props(NM_DBUS_SERVICE, network_path, NM_DBUS_INTERFACE_PROPERTIES, bus);
  device_props.setTimeout(DBUS_TIMEOUT);

  QDBusMessage response = device_props.call("Get", NM_DBUS_INTERFACE_ACCESS_POINT, "Strength");
  return get_response<unsigned int>(response);
}

QString WifiManager::getAdapter() {
  QDBusInterface nm(NM_DBUS_SERVICE, NM_DBUS_PATH, NM_DBUS_INTERFACE, bus);
  nm.setTimeout(DBUS_TIMEOUT);

  const QDBusReply<QList<QDBusObjectPath>> &response = nm.call("GetDevices");
  for (const QDBusObjectPath &path : response.value()) {
    if (isWirelessAdapter(path)) {
      return path.path();
    }
  }
  return "";
}

void WifiManager::stateChange(unsigned int new_state, unsigned int previous_state, unsigned int change_reason) {
  raw_adapter_state = new_state;
  if (new_state == NM_DEVICE_STATE_NEED_AUTH && change_reason == NM_DEVICE_STATE_REASON_SUPPLICANT_DISCONNECT) {
<<<<<<< HEAD
    knownConnections.remove(getConnectionPath(connecting_to_network));
=======
    forgetConnection(connecting_to_network);
>>>>>>> 98abd619
    emit wrongPassword(connecting_to_network);
  } else if (new_state == NM_DEVICE_STATE_ACTIVATED) {
    connecting_to_network = "";
    if (this->isVisible()) {
      refreshNetworks();
      emit refreshSignal();
    }
  }
}

// https://developer.gnome.org/NetworkManager/stable/gdbus-org.freedesktop.NetworkManager.Device.Wireless.html
void WifiManager::propertyChange(const QString &interface, const QVariantMap &props, const QStringList &invalidated_props) {
  if (interface == NM_DBUS_INTERFACE_DEVICE_WIRELESS && props.contains("LastScan")) {
    if (this->isVisible() || firstScan) {
      refreshNetworks();
      emit refreshSignal();
      firstScan = false;
    }
  } else if (interface == NM_DBUS_INTERFACE_DEVICE_WIRELESS && props.contains("ActiveAccessPoint")) {
    const QDBusObjectPath &path = props.value("ActiveAccessPoint").value<QDBusObjectPath>();
    activeAp = path.path();
  }
}

void WifiManager::deviceAdded(const QDBusObjectPath &path) {
  if (isWirelessAdapter(path) && (adapter.isEmpty() || adapter == "/")) {
    adapter = path.path();
    setup();
  }
}

void WifiManager::connectionRemoved(const QDBusObjectPath &path) {
  knownConnections.remove(path);
}

void WifiManager::newConnection(const QDBusObjectPath &path) {
  knownConnections[path] = getConnectionSsid(path);
  if (knownConnections[path] != tethering_ssid) {
    activateWifiConnection(knownConnections[path]);
  }
}

void WifiManager::disconnect() {
  if (activeAp != "" && activeAp != "/") {
    deactivateConnection(get_property(activeAp, "Ssid"));
  }
}

QDBusObjectPath WifiManager::getConnectionPath(const QString &ssid) {
  for (const QString &conn_ssid : knownConnections) {
    if (ssid == conn_ssid) {
      return knownConnections.key(conn_ssid);
    }
  }
  return QDBusObjectPath();
}

QString WifiManager::getConnectionSsid(const QDBusObjectPath &path) {
  QDBusInterface nm(NM_DBUS_SERVICE, path.path(), NM_DBUS_INTERFACE_SETTINGS_CONNECTION, bus);
  nm.setTimeout(DBUS_TIMEOUT);
  const QDBusReply<Connection> result = nm.call("GetSettings");
  return result.value().value("802-11-wireless").value("ssid").toString();
}

void WifiManager::initConnections() {
  QDBusInterface nm(NM_DBUS_SERVICE, NM_DBUS_PATH_SETTINGS, NM_DBUS_INTERFACE_SETTINGS, bus);
  nm.setTimeout(DBUS_TIMEOUT);

  const QDBusReply<QList<QDBusObjectPath>> response = nm.call("ListConnections");
  for (const QDBusObjectPath &path : response.value()) {
    knownConnections[path] = getConnectionSsid(path);
  }
}

void WifiManager::activateWifiConnection(const QString &ssid) {
  const QDBusObjectPath &path = getConnectionPath(ssid);
  if (!path.path().isEmpty()) {
    connecting_to_network = ssid;
    QDBusInterface nm3(NM_DBUS_SERVICE, NM_DBUS_PATH, NM_DBUS_INTERFACE, bus);
    nm3.setTimeout(DBUS_TIMEOUT);
    nm3.call("ActivateConnection", QVariant::fromValue(path), QVariant::fromValue(QDBusObjectPath(adapter)), QVariant::fromValue(QDBusObjectPath("/")));
  }
}

// Functions for tethering
void WifiManager::addTetheringConnection() {
  Connection connection;
  connection["connection"]["id"] = "Hotspot";
  connection["connection"]["uuid"] = QUuid::createUuid().toString().remove('{').remove('}');
  connection["connection"]["type"] = "802-11-wireless";
  connection["connection"]["interface-name"] = "wlan0";
  connection["connection"]["autoconnect"] = false;

  connection["802-11-wireless"]["band"] = "bg";
  connection["802-11-wireless"]["mode"] = "ap";
  connection["802-11-wireless"]["ssid"] = tethering_ssid.toUtf8();

  connection["802-11-wireless-security"]["group"] = QStringList("ccmp");
  connection["802-11-wireless-security"]["key-mgmt"] = "wpa-psk";
  connection["802-11-wireless-security"]["pairwise"] = QStringList("ccmp");
  connection["802-11-wireless-security"]["proto"] = QStringList("rsn");
  connection["802-11-wireless-security"]["psk"] = defaultTetheringPassword;

  connection["ipv4"]["method"] = "shared";
  QMap<QString,QVariant> address;
  address["address"] = "192.168.43.1";
  address["prefix"] = 24u;
  connection["ipv4"]["address-data"] = QVariant::fromValue(IpConfig() << address);
  connection["ipv4"]["gateway"] = "192.168.43.1";
  connection["ipv4"]["route-metric"] = 1100;
  connection["ipv6"]["method"] = "ignore";

  QDBusInterface nm_settings(NM_DBUS_SERVICE, NM_DBUS_PATH_SETTINGS, NM_DBUS_INTERFACE_SETTINGS, bus);
  nm_settings.setTimeout(DBUS_TIMEOUT);
  nm_settings.call("AddConnection", QVariant::fromValue(connection));
}

void WifiManager::setTetheringEnabled(bool enabled) {
  if (enabled) {
    if (!isKnownConnection(tethering_ssid)) {
      addTetheringConnection();
    }
    activateWifiConnection(tethering_ssid);
  } else {
    deactivateConnection(tethering_ssid);
  }
}

void WifiManager::initActiveAp() {
  QDBusInterface device_props(NM_DBUS_SERVICE, adapter, NM_DBUS_INTERFACE_PROPERTIES, bus);
  device_props.setTimeout(DBUS_TIMEOUT);

  const QDBusMessage &response = device_props.call("Get", NM_DBUS_INTERFACE_DEVICE_WIRELESS, "ActiveAccessPoint");
  activeAp = get_response<QDBusObjectPath>(response).path();
}


bool WifiManager::isTetheringEnabled() {
  if (activeAp != "" && activeAp != "/") {
    return get_property(activeAp, "Ssid") == tethering_ssid;
  }
  return false;
}

QString WifiManager::getTetheringPassword() {
  if (!isKnownConnection(tethering_ssid)) {
    addTetheringConnection();
  }
  const QDBusObjectPath &path = getConnectionPath(tethering_ssid);
  if (!path.path().isEmpty()) {
    QDBusInterface nm(NM_DBUS_INTERFACE, path.path(), NM_DBUS_INTERFACE_SETTINGS_CONNECTION, bus);
    nm.setTimeout(DBUS_TIMEOUT);

    const QDBusReply<QMap<QString, QMap<QString, QVariant>>> response = nm.call("GetSecrets", "802-11-wireless-security");
    return response.value().value("802-11-wireless-security").value("psk").toString();
  }
  return "";
}

void WifiManager::changeTetheringPassword(const QString &newPassword) {
  const QDBusObjectPath &path = getConnectionPath(tethering_ssid);
  if (!path.path().isEmpty()) {
    QDBusInterface nm(NM_DBUS_INTERFACE, path.path(), NM_DBUS_INTERFACE_SETTINGS_CONNECTION, bus);
    nm.setTimeout(DBUS_TIMEOUT);

    Connection settings = QDBusReply<Connection>(nm.call("GetSettings")).value();
    settings["802-11-wireless-security"]["psk"] = newPassword;
    nm.call("Update", QVariant::fromValue(settings));

    if (isTetheringEnabled()) {
      activateWifiConnection(tethering_ssid);
    }
  }
}<|MERGE_RESOLUTION|>--- conflicted
+++ resolved
@@ -305,11 +305,7 @@
 void WifiManager::stateChange(unsigned int new_state, unsigned int previous_state, unsigned int change_reason) {
   raw_adapter_state = new_state;
   if (new_state == NM_DEVICE_STATE_NEED_AUTH && change_reason == NM_DEVICE_STATE_REASON_SUPPLICANT_DISCONNECT) {
-<<<<<<< HEAD
-    knownConnections.remove(getConnectionPath(connecting_to_network));
-=======
     forgetConnection(connecting_to_network);
->>>>>>> 98abd619
     emit wrongPassword(connecting_to_network);
   } else if (new_state == NM_DEVICE_STATE_ACTIVATED) {
     connecting_to_network = "";
