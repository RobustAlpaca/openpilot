#include "selfdrive/ui/qt/offroad/wifiManager.h"

#include <algorithm>
#include <set>
#include <cstdlib>

#include "selfdrive/common/params.h"
#include "selfdrive/common/swaglog.h"
#include "selfdrive/ui/qt/util.h"

template <typename T>
T get_response(QDBusMessage response) {
  QVariant first =  response.arguments().at(0);
  QDBusVariant dbvFirst = first.value<QDBusVariant>();
  QVariant vFirst = dbvFirst.variant();
  if (vFirst.canConvert<T>()) {
    return vFirst.value<T>();
  } else {
    LOGE("Variant unpacking failure");
    return T();
  }
}

bool compare_by_strength(const Network &a, const Network &b) {
  if (a.connected == ConnectedType::CONNECTED) return true;
  if (b.connected == ConnectedType::CONNECTED) return false;
  if (a.connected == ConnectedType::CONNECTING) return true;
  if (b.connected == ConnectedType::CONNECTING) return false;
  return a.strength > b.strength;
}

WifiManager::WifiManager(QWidget* parent) : QWidget(parent) {
  qDBusRegisterMetaType<Connection>();
  qDBusRegisterMetaType<IpConfig>();
  connecting_to_network = "";

  // Set tethering ssid as "weedle" + first 4 characters of a dongle id
  tethering_ssid = "weedle";
  if (auto dongle_id = getDongleId()) {
    tethering_ssid += "-" + dongle_id->left(4);
  }

  adapter = getAdapter();
  if (!adapter.isEmpty()) {
    setup();
  } else {
    bus.connect(NM_DBUS_SERVICE, NM_DBUS_PATH, NM_DBUS_INTERFACE, "DeviceAdded", this, SLOT(deviceAdded(QDBusObjectPath)));
  }

  QTimer* timer = new QTimer(this);
  QObject::connect(timer, &QTimer::timeout, this, [=]() {
    if (!adapter.isEmpty() && this->isVisible()) {
      requestScan();
    }
  });
  timer->start(5000);
}

void WifiManager::setup() {
  QDBusInterface nm(NM_DBUS_SERVICE, adapter, NM_DBUS_INTERFACE_DEVICE, bus);
  bus.connect(NM_DBUS_SERVICE, adapter, NM_DBUS_INTERFACE_DEVICE, "StateChanged", this, SLOT(stateChange(unsigned int, unsigned int, unsigned int)));
  bus.connect(NM_DBUS_SERVICE, adapter, NM_DBUS_INTERFACE_PROPERTIES, "PropertiesChanged", this, SLOT(propertyChange(QString, QVariantMap, QStringList)));

  bus.connect(NM_DBUS_SERVICE, NM_DBUS_PATH_SETTINGS, NM_DBUS_INTERFACE_SETTINGS, "ConnectionRemoved", this, SLOT(connectionRemoved(QDBusObjectPath)));
  bus.connect(NM_DBUS_SERVICE, NM_DBUS_PATH_SETTINGS, NM_DBUS_INTERFACE_SETTINGS, "NewConnection", this, SLOT(newConnection(QDBusObjectPath)));

  QDBusInterface device_props(NM_DBUS_SERVICE, adapter, NM_DBUS_INTERFACE_PROPERTIES, bus);
  device_props.setTimeout(DBUS_TIMEOUT);
  QDBusMessage response = device_props.call("Get", NM_DBUS_INTERFACE_DEVICE, "State");
  raw_adapter_state = get_response<uint>(response);

  initActiveAp();
  initConnections();
  requestScan();
}

void WifiManager::refreshNetworks() {
  if (adapter.isEmpty()) {
    return;
  }
  seenNetworks.clear();
  ipv4_address = get_ipv4_address();

  QDBusInterface nm(NM_DBUS_SERVICE, adapter, NM_DBUS_INTERFACE_DEVICE_WIRELESS, bus);
  nm.setTimeout(DBUS_TIMEOUT);

  const QDBusReply<QList<QDBusObjectPath>> &response = nm.call("GetAllAccessPoints");
  for (const QDBusObjectPath &path : response.value()) {
    const QByteArray &ssid = get_property(path.path(), "Ssid");
    unsigned int strength = get_ap_strength(path.path());
    if (ssid.isEmpty() || (seenNetworks.contains(ssid) &&
        strength <= seenNetworks.value(ssid).strength)) {
      continue;
    }
    SecurityType security = getSecurityType(path.path());
    ConnectedType ctype;
    QString activeSsid = (activeAp != "" && activeAp != "/") ? get_property(activeAp, "Ssid") : "";
    if (ssid != activeSsid) {
      ctype = ConnectedType::DISCONNECTED;
    } else {
      if (ssid == connecting_to_network) {
        ctype = ConnectedType::CONNECTING;
      } else {
        ctype = ConnectedType::CONNECTED;
      }
    }
    Network network = {ssid, strength, ctype, security};
    seenNetworks[ssid] = network;
  }
}

QString WifiManager::get_ipv4_address() {
  if (raw_adapter_state != NM_DEVICE_STATE_ACTIVATED) {
    return "";
  }
  QVector<QDBusObjectPath> conns = get_active_connections();
  for (auto &p : conns) {
    QDBusInterface nm(NM_DBUS_SERVICE, p.path(), NM_DBUS_INTERFACE_PROPERTIES, bus);
    nm.setTimeout(DBUS_TIMEOUT);

    QDBusObjectPath pth = get_response<QDBusObjectPath>(nm.call("Get", NM_DBUS_INTERFACE_ACTIVE_CONNECTION, "Ip4Config"));
    QString ip4config = pth.path();

    QString type = get_response<QString>(nm.call("Get", NM_DBUS_INTERFACE_ACTIVE_CONNECTION, "Type"));

    if (type == "802-11-wireless") {
      QDBusInterface nm2(NM_DBUS_SERVICE, ip4config, NM_DBUS_INTERFACE_PROPERTIES, bus);
      nm2.setTimeout(DBUS_TIMEOUT);

      const QDBusArgument &arr = get_response<QDBusArgument>(nm2.call("Get", NM_DBUS_INTERFACE_IP4_CONFIG, "AddressData"));
      QMap<QString, QVariant> pth2;
      arr.beginArray();
      while (!arr.atEnd()) {
        arr >> pth2;
        QString ipv4 = pth2.value("address").value<QString>();
        arr.endArray();
        return ipv4;
      }
      arr.endArray();
    }
  }
  return "";
}

SecurityType WifiManager::getSecurityType(const QString &path) {
  int sflag = get_property(path, "Flags").toInt();
  int wpaflag = get_property(path, "WpaFlags").toInt();
  int rsnflag = get_property(path, "RsnFlags").toInt();
  int wpa_props = wpaflag | rsnflag;

  // obtained by looking at flags of networks in the office as reported by an Android phone
  const int supports_wpa = NM_802_11_AP_SEC_PAIR_WEP40 | NM_802_11_AP_SEC_PAIR_WEP104 | NM_802_11_AP_SEC_GROUP_WEP40 | NM_802_11_AP_SEC_GROUP_WEP104 | NM_802_11_AP_SEC_KEY_MGMT_PSK;

  if ((sflag == NM_802_11_AP_FLAGS_NONE) || ((sflag & NM_802_11_AP_FLAGS_WPS) && !(wpa_props & supports_wpa))) {
    return SecurityType::OPEN;
  } else if ((sflag & NM_802_11_AP_FLAGS_PRIVACY) && (wpa_props & supports_wpa) && !(wpa_props & NM_802_11_AP_SEC_KEY_MGMT_802_1X)) {
    return SecurityType::WPA;
  } else {
    LOGW("Unsupported network! sflag: %d, wpaflag: %d, rsnflag: %d", sflag, wpaflag, rsnflag);
    return SecurityType::UNSUPPORTED;
  }
}

void WifiManager::connect(const Network &n) {
  return connect(n, "", "");
}

void WifiManager::connect(const Network &n, const QString &password) {
  return connect(n, "", password);
}

void WifiManager::connect(const Network &n, const QString &username, const QString &password) {
  connecting_to_network = n.ssid;
  // disconnect();
  forgetConnection(n.ssid); //Clear all connections that may already exist to the network we are connecting
  connect(n.ssid, username, password, n.security_type);
}

void WifiManager::connect(const QByteArray &ssid, const QString &username, const QString &password, SecurityType security_type) {
  Connection connection;
  connection["connection"]["type"] = "802-11-wireless";
  connection["connection"]["uuid"] = QUuid::createUuid().toString().remove('{').remove('}');
  connection["connection"]["id"] = "openpilot connection "+QString::fromStdString(ssid.toStdString());
  connection["connection"]["autoconnect-retries"] = 0;

  connection["802-11-wireless"]["ssid"] = ssid;
  connection["802-11-wireless"]["mode"] = "infrastructure";

  if (security_type == SecurityType::WPA) {
    connection["802-11-wireless-security"]["key-mgmt"] = "wpa-psk";
    connection["802-11-wireless-security"]["auth-alg"] = "open";
    connection["802-11-wireless-security"]["psk"] = password;
  }

  connection["ipv4"]["method"] = "auto";
  connection["ipv4"]["dns-priority"] = 600;
  connection["ipv6"]["method"] = "ignore";

  QDBusInterface nm_settings(NM_DBUS_SERVICE, NM_DBUS_PATH_SETTINGS, NM_DBUS_INTERFACE_SETTINGS, bus);
  nm_settings.setTimeout(DBUS_TIMEOUT);

  nm_settings.call("AddConnection", QVariant::fromValue(connection));
}

void WifiManager::deactivateConnection(const QString &ssid) {
  for (QDBusObjectPath active_connection_raw : get_active_connections()) {
    QString active_connection = active_connection_raw.path();
    QDBusInterface nm(NM_DBUS_SERVICE, active_connection, NM_DBUS_INTERFACE_PROPERTIES, bus);
    nm.setTimeout(DBUS_TIMEOUT);

    QDBusObjectPath pth = get_response<QDBusObjectPath>(nm.call("Get", NM_DBUS_INTERFACE_ACTIVE_CONNECTION, "SpecificObject"));
    if (pth.path() != "" && pth.path() != "/") {
      QString Ssid = get_property(pth.path(), "Ssid");
      if (Ssid == ssid) {
        QDBusInterface nm2(NM_DBUS_SERVICE, NM_DBUS_PATH, NM_DBUS_INTERFACE, bus);
        nm2.setTimeout(DBUS_TIMEOUT);
        nm2.call("DeactivateConnection", QVariant::fromValue(active_connection_raw));
      }
    }
  }
}

QVector<QDBusObjectPath> WifiManager::get_active_connections() {
  QDBusInterface nm(NM_DBUS_SERVICE, NM_DBUS_PATH, NM_DBUS_INTERFACE_PROPERTIES, bus);
  nm.setTimeout(DBUS_TIMEOUT);

  QDBusMessage response = nm.call("Get", NM_DBUS_INTERFACE, "ActiveConnections");
  const QDBusArgument &arr = get_response<QDBusArgument>(response);
  QVector<QDBusObjectPath> conns;

  QDBusObjectPath path;
  arr.beginArray();
  while (!arr.atEnd()) {
    arr >> path;
    conns.push_back(path);
  }
  arr.endArray();
  return conns;
}

bool WifiManager::isKnownConnection(const QString &ssid) {
  return !getConnectionPath(ssid).path().isEmpty();
}

void WifiManager::forgetConnection(const QString &ssid) {
  const QDBusObjectPath &path = getConnectionPath(ssid);
  if (!path.path().isEmpty()) {
    QDBusInterface nm2(NM_DBUS_SERVICE, path.path(), NM_DBUS_INTERFACE_SETTINGS_CONNECTION, bus);
    nm2.call("Delete");
  }
}

bool WifiManager::isWirelessAdapter(const QDBusObjectPath &path) {
  QDBusInterface device_props(NM_DBUS_SERVICE, path.path(), NM_DBUS_INTERFACE_PROPERTIES, bus);
  device_props.setTimeout(DBUS_TIMEOUT);
  const uint deviceType = get_response<uint>(device_props.call("Get", NM_DBUS_INTERFACE_DEVICE, "DeviceType"));
  return deviceType == NM_DEVICE_TYPE_WIFI;
}

void WifiManager::requestScan() {
  QDBusInterface nm(NM_DBUS_SERVICE, adapter, NM_DBUS_INTERFACE_DEVICE_WIRELESS, bus);
  nm.setTimeout(DBUS_TIMEOUT);
  nm.call("RequestScan", QVariantMap());
}

uint WifiManager::get_wifi_device_state() {
  QDBusInterface device_props(NM_DBUS_SERVICE, adapter, NM_DBUS_INTERFACE_PROPERTIES, bus);
  device_props.setTimeout(DBUS_TIMEOUT);

  QDBusMessage response = device_props.call("Get", NM_DBUS_INTERFACE_DEVICE, "State");
  uint resp = get_response<uint>(response);
  return resp;
}

QByteArray WifiManager::get_property(const QString &network_path , const QString &property) {
  QDBusInterface device_props(NM_DBUS_SERVICE, network_path, NM_DBUS_INTERFACE_PROPERTIES, bus);
  device_props.setTimeout(DBUS_TIMEOUT);

  QDBusMessage response = device_props.call("Get", NM_DBUS_INTERFACE_ACCESS_POINT, property);
  return get_response<QByteArray>(response);
}

unsigned int WifiManager::get_ap_strength(const QString &network_path) {
  QDBusInterface device_props(NM_DBUS_SERVICE, network_path, NM_DBUS_INTERFACE_PROPERTIES, bus);
  device_props.setTimeout(DBUS_TIMEOUT);

  QDBusMessage response = device_props.call("Get", NM_DBUS_INTERFACE_ACCESS_POINT, "Strength");
  return get_response<unsigned int>(response);
}

QString WifiManager::getAdapter() {
  QDBusInterface nm(NM_DBUS_SERVICE, NM_DBUS_PATH, NM_DBUS_INTERFACE, bus);
  nm.setTimeout(DBUS_TIMEOUT);

  const QDBusReply<QList<QDBusObjectPath>> &response = nm.call("GetDevices");
  for (const QDBusObjectPath &path : response.value()) {
    if (isWirelessAdapter(path)) {
      return path.path();
    }
  }
  return "";
}

void WifiManager::stateChange(unsigned int new_state, unsigned int previous_state, unsigned int change_reason) {
  raw_adapter_state = new_state;
  if (new_state == NM_DEVICE_STATE_NEED_AUTH && change_reason == NM_DEVICE_STATE_REASON_SUPPLICANT_DISCONNECT && !connecting_to_network.isEmpty()) {
    forgetConnection(connecting_to_network);
    emit wrongPassword(connecting_to_network);
  } else if (new_state == NM_DEVICE_STATE_ACTIVATED) {
    connecting_to_network = "";
    if (this->isVisible()) {
      refreshNetworks();
      emit refreshSignal();
    }
  }
}

// https://developer.gnome.org/NetworkManager/stable/gdbus-org.freedesktop.NetworkManager.Device.Wireless.html
void WifiManager::propertyChange(const QString &interface, const QVariantMap &props, const QStringList &invalidated_props) {
  if (interface == NM_DBUS_INTERFACE_DEVICE_WIRELESS && props.contains("LastScan")) {
    if (this->isVisible() || firstScan) {
      refreshNetworks();
      emit refreshSignal();
      firstScan = false;
    }
  } else if (interface == NM_DBUS_INTERFACE_DEVICE_WIRELESS && props.contains("ActiveAccessPoint")) {
    const QDBusObjectPath &path = props.value("ActiveAccessPoint").value<QDBusObjectPath>();
    activeAp = path.path();
  }
}

void WifiManager::deviceAdded(const QDBusObjectPath &path) {
  if (isWirelessAdapter(path) && (adapter.isEmpty() || adapter == "/")) {
    adapter = path.path();
    setup();
  }
}

void WifiManager::connectionRemoved(const QDBusObjectPath &path) {
  knownConnections.remove(path);
}

void WifiManager::newConnection(const QDBusObjectPath &path) {
<<<<<<< HEAD
  knownConnections[path] = getConnectionSettings(path).value("802-11-wireless").value("ssid").toString();
  if (knownConnections[path] != tethering_ssid) {
    activateWifiConnection(knownConnections[path]);
=======
  const Connection &settings = getConnectionSettings(path);
  if (settings.value("connection").value("type") == "802-11-wireless") {
    knownConnections[path] = settings.value("802-11-wireless").value("ssid").toString();
    if (knownConnections[path] != tethering_ssid) {
      activateWifiConnection(knownConnections[path]);
    }
>>>>>>> 37192c1a
  }
}

void WifiManager::disconnect() {
  if (activeAp != "" && activeAp != "/") {
    deactivateConnection(get_property(activeAp, "Ssid"));
  }
}

QDBusObjectPath WifiManager::getConnectionPath(const QString &ssid) {
  for (const QString &conn_ssid : knownConnections) {
    if (ssid == conn_ssid) {
      return knownConnections.key(conn_ssid);
    }
  }
  return QDBusObjectPath();
}

Connection WifiManager::getConnectionSettings(const QDBusObjectPath &path) {
  QDBusInterface nm(NM_DBUS_SERVICE, path.path(), NM_DBUS_INTERFACE_SETTINGS_CONNECTION, bus);
  nm.setTimeout(DBUS_TIMEOUT);
  return QDBusReply<Connection>(nm.call("GetSettings")).value();
}

void WifiManager::initConnections() {
  QDBusInterface nm(NM_DBUS_SERVICE, NM_DBUS_PATH_SETTINGS, NM_DBUS_INTERFACE_SETTINGS, bus);
  nm.setTimeout(DBUS_TIMEOUT);

  const QDBusReply<QList<QDBusObjectPath>> response = nm.call("ListConnections");
  for (const QDBusObjectPath &path : response.value()) {
    const Connection &settings = getConnectionSettings(path);
    if (settings.value("connection").value("type") == "802-11-wireless") {
      knownConnections[path] = settings.value("802-11-wireless").value("ssid").toString();
    } else if (path.path() != "/") {
      lteConnectionPath = path.path();
    }
  }
}

void WifiManager::activateWifiConnection(const QString &ssid) {
  const QDBusObjectPath &path = getConnectionPath(ssid);
  if (!path.path().isEmpty()) {
    connecting_to_network = ssid;
    QDBusInterface nm3(NM_DBUS_SERVICE, NM_DBUS_PATH, NM_DBUS_INTERFACE, bus);
    nm3.setTimeout(DBUS_TIMEOUT);
    nm3.call("ActivateConnection", QVariant::fromValue(path), QVariant::fromValue(QDBusObjectPath(adapter)), QVariant::fromValue(QDBusObjectPath("/")));
  }
}

// function matches tici/hardware.py
NetworkType WifiManager::currentNetworkType() {
  QDBusInterface nm(NM_DBUS_SERVICE, NM_DBUS_PATH, NM_DBUS_INTERFACE_PROPERTIES, bus);
  nm.setTimeout(DBUS_TIMEOUT);
  const QDBusObjectPath &path = get_response<QDBusObjectPath>(nm.call("Get", NM_DBUS_INTERFACE, "PrimaryConnection"));

  QDBusInterface nm2(NM_DBUS_SERVICE, path.path(), NM_DBUS_INTERFACE_PROPERTIES, bus);
  nm.setTimeout(DBUS_TIMEOUT);
  const QString &type = get_response<QString>(nm2.call("Get", NM_DBUS_INTERFACE_ACTIVE_CONNECTION, "Type"));

  if (type == "802-3-ethernet") {
    return NetworkType::ETHERNET;
  } else if (type == "802-11-wireless" && !isTetheringEnabled()) {
    return NetworkType::WIFI;
  } else {
    for (const QDBusObjectPath &path : get_active_connections()) {
      QDBusInterface nm3(NM_DBUS_SERVICE, path.path(), NM_DBUS_INTERFACE_PROPERTIES, bus);
      nm3.setTimeout(DBUS_TIMEOUT);
      const QString &type = get_response<QString>(nm3.call("Get", NM_DBUS_INTERFACE_ACTIVE_CONNECTION, "Type"));
      if (type == "gsm") {
        return NetworkType::CELL;
      }
    }
  }
  return NetworkType::NONE;
}

void WifiManager::setRoamingEnabled(bool roaming) {
  if (!lteConnectionPath.isEmpty()) {
    QDBusInterface nm(NM_DBUS_SERVICE, lteConnectionPath, NM_DBUS_INTERFACE_SETTINGS_CONNECTION, bus);
    nm.setTimeout(DBUS_TIMEOUT);

    Connection settings = QDBusReply<Connection>(nm.call("GetSettings")).value();
    if (settings.value("gsm").value("home-only").toBool() == roaming) {
      settings["gsm"]["home-only"] = !roaming;
      nm.call("UpdateUnsaved", QVariant::fromValue(settings));  // update is temporary
    }
  }
}

// Functions for tethering
void WifiManager::addTetheringConnection() {
  Connection connection;
  connection["connection"]["id"] = "Hotspot";
  connection["connection"]["uuid"] = QUuid::createUuid().toString().remove('{').remove('}');
  connection["connection"]["type"] = "802-11-wireless";
  connection["connection"]["interface-name"] = "wlan0";
  connection["connection"]["autoconnect"] = false;

  connection["802-11-wireless"]["band"] = "bg";
  connection["802-11-wireless"]["mode"] = "ap";
  connection["802-11-wireless"]["ssid"] = tethering_ssid.toUtf8();

  connection["802-11-wireless-security"]["group"] = QStringList("ccmp");
  connection["802-11-wireless-security"]["key-mgmt"] = "wpa-psk";
  connection["802-11-wireless-security"]["pairwise"] = QStringList("ccmp");
  connection["802-11-wireless-security"]["proto"] = QStringList("rsn");
  connection["802-11-wireless-security"]["psk"] = defaultTetheringPassword;

  connection["ipv4"]["method"] = "shared";
  QMap<QString,QVariant> address;
  address["address"] = "192.168.43.1";
  address["prefix"] = 24u;
  connection["ipv4"]["address-data"] = QVariant::fromValue(IpConfig() << address);
  connection["ipv4"]["gateway"] = "192.168.43.1";
  connection["ipv4"]["route-metric"] = 1100;
  connection["ipv6"]["method"] = "ignore";

  QDBusInterface nm_settings(NM_DBUS_SERVICE, NM_DBUS_PATH_SETTINGS, NM_DBUS_INTERFACE_SETTINGS, bus);
  nm_settings.setTimeout(DBUS_TIMEOUT);
  nm_settings.call("AddConnection", QVariant::fromValue(connection));
}

void WifiManager::setTetheringEnabled(bool enabled) {
  if (enabled) {
    if (!isKnownConnection(tethering_ssid)) {
      addTetheringConnection();
    }
    activateWifiConnection(tethering_ssid);
  } else {
    deactivateConnection(tethering_ssid);
  }
}

void WifiManager::initActiveAp() {
  QDBusInterface device_props(NM_DBUS_SERVICE, adapter, NM_DBUS_INTERFACE_PROPERTIES, bus);
  device_props.setTimeout(DBUS_TIMEOUT);

  const QDBusMessage &response = device_props.call("Get", NM_DBUS_INTERFACE_DEVICE_WIRELESS, "ActiveAccessPoint");
  activeAp = get_response<QDBusObjectPath>(response).path();
}


bool WifiManager::isTetheringEnabled() {
  if (activeAp != "" && activeAp != "/") {
    return get_property(activeAp, "Ssid") == tethering_ssid;
  }
  return false;
}

QString WifiManager::getTetheringPassword() {
  if (!isKnownConnection(tethering_ssid)) {
    addTetheringConnection();
  }
  const QDBusObjectPath &path = getConnectionPath(tethering_ssid);
  if (!path.path().isEmpty()) {
    QDBusInterface nm(NM_DBUS_INTERFACE, path.path(), NM_DBUS_INTERFACE_SETTINGS_CONNECTION, bus);
    nm.setTimeout(DBUS_TIMEOUT);

    const QDBusReply<QMap<QString, QMap<QString, QVariant>>> response = nm.call("GetSecrets", "802-11-wireless-security");
    return response.value().value("802-11-wireless-security").value("psk").toString();
  }
  return "";
}

void WifiManager::changeTetheringPassword(const QString &newPassword) {
  const QDBusObjectPath &path = getConnectionPath(tethering_ssid);
  if (!path.path().isEmpty()) {
    QDBusInterface nm(NM_DBUS_INTERFACE, path.path(), NM_DBUS_INTERFACE_SETTINGS_CONNECTION, bus);
    nm.setTimeout(DBUS_TIMEOUT);

    Connection settings = QDBusReply<Connection>(nm.call("GetSettings")).value();
    settings["802-11-wireless-security"]["psk"] = newPassword;
    nm.call("Update", QVariant::fromValue(settings));

    if (isTetheringEnabled()) {
      activateWifiConnection(tethering_ssid);
    }
  }
}<|MERGE_RESOLUTION|>--- conflicted
+++ resolved
@@ -341,18 +341,12 @@
 }
 
 void WifiManager::newConnection(const QDBusObjectPath &path) {
-<<<<<<< HEAD
-  knownConnections[path] = getConnectionSettings(path).value("802-11-wireless").value("ssid").toString();
-  if (knownConnections[path] != tethering_ssid) {
-    activateWifiConnection(knownConnections[path]);
-=======
   const Connection &settings = getConnectionSettings(path);
   if (settings.value("connection").value("type") == "802-11-wireless") {
     knownConnections[path] = settings.value("802-11-wireless").value("ssid").toString();
     if (knownConnections[path] != tethering_ssid) {
       activateWifiConnection(knownConnections[path]);
     }
->>>>>>> 37192c1a
   }
 }
 
