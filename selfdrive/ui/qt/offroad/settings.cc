--- conflicted
+++ resolved
@@ -155,26 +155,16 @@
     }
   });
 
-<<<<<<< HEAD
-  offroad_btns.append(new ButtonControl("Uninstall " + getBrand(), "UNINSTALL", "", [=]() {
-=======
   auto uninstallBtn = new ButtonControl("Uninstall " + getBrand(), "UNINSTALL");
   connect(uninstallBtn, &ButtonControl::released, [=]() {
->>>>>>> ac39c1bd
     if (ConfirmationDialog::confirm("Are you sure you want to uninstall?", this)) {
       Params().putBool("DoUninstall", true);
     }
   });
 
-<<<<<<< HEAD
-  for(auto &btn : offroad_btns) {
-    main_layout->addWidget(horizontal_line());
-    QObject::connect(parent, SIGNAL(offroadTransition(bool)), btn, SLOT(setEnabled(bool)));
-=======
   for (auto btn : {dcamBtn, resetCalibBtn, retrainingBtn, uninstallBtn}) {
     main_layout->addWidget(horizontal_line());
     connect(parent, SIGNAL(offroadTransition(bool)), btn, SLOT(setEnabled(bool)));
->>>>>>> ac39c1bd
     main_layout->addWidget(btn);
   }
 
@@ -217,12 +207,8 @@
   osVersionLbl = new LabelControl("OS Version");
   versionLbl = new LabelControl("Version", "", QString::fromStdString(params.get("ReleaseNotes")).trimmed());
   lastUpdateLbl = new LabelControl("Last Update Check", "", "The last time openpilot successfully checked for an update. The updater only runs while the car is off.");
-<<<<<<< HEAD
-  updateBtn = new ButtonControl("Check for Update", "", "", [=]() {
-=======
   updateBtn = new ButtonControl("Check for Update", "");
   connect(updateBtn, &ButtonControl::released, [=]() {
->>>>>>> ac39c1bd
     if (params.getBool("IsOffroad")) {
       const QString paramsPath = QString::fromStdString(params.getParamsPath());
       fs_watch->addPath(paramsPath + "/d/LastUpdateTime");
@@ -231,11 +217,7 @@
       updateBtn->setEnabled(false);
     }
     std::system("pkill -1 -f selfdrive.updated");
-<<<<<<< HEAD
-  }, "", this);
-=======
-  });
->>>>>>> ac39c1bd
+  });
 
   QVBoxLayout *main_layout = new QVBoxLayout(this);
   QWidget *widgets[] = {versionLbl, lastUpdateLbl, updateBtn, gitBranchLbl, gitCommitLbl, osVersionLbl};
