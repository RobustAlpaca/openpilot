--- conflicted
+++ resolved
@@ -147,15 +147,6 @@
     resetCalibBtn->setDescription(desc);
   });
 
-<<<<<<< HEAD
-  auto retrainingBtn = new ButtonControl("Review Training Guide", "REVIEW", "Review the rules, features, and limitations of openpilot");
-  connect(retrainingBtn, &ButtonControl::released, [=]() {
-    if (ConfirmationDialog::confirm("Are you sure you want to review the training guide?", this)) {
-      Params().remove("CompletedTrainingVersion");
-      emit reviewTrainingGuide();
-    }
-  });
-=======
   ButtonControl *retrainingBtn = nullptr;
   if (!params.getBool("Passive")) {
     retrainingBtn = new ButtonControl("Review Training Guide", "REVIEW", "Review the rules, features, and limitations of openpilot");
@@ -166,7 +157,6 @@
       }
     });
   }
->>>>>>> 3f0e5888
 
   auto uninstallBtn = new ButtonControl("Uninstall " + getBrand(), "UNINSTALL");
   connect(uninstallBtn, &ButtonControl::released, [=]() {
@@ -176,17 +166,11 @@
   });
 
   for (auto btn : {dcamBtn, resetCalibBtn, retrainingBtn, uninstallBtn}) {
-<<<<<<< HEAD
-    main_layout->addWidget(horizontal_line());
-    connect(parent, SIGNAL(offroadTransition(bool)), btn, SLOT(setEnabled(bool)));
-    main_layout->addWidget(btn);
-=======
     if (btn) {
       main_layout->addWidget(horizontal_line());
       connect(parent, SIGNAL(offroadTransition(bool)), btn, SLOT(setEnabled(bool)));
       main_layout->addWidget(btn);
     }
->>>>>>> 3f0e5888
   }
 
   // power buttons
