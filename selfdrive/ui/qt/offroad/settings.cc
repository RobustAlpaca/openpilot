#include <string>
#include <iostream>
#include <sstream>
#include <cassert>

#ifndef QCOM
#include "networking.hpp"
#endif
#include "settings.hpp"
#include "widgets/input.hpp"
#include "widgets/toggle.hpp"
#include "widgets/offroad_alerts.hpp"
#include "widgets/scrollview.hpp"
#include "widgets/controls.hpp"
#include "widgets/ssh_keys.hpp"
#include "common/params.h"
#include "common/util.h"
#include "selfdrive/hardware/hw.h"
#include "home.hpp"


TogglesPanel::TogglesPanel(QWidget *parent) : QWidget(parent) {
  QVBoxLayout *toggles_list = new QVBoxLayout();

  QList<ParamControl*> toggles;

  toggles.append(new ParamControl("OpenpilotEnabledToggle",
                                  "Enable openpilot",
                                  "Use the openpilot system for adaptive cruise control and lane keep driver assistance. Your attention is required at all times to use this feature. Changing this setting takes effect when the car is powered off.",
                                  "../assets/offroad/icon_openpilot.png",
                                  this));
  toggles.append(new ParamControl("IsLdwEnabled",
                                  "Enable Lane Departure Warnings",
                                  "Receive alerts to steer back into the lane when your vehicle drifts over a detected lane line without a turn signal activated while driving over 31mph (50kph).",
                                  "../assets/offroad/icon_warning.png",
                                  this));
  toggles.append(new ParamControl("IsRHD",
                                  "Enable Right-Hand Drive",
                                  "Allow openpilot to obey left-hand traffic conventions and perform driver monitoring on right driver seat.",
                                  "../assets/offroad/icon_openpilot_mirrored.png",
                                  this));
  toggles.append(new ParamControl("IsMetric",
                                  "Use Metric System",
                                  "Display speed in km/h instead of mp/h.",
                                  "../assets/offroad/icon_metric.png",
                                  this));
  toggles.append(new ParamControl("CommunityFeaturesToggle",
                                  "Enable Community Features",
                                  "Use features from the open source community that are not maintained or supported by comma.ai and have not been confirmed to meet the standard safety model. These features include community supported cars and community supported hardware. Be extra cautious when using these features",
                                  "../assets/offroad/icon_shell.png",
                                  this));

#ifndef QCOM2
  toggles.append(new ParamControl("IsUploadRawEnabled",
                                 "Upload Raw Logs",
                                 "Upload full logs and full resolution video by default while on WiFi. If not enabled, individual logs can be marked for upload at my.comma.ai/useradmin.",
                                 "../assets/offroad/icon_network.png",
                                 this));
#endif

  ParamControl *record_toggle = new ParamControl("RecordFront",
                                                 "Record and Upload Driver Camera",
                                                "Upload data from the driver facing camera and help improve the driver monitoring algorithm.",
                                                "../assets/offroad/icon_monitoring.png",
                                                this);
  toggles.append(record_toggle);
  toggles.append(new ParamControl("EndToEndToggle",
                                   "\U0001f96c Disable use of lanelines (Alpha) \U0001f96c",
                                   "In this mode openpilot will ignore lanelines and just drive how it thinks a human would.",
                                   "../assets/offroad/icon_road.png",
                                   this));

#ifdef QCOM2
  toggles.append(new ParamControl("EnableWideCamera",
                                  "Enable use of Wide Angle Camera",
                                  "Use wide angle camera for driving and ui. Only takes effect after reboot.",
                                  "../assets/offroad/icon_openpilot.png",
                                  this));
  toggles.append(new ParamControl("EnableLteOnroad",
                                  "Enable LTE while onroad",
                                  "",
                                  "../assets/offroad/icon_network.png",
                                  this));

#endif

  bool record_lock = Params().getBool("RecordFrontLock");
  record_toggle->setEnabled(!record_lock);

  for(ParamControl *toggle : toggles){
    if(toggles_list->count() != 0){
      toggles_list->addWidget(horizontal_line());
    }
    toggles_list->addWidget(toggle);
  }

  setLayout(toggles_list);
}

DevicePanel::DevicePanel(QWidget* parent) : QWidget(parent) {
  QVBoxLayout *device_layout = new QVBoxLayout;

  Params params = Params();

  QString dongle = QString::fromStdString(params.get("DongleId", false));
  device_layout->addWidget(new LabelControl("Dongle ID", dongle));
  device_layout->addWidget(horizontal_line());

  QString serial = QString::fromStdString(params.get("HardwareSerial", false));
  device_layout->addWidget(new LabelControl("Serial", serial));

  // offroad-only buttons
  QList<ButtonControl*> offroad_btns;

  offroad_btns.append(new ButtonControl("Driver Camera", "PREVIEW",
                                        "Preview the driver facing camera to help optimize device mounting position for best driver monitoring experience. (vehicle must be off)",
                                        [=]() {
                                           Params().putBool("IsDriverViewEnabled", true);
                                           GLWindow::ui_state.scene.driver_view = true;
                                        }, "", this));

  QString resetCalibDesc = "openpilot requires the device to be mounted within 4° left or right and within 5° up or down. openpilot is continuously calibrating, resetting is rarely required.";
  ButtonControl *resetCalibBtn = new ButtonControl("Reset Calibration", "RESET", resetCalibDesc, [=]() {
<<<<<<< HEAD
    if (ConfirmationDialog::confirm("Are you sure you want to reset calibration?")) {
      Params().remove("CalibrationParams");
    }
  }, "", this);
  connect(resetCalibBtn, &ButtonControl::showDescription, [=]() {
    QString desc = resetCalibDesc;
    std::string calib_bytes = Params().get("CalibrationParams");
    if (!calib_bytes.empty()) {
      try {
        AlignedBuffer aligned_buf;
        capnp::FlatArrayMessageReader cmsg(aligned_buf.align(calib_bytes.data(), calib_bytes.size()));
        auto calib = cmsg.getRoot<cereal::Event>().getLiveCalibration();
        if (calib.getCalStatus() != 0) {
          double pitch = calib.getRpyCalib()[1] * (180 / M_PI);
          double yaw = calib.getRpyCalib()[2] * (180 / M_PI);
          desc += QString(" Your device is pointed %1° %2 and %3° %4.")
                                .arg(QString::number(std::abs(pitch), 'g', 1), pitch > 0 ? "up" : "down",
                                     QString::number(std::abs(yaw), 'g', 1), yaw > 0 ? "right" : "left");
        }
      } catch (kj::Exception) {
        qInfo() << "invalid CalibrationParams";
      }
    }
=======
    if (ConfirmationDialog::confirm("Are you sure you want to reset calibration?", this)) {
      Params().remove("CalibrationParams");
    }
  }, "", this);
  connect(resetCalibBtn, &ButtonControl::showDescription, [=]() {
    QString desc = resetCalibDesc;
    std::string calib_bytes = Params().get("CalibrationParams");
    if (!calib_bytes.empty()) {
      try {
        AlignedBuffer aligned_buf;
        capnp::FlatArrayMessageReader cmsg(aligned_buf.align(calib_bytes.data(), calib_bytes.size()));
        auto calib = cmsg.getRoot<cereal::Event>().getLiveCalibration();
        if (calib.getCalStatus() != 0) {
          double pitch = calib.getRpyCalib()[1] * (180 / M_PI);
          double yaw = calib.getRpyCalib()[2] * (180 / M_PI);
          desc += QString(" Your device is pointed %1° %2 and %3° %4.")
                                .arg(QString::number(std::abs(pitch), 'g', 1), pitch > 0 ? "up" : "down",
                                     QString::number(std::abs(yaw), 'g', 1), yaw > 0 ? "right" : "left");
        }
      } catch (kj::Exception) {
        qInfo() << "invalid CalibrationParams";
      }
    }
>>>>>>> 9174bff8
    resetCalibBtn->setDescription(desc);
  });
  offroad_btns.append(resetCalibBtn);

  offroad_btns.append(new ButtonControl("Review Training Guide", "REVIEW",
                                        "Review the rules, features, and limitations of openpilot", [=]() {
<<<<<<< HEAD
                                          if (ConfirmationDialog::confirm("Are you sure you want to review the training guide?")) {
                                            Params().remove("CompletedTrainingVersion");
                                            emit reviewTrainingGuide();
                                          }
                                        }, "", this));

  QString brand = params.getBool("Passive") ? "dashcam" : "openpilot";
  offroad_btns.append(new ButtonControl("Uninstall " + brand, "UNINSTALL", "", [=]() {
    if (ConfirmationDialog::confirm("Are you sure you want to uninstall?")) {
=======
    if (ConfirmationDialog::confirm("Are you sure you want to review the training guide?", this)) {
      Params().remove("CompletedTrainingVersion");
      emit reviewTrainingGuide();
    }
  }, "", this));

  QString brand = params.getBool("Passive") ? "dashcam" : "openpilot";
  offroad_btns.append(new ButtonControl("Uninstall " + brand, "UNINSTALL", "", [=]() {
    if (ConfirmationDialog::confirm("Are you sure you want to uninstall?", this)) {
>>>>>>> 9174bff8
      Params().putBool("DoUninstall", true);
    }
  }, "", this));

  for(auto &btn : offroad_btns){
    device_layout->addWidget(horizontal_line());
    QObject::connect(parent, SIGNAL(offroadTransition(bool)), btn, SLOT(setEnabled(bool)));
    device_layout->addWidget(btn);
  }

  // power buttons
  QHBoxLayout *power_layout = new QHBoxLayout();
  power_layout->setSpacing(30);

  QPushButton *reboot_btn = new QPushButton("Reboot");
  power_layout->addWidget(reboot_btn);
  QObject::connect(reboot_btn, &QPushButton::released, [=]() {
    if (ConfirmationDialog::confirm("Are you sure you want to reboot?", this)) {
      Hardware::reboot();
    }
  });

  QPushButton *poweroff_btn = new QPushButton("Power Off");
  poweroff_btn->setStyleSheet("background-color: #E22C2C;");
  power_layout->addWidget(poweroff_btn);
  QObject::connect(poweroff_btn, &QPushButton::released, [=]() {
    if (ConfirmationDialog::confirm("Are you sure you want to power off?", this)) {
      Hardware::poweroff();
    }
  });

  device_layout->addLayout(power_layout);

  setLayout(device_layout);
  setStyleSheet(R"(
    QPushButton {
      padding: 0;
      height: 120px;
      border-radius: 15px;
      background-color: #393939;
    }
  )");
}

DeveloperPanel::DeveloperPanel(QWidget* parent) : QFrame(parent) {
  QVBoxLayout *main_layout = new QVBoxLayout(this);
  setLayout(main_layout);
  setStyleSheet(R"(QLabel {font-size: 50px;})");
}

void DeveloperPanel::showEvent(QShowEvent *event) {
  Params params = Params();
  std::string brand = params.getBool("Passive") ? "dashcam" : "openpilot";
  QList<QPair<QString, std::string>> dev_params = {
    {"Version", brand + " v" + params.get("Version", false).substr(0, 14)},
    {"Git Branch", params.get("GitBranch", false)},
    {"Git Commit", params.get("GitCommit", false).substr(0, 10)},
    {"Panda Firmware", params.get("PandaFirmwareHex", false)},
    {"OS Version", Hardware::get_os_version()},
  };

  for (int i = 0; i < dev_params.size(); i++) {
    const auto &[name, value] = dev_params[i];
    QString val = QString::fromStdString(value).trimmed();
    if (labels.size() > i) {
      labels[i]->setText(val);
    } else {
      labels.push_back(new LabelControl(name, val));
      layout()->addWidget(labels[i]);
      if (i < (dev_params.size() - 1)) {
        layout()->addWidget(horizontal_line());
      }
    }
  }
}

QWidget * network_panel(QWidget * parent) {
#ifdef QCOM
  QVBoxLayout *layout = new QVBoxLayout;
  layout->setSpacing(30);

  // wifi + tethering buttons
  layout->addWidget(new ButtonControl("WiFi Settings", "OPEN", "",
                                      [=]() { HardwareEon::launch_wifi(); }));
  layout->addWidget(horizontal_line());

  layout->addWidget(new ButtonControl("Tethering Settings", "OPEN", "",
                                      [=]() { HardwareEon::launch_tethering(); }));
  layout->addWidget(horizontal_line());

  // SSH key management
  layout->addWidget(new SshToggle());
  layout->addWidget(horizontal_line());
  layout->addWidget(new SshControl());

  layout->addStretch(1);

  QWidget *w = new QWidget;
  w->setLayout(layout);
#else
  Networking *w = new Networking(parent);
#endif
  return w;
}

SettingsWindow::SettingsWindow(QWidget *parent) : QFrame(parent) {
  // setup two main layouts
  QVBoxLayout *sidebar_layout = new QVBoxLayout();
  sidebar_layout->setMargin(0);
  panel_widget = new QStackedWidget();
  panel_widget->setStyleSheet(R"(
    border-radius: 30px;
    background-color: #292929;
  )");

  // close button
  QPushButton *close_btn = new QPushButton("X");
  close_btn->setStyleSheet(R"(
    font-size: 90px;
    font-weight: bold;
    border 1px grey solid;
    border-radius: 100px;
    background-color: #292929;
  )");
  close_btn->setFixedSize(200, 200);
  sidebar_layout->addSpacing(45);
  sidebar_layout->addWidget(close_btn, 0, Qt::AlignCenter);
  QObject::connect(close_btn, SIGNAL(released()), this, SIGNAL(closeSettings()));

  // setup panels
  DevicePanel *device = new DevicePanel(this);
  QObject::connect(device, SIGNAL(reviewTrainingGuide()), this, SIGNAL(reviewTrainingGuide()));

  QPair<QString, QWidget *> panels[] = {
    {"Device", device},
    {"Network", network_panel(this)},
    {"Toggles", new TogglesPanel(this)},
    {"Developer", new DeveloperPanel()},
  };

  sidebar_layout->addSpacing(45);
  nav_btns = new QButtonGroup();
  for (auto &[name, panel] : panels) {
    QPushButton *btn = new QPushButton(name);
    btn->setCheckable(true);
    btn->setStyleSheet(R"(
      QPushButton {
        color: grey;
        border: none;
        background: none;
        font-size: 65px;
        font-weight: 500;
        padding-top: 35px;
        padding-bottom: 35px;
      }
      QPushButton:checked {
        color: white;
      }
    )");

    nav_btns->addButton(btn);
    sidebar_layout->addWidget(btn, 0, Qt::AlignRight);

    panel->setContentsMargins(50, 25, 50, 25);

    ScrollView *panel_frame = new ScrollView(panel, this);
    panel_widget->addWidget(panel_frame);

    QObject::connect(btn, &QPushButton::released, [=, w = panel_frame]() {
      panel_widget->setCurrentWidget(w);
    });
  }
  sidebar_layout->setContentsMargins(50, 50, 100, 50);

  // main settings layout, sidebar + main panel
  QHBoxLayout *settings_layout = new QHBoxLayout();

  sidebar_widget = new QWidget;
  sidebar_widget->setLayout(sidebar_layout);
  sidebar_widget->setFixedWidth(500);
  settings_layout->addWidget(sidebar_widget);
  settings_layout->addWidget(panel_widget);

  setLayout(settings_layout);
  setStyleSheet(R"(
    * {
      color: white;
      font-size: 50px;
    }
    SettingsWindow {
      background-color: black;
    }
  )");
}

void SettingsWindow::hideEvent(QHideEvent *event){
#ifdef QCOM
  HardwareEon::close_activities();
#endif
<<<<<<< HEAD
=======

  // TODO: this should be handled by the Dialog classes
  QList<QWidget*> children = findChildren<QWidget *>();
  for(auto &w : children){
    if(w->metaObject()->superClass()->className() == QString("QDialog")){
      w->close();
    }
  }
>>>>>>> 9174bff8
}

void SettingsWindow::showEvent(QShowEvent *event){
  panel_widget->setCurrentIndex(0);
  nav_btns->buttons()[0]->setChecked(true);
}
<|MERGE_RESOLUTION|>--- conflicted
+++ resolved
@@ -121,8 +121,7 @@
 
   QString resetCalibDesc = "openpilot requires the device to be mounted within 4° left or right and within 5° up or down. openpilot is continuously calibrating, resetting is rarely required.";
   ButtonControl *resetCalibBtn = new ButtonControl("Reset Calibration", "RESET", resetCalibDesc, [=]() {
-<<<<<<< HEAD
-    if (ConfirmationDialog::confirm("Are you sure you want to reset calibration?")) {
+    if (ConfirmationDialog::confirm("Are you sure you want to reset calibration?", this)) {
       Params().remove("CalibrationParams");
     }
   }, "", this);
@@ -145,48 +144,12 @@
         qInfo() << "invalid CalibrationParams";
       }
     }
-=======
-    if (ConfirmationDialog::confirm("Are you sure you want to reset calibration?", this)) {
-      Params().remove("CalibrationParams");
-    }
-  }, "", this);
-  connect(resetCalibBtn, &ButtonControl::showDescription, [=]() {
-    QString desc = resetCalibDesc;
-    std::string calib_bytes = Params().get("CalibrationParams");
-    if (!calib_bytes.empty()) {
-      try {
-        AlignedBuffer aligned_buf;
-        capnp::FlatArrayMessageReader cmsg(aligned_buf.align(calib_bytes.data(), calib_bytes.size()));
-        auto calib = cmsg.getRoot<cereal::Event>().getLiveCalibration();
-        if (calib.getCalStatus() != 0) {
-          double pitch = calib.getRpyCalib()[1] * (180 / M_PI);
-          double yaw = calib.getRpyCalib()[2] * (180 / M_PI);
-          desc += QString(" Your device is pointed %1° %2 and %3° %4.")
-                                .arg(QString::number(std::abs(pitch), 'g', 1), pitch > 0 ? "up" : "down",
-                                     QString::number(std::abs(yaw), 'g', 1), yaw > 0 ? "right" : "left");
-        }
-      } catch (kj::Exception) {
-        qInfo() << "invalid CalibrationParams";
-      }
-    }
->>>>>>> 9174bff8
     resetCalibBtn->setDescription(desc);
   });
   offroad_btns.append(resetCalibBtn);
 
   offroad_btns.append(new ButtonControl("Review Training Guide", "REVIEW",
                                         "Review the rules, features, and limitations of openpilot", [=]() {
-<<<<<<< HEAD
-                                          if (ConfirmationDialog::confirm("Are you sure you want to review the training guide?")) {
-                                            Params().remove("CompletedTrainingVersion");
-                                            emit reviewTrainingGuide();
-                                          }
-                                        }, "", this));
-
-  QString brand = params.getBool("Passive") ? "dashcam" : "openpilot";
-  offroad_btns.append(new ButtonControl("Uninstall " + brand, "UNINSTALL", "", [=]() {
-    if (ConfirmationDialog::confirm("Are you sure you want to uninstall?")) {
-=======
     if (ConfirmationDialog::confirm("Are you sure you want to review the training guide?", this)) {
       Params().remove("CompletedTrainingVersion");
       emit reviewTrainingGuide();
@@ -196,7 +159,6 @@
   QString brand = params.getBool("Passive") ? "dashcam" : "openpilot";
   offroad_btns.append(new ButtonControl("Uninstall " + brand, "UNINSTALL", "", [=]() {
     if (ConfirmationDialog::confirm("Are you sure you want to uninstall?", this)) {
->>>>>>> 9174bff8
       Params().putBool("DoUninstall", true);
     }
   }, "", this));
@@ -396,8 +358,6 @@
 #ifdef QCOM
   HardwareEon::close_activities();
 #endif
-<<<<<<< HEAD
-=======
 
   // TODO: this should be handled by the Dialog classes
   QList<QWidget*> children = findChildren<QWidget *>();
@@ -406,7 +366,6 @@
       w->close();
     }
   }
->>>>>>> 9174bff8
 }
 
 void SettingsWindow::showEvent(QShowEvent *event){
