--- conflicted
+++ resolved
@@ -284,16 +284,8 @@
 }
 
 void SettingsWindow::showEvent(QShowEvent *event) {
-<<<<<<< HEAD
-  if (layout()) {
-    panel_widget->setCurrentIndex(0);
-    nav_btns->buttons()[0]->setChecked(true);
-    return;
-  }
-=======
   panel_widget->setCurrentIndex(0);
   nav_btns->buttons()[0]->setChecked(true);
->>>>>>> 7d68c064
 }
 
 SettingsWindow::SettingsWindow(QWidget *parent) : QFrame(parent) {
