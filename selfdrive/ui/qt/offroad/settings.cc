--- conflicted
+++ resolved
@@ -49,11 +49,7 @@
                                   "../assets/offroad/icon_shell.png",
                                   this));
 
-<<<<<<< HEAD
-  toggles.append(new ParamControl("IsUploadRawEnabled",
-=======
   toggles.append(new ParamControl("UploadRaw",
->>>>>>> 93b898e8
                                   "Upload Raw Logs",
                                   "Upload full logs and full resolution video by default while on WiFi. If not enabled, individual logs can be marked for upload at my.comma.ai/useradmin.",
                                   "../assets/offroad/icon_network.png",
@@ -219,15 +215,6 @@
       updateLabels();
     }
   });
-<<<<<<< HEAD
-}
-
-void DeveloperPanel::showEvent(QShowEvent *event) {
-  updateLabels();
-}
-
-void DeveloperPanel::updateLabels() {
-=======
 }
 
 void SoftwarePanel::showEvent(QShowEvent *event) {
@@ -235,7 +222,6 @@
 }
 
 void SoftwarePanel::updateLabels() {
->>>>>>> 93b898e8
   Params params = Params();
   std::string brand = params.getBool("Passive") ? "dashcam" : "openpilot";
   QList<QPair<QString, std::string>> dev_params = {
