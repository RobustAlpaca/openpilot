#include "selfdrive/ui/qt/offroad/settings.h"

#include <cassert>
#include <string>

#include <QDebug>

#ifndef QCOM
#include "selfdrive/ui/qt/offroad/networking.h"
#endif

#ifdef ENABLE_MAPS
#include "selfdrive/ui/qt/maps/map_settings.h"
#endif

#include "selfdrive/common/params.h"
#include "selfdrive/common/util.h"
#include "selfdrive/hardware/hw.h"
#include "selfdrive/ui/qt/widgets/controls.h"
#include "selfdrive/ui/qt/widgets/input.h"
#include "selfdrive/ui/qt/widgets/scrollview.h"
#include "selfdrive/ui/qt/widgets/ssh_keys.h"
#include "selfdrive/ui/qt/widgets/toggle.h"
#include "selfdrive/ui/ui.h"
#include "selfdrive/ui/qt/util.h"
#include "selfdrive/ui/qt/qt_window.h"

<<<<<<< HEAD
TogglesPanel::TogglesPanel(QWidget *parent) : QWidget(parent) {
  QVBoxLayout *main_layout = new QVBoxLayout(this);

  QList<ParamControl*> toggles;

  toggles.append(new ParamControl("OpenpilotEnabledToggle",
                                  "오픈파일럿 사용",
                                  "어댑티브 크루즈 컨트롤 및 차선 유지 지원을 위해 오픈파일럿 시스템을 사용하십시오. 이 기능을 사용하려면 항상 주의를 기울여야 합니다. 이 설정을 변경하는 것은 자동차의 전원이 꺼졌을 때 적용됩니다.",
                                  "../assets/offroad/icon_openpilot.png",
                                  this));
  toggles.append(new ParamControl("IsLdwEnabled",
                                  "차선이탈 경보 사용",
                                  "50km/h이상의 속도로 주행하는 동안 방향 지시등이 활성화되지 않은 상태에서 차량이 감지된 차선 위를 넘어갈 경우 원래 차선으로 다시 방향을 전환하도록 경고를 보냅니다.",
                                  "../assets/offroad/icon_warning.png",
                                  this));
  toggles.append(new ParamControl("IsRHD",
                                  "우핸들 운전방식 사용",
                                  "오픈파일럿이 좌측 교통 규칙을 준수하도록 허용하고 우측 운전석에서 운전자 모니터링을 수행하십시오.",
                                  "../assets/offroad/icon_openpilot_mirrored.png",
                                  this));
  toggles.append(new ParamControl("IsMetric",
                                  "미터법 사용",
                                  "mi/h 대신 km/h 단위로 속도를 표시합니다.",
                                  "../assets/offroad/icon_metric.png",
                                  this));
  toggles.append(new ParamControl("CommunityFeaturesToggle",
                                  "커뮤니티 기능 사용",
                                  "comma.ai에서 유지 또는 지원하지 않고 표준 안전 모델에 부합하는 것으로 확인되지 않은 오픈 소스 커뮤니티의 기능을 사용하십시오. 이러한 기능에는 커뮤니티 지원 자동차와 커뮤니티 지원 하드웨어가 포함됩니다. 이러한 기능을 사용할 때는 각별히 주의해야 합니다.",
                                  "../assets/offroad/icon_shell.png",
                                  this));

  toggles.append(new ParamControl("UploadRaw",
                                    "업로드 raw 로그",
                                    "와이파이 연결 시 로그와 영상 전체를 업로드 합니다.",
=======
TogglesPanel::TogglesPanel(QWidget *parent) : ListWidget(parent) {
  addItem(new ParamControl("OpenpilotEnabledToggle",
                                  "Enable openpilot",
                                  "Use the openpilot system for adaptive cruise control and lane keep driver assistance. Your attention is required at all times to use this feature. Changing this setting takes effect when the car is powered off.",
                                  "../assets/offroad/icon_openpilot.png",
                                  this));
  addItem(new ParamControl("IsLdwEnabled",
                                  "Enable Lane Departure Warnings",
                                  "Receive alerts to steer back into the lane when your vehicle drifts over a detected lane line without a turn signal activated while driving over 31mph (50kph).",
                                  "../assets/offroad/icon_warning.png",
                                  this));
  addItem(new ParamControl("IsRHD",
                                  "Enable Right-Hand Drive",
                                  "Allow openpilot to obey left-hand traffic conventions and perform driver monitoring on right driver seat.",
                                  "../assets/offroad/icon_openpilot_mirrored.png",
                                  this));
  addItem(new ParamControl("IsMetric",
                                  "Use Metric System",
                                  "Display speed in km/h instead of mp/h.",
                                  "../assets/offroad/icon_metric.png",
                                  this));
  addItem(new ParamControl("CommunityFeaturesToggle",
                                  "Enable Community Features",
                                  "Use features from the open source community that are not maintained or supported by comma.ai and have not been confirmed to meet the standard safety model. These features include community supported cars and community supported hardware. Be extra cautious when using these features",
                                  "../assets/offroad/icon_shell.png",
                                  this));

  addItem(new ParamControl("UploadRaw",
                                  "Upload Raw Logs",
                                  "Upload full logs and full resolution video by default while on WiFi. If not enabled, individual logs can be marked for upload at my.comma.ai/useradmin.",
>>>>>>> 3936d794
                                  "../assets/offroad/icon_network.png",
                                  this));

  ParamControl *record_toggle = new ParamControl("RecordFront",
                                                 "운전자 영상 녹화 및 업로드",
                                                 "운전자 모니터링 카메라에서 데이터를 업로드하고 운전자 모니터링 알고리즘을 개선하십시오.",
                                                 "../assets/offroad/icon_monitoring.png",
                                                 this);
<<<<<<< HEAD
  toggles.append(record_toggle);
  toggles.append(new ParamControl("EndToEndToggle",
                                  "차선이 없을 때 사용 버전 알파",
                                  "차선이 없는 곳에서 사람과 같이 운전을 하는 것을 목표합니다.",
=======
  addItem(record_toggle);
  addItem(new ParamControl("EndToEndToggle",
                                  "\U0001f96c Disable use of lanelines (Alpha) \U0001f96c",
                                  "In this mode openpilot will ignore lanelines and just drive how it thinks a human would.",
>>>>>>> 3936d794
                                  "../assets/offroad/icon_road.png",
                                  this));

#ifdef ENABLE_MAPS
  addItem(new ParamControl("NavSettingTime24h",
                                  "Show ETA in 24h format",
                                  "Use 24h format instead of am/pm",
                                  "../assets/offroad/icon_metric.png",
                                  this));
#endif

  bool record_lock = Params().getBool("RecordFrontLock");
  record_toggle->setEnabled(!record_lock);
}

DevicePanel::DevicePanel(QWidget* parent) : ListWidget(parent) {
  setSpacing(50);
  Params params = Params();
  addItem(new LabelControl("Dongle ID", getDongleId().value_or("N/A")));

  QString serial = QString::fromStdString(params.get("HardwareSerial", false));
<<<<<<< HEAD
  main_layout->addWidget(new LabelControl("시리얼", serial));

  QHBoxLayout *reset_layout = new QHBoxLayout();
  reset_layout->setSpacing(30);

  // reset calibration button
  QPushButton *reset_calib_btn = new QPushButton("캘리브레이션 리셋");
  reset_layout->addWidget(reset_calib_btn);
  QObject::connect(reset_calib_btn, &QPushButton::clicked, [=]() {
      if (ConfirmationDialog::confirm("캘리브레이션을 다시 하시겠습니까?",this)) {
          Params().remove("CalibrationParams");
      }
  });

  main_layout->addWidget(horizontal_line());
  main_layout->addLayout(reset_layout);
=======
  addItem(new LabelControl("Serial", serial));
>>>>>>> 3936d794

  // offroad-only buttons

  auto dcamBtn = new ButtonControl("운전자 영상", "미리보기",
                                        "운전자 영상이 제대로 작동하는지 확인을 합니다. 차량을 끄고 사용하도록 하십시오.");
  connect(dcamBtn, &ButtonControl::clicked, [=]() { emit showDriverView(); });

  QString resetCalibDesc = "오픈파일럿은 좌우로 4° 위아래로 5° 를 보정합니다. 그 이상의 경우 보정이 필요합니다.";
  auto resetCalibBtn = new ButtonControl("캘리브레이션 리셋", "리셋", resetCalibDesc);
  connect(resetCalibBtn, &ButtonControl::clicked, [=]() {
    if (ConfirmationDialog::confirm("캘리브레이션을 리셋하시겠습니까?", this)) {
      Params().remove("CalibrationParams");
    }
  });
  connect(resetCalibBtn, &ButtonControl::showDescription, [=]() {
    QString desc = resetCalibDesc;
    std::string calib_bytes = Params().get("CalibrationParams");
    if (!calib_bytes.empty()) {
      try {
        AlignedBuffer aligned_buf;
        capnp::FlatArrayMessageReader cmsg(aligned_buf.align(calib_bytes.data(), calib_bytes.size()));
        auto calib = cmsg.getRoot<cereal::Event>().getLiveCalibration();
        if (calib.getCalStatus() != 0) {
          double pitch = calib.getRpyCalib()[1] * (180 / M_PI);
          double yaw = calib.getRpyCalib()[2] * (180 / M_PI);
          desc += QString(" Your device is pointed %1° %2 and %3° %4.")
                                .arg(QString::number(std::abs(pitch), 'g', 1), pitch > 0 ? "up" : "down",
                                     QString::number(std::abs(yaw), 'g', 1), yaw > 0 ? "right" : "left");
        }
      } catch (kj::Exception) {
        qInfo() << "invalid CalibrationParams";
      }
    }
    resetCalibBtn->setDescription(desc);
  });

  ButtonControl *retrainingBtn = nullptr;
  if (!params.getBool("Passive")) {
    retrainingBtn = new ButtonControl("트레이닝 가이드", "가이드 보기", "오픈파일럿의 제한적 상황과 규정을 확인");
    connect(retrainingBtn, &ButtonControl::clicked, [=]() {
      if (ConfirmationDialog::confirm("트레이닝 가이드를 확인하시겠습니까?", this)) {
        emit reviewTrainingGuide();
      }
    });
  }

  ButtonControl *regulatoryBtn = nullptr;
  if (Hardware::TICI()) {
    regulatoryBtn = new ButtonControl("Regulatory", "VIEW", "");
    connect(regulatoryBtn, &ButtonControl::clicked, [=]() {
      const std::string txt = util::read_file(ASSET_PATH.toStdString() + "/offroad/fcc.html");
      RichTextDialog::alert(QString::fromStdString(txt), this);
    });
  }

  for (auto btn : {dcamBtn, resetCalibBtn, retrainingBtn, regulatoryBtn}) {
    if (btn) {
      connect(parent, SIGNAL(offroadTransition(bool)), btn, SLOT(setEnabled(bool)));
      addItem(btn);
    }
  }

  // power buttons
  QHBoxLayout *power_layout = new QHBoxLayout();
  power_layout->setSpacing(30);

  QPushButton *reboot_btn = new QPushButton("재부팅");
  reboot_btn->setObjectName("reboot_btn");
  power_layout->addWidget(reboot_btn);
  QObject::connect(reboot_btn, &QPushButton::clicked, [=]() {
    if (ConfirmationDialog::confirm("단순 재부팅합니다.", this)) {
      Hardware::reboot();
    }
  });
  QPushButton *reboot_rmprebuilt_btn = new QPushButton("빌드부팅");
  power_layout->addWidget(reboot_rmprebuilt_btn);
  QObject::connect(reboot_rmprebuilt_btn, &QPushButton::clicked, [=]() {
      if (ConfirmationDialog::confirm("prebuilt 파일을 임시 삭제하고 부팅합니다.",this)) {
        Hardware::update_reboot();
      }
  });

#ifdef QCOM
  QPushButton *cleanbuild_btn = new QPushButton("클린 빌드부팅");
  power_layout->addWidget(cleanbuild_btn);
  QObject::connect(cleanbuild_btn, &QPushButton::clicked, [=]() {
      if (ConfirmationDialog::confirm("완전에 가까운재설치를 합니다. 약 30분 소요됩니다.",this)) {
        Hardware::clean_build_reboot();
      }
  });
#endif

  QPushButton *poweroff_btn = new QPushButton("전원종료");
  poweroff_btn->setObjectName("poweroff_btn");
  power_layout->addWidget(poweroff_btn);
  QObject::connect(poweroff_btn, &QPushButton::clicked, [=]() {
    if (ConfirmationDialog::confirm("전원을 끄시겠습니까?", this)) {
      Hardware::poweroff();
    }
  });

  setStyleSheet(R"(
    QPushButton {
      height: 120px;
      border-radius: 15px;
    }
    #reboot_btn { background-color: #393939; }
    #reboot_btn:pressed { background-color: #4a4a4a; }
    #poweroff_btn { background-color: #E22C2C; }
    #poweroff_btn:pressed { background-color: #FF2424; }
  )");
  addItem(power_layout);
}

SoftwarePanel::SoftwarePanel(QWidget* parent) : ListWidget(parent) {
  gitBranchLbl = new LabelControl("Git Branch");
  gitCommitLbl = new LabelControl("Git Commit");
  osVersionLbl = new LabelControl("OS Version");
  versionLbl = new LabelControl("Version", "", QString::fromStdString(params.get("ReleaseNotes")).trimmed());
  lastUpdateLbl = new LabelControl("Last Update Check", "", "The last time openpilot successfully checked for an update. The updater only runs while the car is off.");
  updateBtn = new ButtonControl("Check for Update", "");
  connect(updateBtn, &ButtonControl::clicked, [=]() {
    if (params.getBool("IsOffroad")) {
      fs_watch->addPath(QString::fromStdString(params.getParamPath("LastUpdateTime")));
      fs_watch->addPath(QString::fromStdString(params.getParamPath("UpdateFailedCount")));
      updateBtn->setText("CHECKING");
      updateBtn->setEnabled(false);
    }
    std::system("pkill -1 -f selfdrive.updated");
  });


  auto uninstallBtn = new ButtonControl("Uninstall " + getBrand(), "UNINSTALL");
  connect(uninstallBtn, &ButtonControl::clicked, [=]() {
    if (ConfirmationDialog::confirm("Are you sure you want to uninstall?", this)) {
      Params().putBool("DoUninstall", true);
    }
  });
  connect(parent, SIGNAL(offroadTransition(bool)), uninstallBtn, SLOT(setEnabled(bool)));

  QWidget *widgets[] = {versionLbl, lastUpdateLbl, updateBtn, gitBranchLbl, gitCommitLbl, osVersionLbl, uninstallBtn};
  for (QWidget* w : widgets) {
    addItem(w);
  }

  fs_watch = new QFileSystemWatcher(this);
  QObject::connect(fs_watch, &QFileSystemWatcher::fileChanged, [=](const QString path) {
    int update_failed_count = params.get<int>("UpdateFailedCount").value_or(0);
    if (path.contains("UpdateFailedCount") && update_failed_count > 0) {
      lastUpdateLbl->setText("failed to fetch update");
      updateBtn->setText("CHECK");
      updateBtn->setEnabled(true);
    } else if (path.contains("LastUpdateTime")) {
      updateLabels();
    }
  });
}

void SoftwarePanel::showEvent(QShowEvent *event) {
  updateLabels();
}

void SoftwarePanel::updateLabels() {
  QString lastUpdate = "";
  auto tm = params.get("LastUpdateTime");
  if (!tm.empty()) {
    lastUpdate = timeAgo(QDateTime::fromString(QString::fromStdString(tm + "Z"), Qt::ISODate));
  }

  versionLbl->setText(getBrandVersion());
  lastUpdateLbl->setText(lastUpdate);
  updateBtn->setText("CHECK");
  updateBtn->setEnabled(true);
  gitBranchLbl->setText(QString::fromStdString(params.get("GitBranch")));
  gitCommitLbl->setText(QString::fromStdString(params.get("GitCommit")).left(10));
  osVersionLbl->setText(QString::fromStdString(Hardware::get_os_version()).trimmed());
}

QWidget * network_panel(QWidget * parent) {
#ifdef QCOM
  QWidget *w = new QWidget(parent);
  QVBoxLayout *layout = new QVBoxLayout(w);
  layout->setContentsMargins(50, 0, 50, 0);

  ListWidget *list = new ListWidget();
  list->setSpacing(30);
  // wifi + tethering buttons
  auto wifiBtn = new ButtonControl("WiFi Settings", "OPEN");
  QObject::connect(wifiBtn, &ButtonControl::clicked, [=]() { HardwareEon::launch_wifi(); });
  list->addItem(wifiBtn);

  auto tetheringBtn = new ButtonControl("Tethering Settings", "OPEN");
  QObject::connect(tetheringBtn, &ButtonControl::clicked, [=]() { HardwareEon::launch_tethering(); });
  list->addItem(tetheringBtn);

  // SSH key management
  list->addItem(new SshToggle());
  list->addItem(new SshControl());

  layout->addWidget(list);
  layout->addStretch(1);
#else
  Networking *w = new Networking(parent);
#endif
  return w;
}

void SettingsWindow::showEvent(QShowEvent *event) {
  panel_widget->setCurrentIndex(0);
  nav_btns->buttons()[0]->setChecked(true);
}


QWidget * community_panel(QWidget * parent) {
  QWidget *w = new QWidget(parent);
  QVBoxLayout *toggles_list = new QVBoxLayout(w);
  toggles_list->setSpacing(30);

  toggles_list->addWidget(new ParamControl("AutoLaneChangeEnabled",
                                            "자동 차선변경 사용",
                                            "자동 차선 변경. 사용에 주의 하십시오",
                                            "../assets/offroad/icon_road.png"
                                              ));
  toggles_list->addWidget(horizontal_line());
  toggles_list->addWidget(new PrebuiltParamControl("PrebuiltEnabled",
                                            "Enable Prebuilt File",
                                            "완전 정상주행 2회 이후 활성화하세요. prebuilt 파일이 있는경우 새로 빌드하지 않습니다. 업데이트창이 뜰때 내용을 확인하세요.",
                                            "../assets/offroad/icon_checkmark.png"
                                            ));

//  toggles_list->addWidget(horizontal_line());
//  toggles_list->addWidget(new LQRSelection());
//  toggles_list->addWidget(horizontal_line());
//  toggles_list->addWidget(new INDISelection());

  QWidget *widget = new QWidget;
  widget->setLayout(toggles_list);
  return widget;
}



SettingsWindow::SettingsWindow(QWidget *parent) : QFrame(parent) {

  // setup two main layouts
  sidebar_widget = new QWidget;
  QVBoxLayout *sidebar_layout = new QVBoxLayout(sidebar_widget);
  sidebar_layout->setMargin(0);
  panel_widget = new QStackedWidget();
  panel_widget->setStyleSheet(R"(
    border-radius: 30px;
    background-color: #292929;
  )");

  // close button
  QPushButton *close_btn = new QPushButton("×");
  close_btn->setStyleSheet(R"(
    QPushButton {
      font-size: 140px;
      padding-bottom: 20px;
      font-weight: bold;
      border 1px grey solid;
      border-radius: 100px;
      background-color: #292929;
      font-weight: 400;
    }
    QPushButton:pressed {
      background-color: #3B3B3B;
    }
  )");
  close_btn->setFixedSize(200, 200);
  sidebar_layout->addSpacing(45);
  sidebar_layout->addWidget(close_btn, 0, Qt::AlignCenter);
  QObject::connect(close_btn, &QPushButton::clicked, this, &SettingsWindow::closeSettings);

  // setup panels
  DevicePanel *device = new DevicePanel(this);
  QObject::connect(device, &DevicePanel::reviewTrainingGuide, this, &SettingsWindow::reviewTrainingGuide);
  QObject::connect(device, &DevicePanel::showDriverView, this, &SettingsWindow::showDriverView);

  QPair<QString, QWidget *> panels[] = {
    {"장치", device},
    {"네트워크", network_panel(this)},
    {"토글메뉴", new TogglesPanel(this)},
    {"개발자", new SoftwarePanel(this)},
    {"커뮤니티", community_panel(this)},
  };

#ifdef ENABLE_MAPS
  if (!Params().get("MapboxToken").empty()) {
    auto map_panel = new MapPanel(this);
    panels.push_back({"Navigation", map_panel});
    QObject::connect(map_panel, &MapPanel::closeSettings, this, &SettingsWindow::closeSettings);
  }
#endif
  const int padding = 35;

  nav_btns = new QButtonGroup();
  for (auto &[name, panel] : panels) {
    QPushButton *btn = new QPushButton(name);
    btn->setCheckable(true);
    btn->setChecked(nav_btns->buttons().size() == 0);
    btn->setStyleSheet(QString(R"(
      QPushButton {
        color: grey;
        border: none;
        background: none;
        font-size: 65px;
        font-weight: 500;
        padding-top: %1px;
        padding-bottom: %1px;
      }
      QPushButton:checked {
        color: white;
      }
      QPushButton:pressed {
        color: #ADADAD;
      }
    )").arg(padding));

    nav_btns->addButton(btn);
    sidebar_layout->addWidget(btn, 0, Qt::AlignRight);

    const int lr_margin = name != "Network" ? 50 : 0;  // Network panel handles its own margins
    panel->setContentsMargins(lr_margin, 25, lr_margin, 25);

    ScrollView *panel_frame = new ScrollView(panel, this);
    panel_widget->addWidget(panel_frame);

    QObject::connect(btn, &QPushButton::clicked, [=, w = panel_frame]() {
      btn->setChecked(true);
      panel_widget->setCurrentWidget(w);
    });
  }
  sidebar_layout->setContentsMargins(50, 50, 100, 50);

  // main settings layout, sidebar + main panel
  QHBoxLayout *main_layout = new QHBoxLayout(this);

  sidebar_widget->setFixedWidth(500);
  main_layout->addWidget(sidebar_widget);
  main_layout->addWidget(panel_widget);

  setStyleSheet(R"(
    * {
      color: white;
      font-size: 48px;
    }
    SettingsWindow {
      background-color: black;
    }
  )");
}

void SettingsWindow::hideEvent(QHideEvent *event) {
#ifdef QCOM
  HardwareEon::close_activities();
#endif
}<|MERGE_RESOLUTION|>--- conflicted
+++ resolved
@@ -25,33 +25,29 @@
 #include "selfdrive/ui/qt/util.h"
 #include "selfdrive/ui/qt/qt_window.h"
 
-<<<<<<< HEAD
 TogglesPanel::TogglesPanel(QWidget *parent) : QWidget(parent) {
-  QVBoxLayout *main_layout = new QVBoxLayout(this);
-
-  QList<ParamControl*> toggles;
-
-  toggles.append(new ParamControl("OpenpilotEnabledToggle",
+
+  addItem(new ParamControl("OpenpilotEnabledToggle",
                                   "오픈파일럿 사용",
                                   "어댑티브 크루즈 컨트롤 및 차선 유지 지원을 위해 오픈파일럿 시스템을 사용하십시오. 이 기능을 사용하려면 항상 주의를 기울여야 합니다. 이 설정을 변경하는 것은 자동차의 전원이 꺼졌을 때 적용됩니다.",
                                   "../assets/offroad/icon_openpilot.png",
                                   this));
-  toggles.append(new ParamControl("IsLdwEnabled",
+  addItemnew ParamControl("IsLdwEnabled",
                                   "차선이탈 경보 사용",
                                   "50km/h이상의 속도로 주행하는 동안 방향 지시등이 활성화되지 않은 상태에서 차량이 감지된 차선 위를 넘어갈 경우 원래 차선으로 다시 방향을 전환하도록 경고를 보냅니다.",
                                   "../assets/offroad/icon_warning.png",
                                   this));
-  toggles.append(new ParamControl("IsRHD",
+  addItem(new ParamControl("IsRHD",
                                   "우핸들 운전방식 사용",
                                   "오픈파일럿이 좌측 교통 규칙을 준수하도록 허용하고 우측 운전석에서 운전자 모니터링을 수행하십시오.",
                                   "../assets/offroad/icon_openpilot_mirrored.png",
                                   this));
-  toggles.append(new ParamControl("IsMetric",
+  addItem(new ParamControl("IsMetric",
                                   "미터법 사용",
                                   "mi/h 대신 km/h 단위로 속도를 표시합니다.",
                                   "../assets/offroad/icon_metric.png",
                                   this));
-  toggles.append(new ParamControl("CommunityFeaturesToggle",
+  addItem(new ParamControl("CommunityFeaturesToggle",
                                   "커뮤니티 기능 사용",
                                   "comma.ai에서 유지 또는 지원하지 않고 표준 안전 모델에 부합하는 것으로 확인되지 않은 오픈 소스 커뮤니티의 기능을 사용하십시오. 이러한 기능에는 커뮤니티 지원 자동차와 커뮤니티 지원 하드웨어가 포함됩니다. 이러한 기능을 사용할 때는 각별히 주의해야 합니다.",
                                   "../assets/offroad/icon_shell.png",
@@ -60,38 +56,6 @@
   toggles.append(new ParamControl("UploadRaw",
                                     "업로드 raw 로그",
                                     "와이파이 연결 시 로그와 영상 전체를 업로드 합니다.",
-=======
-TogglesPanel::TogglesPanel(QWidget *parent) : ListWidget(parent) {
-  addItem(new ParamControl("OpenpilotEnabledToggle",
-                                  "Enable openpilot",
-                                  "Use the openpilot system for adaptive cruise control and lane keep driver assistance. Your attention is required at all times to use this feature. Changing this setting takes effect when the car is powered off.",
-                                  "../assets/offroad/icon_openpilot.png",
-                                  this));
-  addItem(new ParamControl("IsLdwEnabled",
-                                  "Enable Lane Departure Warnings",
-                                  "Receive alerts to steer back into the lane when your vehicle drifts over a detected lane line without a turn signal activated while driving over 31mph (50kph).",
-                                  "../assets/offroad/icon_warning.png",
-                                  this));
-  addItem(new ParamControl("IsRHD",
-                                  "Enable Right-Hand Drive",
-                                  "Allow openpilot to obey left-hand traffic conventions and perform driver monitoring on right driver seat.",
-                                  "../assets/offroad/icon_openpilot_mirrored.png",
-                                  this));
-  addItem(new ParamControl("IsMetric",
-                                  "Use Metric System",
-                                  "Display speed in km/h instead of mp/h.",
-                                  "../assets/offroad/icon_metric.png",
-                                  this));
-  addItem(new ParamControl("CommunityFeaturesToggle",
-                                  "Enable Community Features",
-                                  "Use features from the open source community that are not maintained or supported by comma.ai and have not been confirmed to meet the standard safety model. These features include community supported cars and community supported hardware. Be extra cautious when using these features",
-                                  "../assets/offroad/icon_shell.png",
-                                  this));
-
-  addItem(new ParamControl("UploadRaw",
-                                  "Upload Raw Logs",
-                                  "Upload full logs and full resolution video by default while on WiFi. If not enabled, individual logs can be marked for upload at my.comma.ai/useradmin.",
->>>>>>> 3936d794
                                   "../assets/offroad/icon_network.png",
                                   this));
 
@@ -100,17 +64,10 @@
                                                  "운전자 모니터링 카메라에서 데이터를 업로드하고 운전자 모니터링 알고리즘을 개선하십시오.",
                                                  "../assets/offroad/icon_monitoring.png",
                                                  this);
-<<<<<<< HEAD
-  toggles.append(record_toggle);
-  toggles.append(new ParamControl("EndToEndToggle",
-                                  "차선이 없을 때 사용 버전 알파",
-                                  "차선이 없는 곳에서 사람과 같이 운전을 하는 것을 목표합니다.",
-=======
   addItem(record_toggle);
   addItem(new ParamControl("EndToEndToggle",
-                                  "\U0001f96c Disable use of lanelines (Alpha) \U0001f96c",
-                                  "In this mode openpilot will ignore lanelines and just drive how it thinks a human would.",
->>>>>>> 3936d794
+                                  "\U0001f96c 차선이 없을 때 사용 버전 알파",
+                                  "차선이 없는 곳에서 사람과 같이 운전을 하는 것을 목표합니다.",
                                   "../assets/offroad/icon_road.png",
                                   this));
 
@@ -132,8 +89,7 @@
   addItem(new LabelControl("Dongle ID", getDongleId().value_or("N/A")));
 
   QString serial = QString::fromStdString(params.get("HardwareSerial", false));
-<<<<<<< HEAD
-  main_layout->addWidget(new LabelControl("시리얼", serial));
+  addItem(new LabelControl("시리얼", serial));
 
   QHBoxLayout *reset_layout = new QHBoxLayout();
   reset_layout->setSpacing(30);
@@ -149,9 +105,6 @@
 
   main_layout->addWidget(horizontal_line());
   main_layout->addLayout(reset_layout);
-=======
-  addItem(new LabelControl("Serial", serial));
->>>>>>> 3936d794
 
   // offroad-only buttons
 
