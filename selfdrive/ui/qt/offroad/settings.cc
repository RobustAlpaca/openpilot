--- conflicted
+++ resolved
@@ -363,11 +363,7 @@
   };
 
 #ifdef ENABLE_MAPS
-<<<<<<< HEAD
-  if (!Params().get("MapboxToken").empty()){
-=======
   if (!Params().get("MapboxToken").empty()) {
->>>>>>> 85aacf45
     panels.push_back({"Navigation", new MapPanel(this)});
   }
 #endif
