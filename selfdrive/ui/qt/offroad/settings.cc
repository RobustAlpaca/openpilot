--- conflicted
+++ resolved
@@ -302,14 +302,11 @@
                                             "../assets/offroad/icon_checkmark.png"
                                             ));
 
-<<<<<<< HEAD
-=======
   toggles_list->addWidget(horizontal_line());
   toggles_list->addWidget(new LQRSelection());
   toggles_list->addWidget(horizontal_line());
   toggles_list->addWidget(new INDISelection());
 
->>>>>>> fef19537
   QWidget *widget = new QWidget;
   widget->setLayout(toggles_list);
   return widget;
