--- conflicted
+++ resolved
@@ -139,7 +139,6 @@
   ButtonControl *resetCalibBtn = new ButtonControl("Reset Calibration", "RESET", resetCalibDesc, [=]() {
     if (ConfirmationDialog::confirm("Are you sure you want to reset calibration?")) {
       Params().remove("CalibrationParams");
-<<<<<<< HEAD
     }
   }, "", this);
   connect(resetCalibBtn, &ButtonControl::showDescription, [=]() {
@@ -161,29 +160,6 @@
         qInfo() << "invalid CalibrationParams";
       }
     }
-=======
-    }
-  }, "", this);
-  connect(resetCalibBtn, &ButtonControl::showDescription, [=]() {
-    QString desc = resetCalibDesc;
-    std::string calib_bytes = Params().get("CalibrationParams");
-    if (!calib_bytes.empty()) {
-      try {
-        AlignedBuffer aligned_buf;
-        capnp::FlatArrayMessageReader cmsg(aligned_buf.align(calib_bytes.data(), calib_bytes.size()));
-        auto calib = cmsg.getRoot<cereal::Event>().getLiveCalibration();
-        if (calib.getCalStatus() != 0) {
-          double pitch = calib.getRpyCalib()[1] * (180 / M_PI);
-          double yaw = calib.getRpyCalib()[2] * (180 / M_PI);
-          desc += QString(" Your device is pointed %1° %2 and %3° %4.")
-                                .arg(QString::number(std::abs(pitch), 'g', 1), pitch > 0 ? "up" : "down",
-                                     QString::number(std::abs(yaw), 'g', 1), yaw > 0 ? "right" : "left");
-        }
-      } catch (kj::Exception) {
-        qInfo() << "invalid CalibrationParams";
-      }
-    }
->>>>>>> 50e77842
     resetCalibBtn->setDescription(desc);
   });
   offroad_btns.append(resetCalibBtn);
@@ -432,8 +408,4 @@
 void SettingsWindow::showEvent(QShowEvent *event){
   panel_widget->setCurrentIndex(0);
   nav_btns->buttons()[0]->setChecked(true);
-<<<<<<< HEAD
-}
-=======
-}
->>>>>>> 50e77842
+}
