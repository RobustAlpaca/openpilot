#include <string>
#include <iostream>
#include <sstream>
#include <cassert>

#ifndef QCOM
#include "networking.hpp"
#endif
#include "settings.hpp"
#include "widgets/input.hpp"
#include "widgets/toggle.hpp"
#include "widgets/offroad_alerts.hpp"
#include "widgets/scrollview.hpp"
#include "widgets/controls.hpp"
#include "widgets/ssh_keys.hpp"
#include "common/params.h"
#include "common/util.h"
#include "selfdrive/hardware/hw.h"
<<<<<<< HEAD
#include "home.hpp"


=======
#include "ui.hpp"

>>>>>>> 13f52b79
TogglesPanel::TogglesPanel(QWidget *parent) : QWidget(parent) {
  QVBoxLayout *toggles_list = new QVBoxLayout();

  QList<ParamControl*> toggles;

  toggles.append(new ParamControl("OpenpilotEnabledToggle",
                                  "Enable openpilot",
                                  "Use the openpilot system for adaptive cruise control and lane keep driver assistance. Your attention is required at all times to use this feature. Changing this setting takes effect when the car is powered off.",
                                  "../assets/offroad/icon_openpilot.png",
                                  this));
  toggles.append(new ParamControl("IsLdwEnabled",
                                  "Enable Lane Departure Warnings",
                                  "Receive alerts to steer back into the lane when your vehicle drifts over a detected lane line without a turn signal activated while driving over 31mph (50kph).",
                                  "../assets/offroad/icon_warning.png",
                                  this));
  toggles.append(new ParamControl("IsRHD",
                                  "Enable Right-Hand Drive",
                                  "Allow openpilot to obey left-hand traffic conventions and perform driver monitoring on right driver seat.",
                                  "../assets/offroad/icon_openpilot_mirrored.png",
                                  this));
  toggles.append(new ParamControl("IsMetric",
                                  "Use Metric System",
                                  "Display speed in km/h instead of mp/h.",
                                  "../assets/offroad/icon_metric.png",
                                  this));
  toggles.append(new ParamControl("CommunityFeaturesToggle",
                                  "Enable Community Features",
                                  "Use features from the open source community that are not maintained or supported by comma.ai and have not been confirmed to meet the standard safety model. These features include community supported cars and community supported hardware. Be extra cautious when using these features",
                                  "../assets/offroad/icon_shell.png",
                                  this));

#ifndef QCOM2
  toggles.append(new ParamControl("IsUploadRawEnabled",
                                 "Upload Raw Logs",
                                 "Upload full logs and full resolution video by default while on WiFi. If not enabled, individual logs can be marked for upload at my.comma.ai/useradmin.",
                                 "../assets/offroad/icon_network.png",
                                 this));
#endif

  ParamControl *record_toggle = new ParamControl("RecordFront",
                                                 "Record and Upload Driver Camera",
                                                "Upload data from the driver facing camera and help improve the driver monitoring algorithm.",
                                                "../assets/offroad/icon_monitoring.png",
                                                this);
  toggles.append(record_toggle);
  toggles.append(new ParamControl("EndToEndToggle",
                                   "\U0001f96c Disable use of lanelines (Alpha) \U0001f96c",
                                   "In this mode openpilot will ignore lanelines and just drive how it thinks a human would.",
                                   "../assets/offroad/icon_road.png",
                                   this));

#ifdef QCOM2
  toggles.append(new ParamControl("EnableWideCamera",
                                  "Enable use of Wide Angle Camera",
                                  "Use wide angle camera for driving and ui. Only takes effect after reboot.",
                                  "../assets/offroad/icon_openpilot.png",
                                  this));
  toggles.append(new ParamControl("EnableLteOnroad",
                                  "Enable LTE while onroad",
                                  "",
                                  "../assets/offroad/icon_network.png",
                                  this));

#endif

  bool record_lock = Params().getBool("RecordFrontLock");
  record_toggle->setEnabled(!record_lock);

  for(ParamControl *toggle : toggles){
    if(toggles_list->count() != 0){
      toggles_list->addWidget(horizontal_line());
    }
    toggles_list->addWidget(toggle);
  }

  setLayout(toggles_list);
}

DevicePanel::DevicePanel(QWidget* parent) : QWidget(parent) {
  QVBoxLayout *device_layout = new QVBoxLayout;

  Params params = Params();

  QString dongle = QString::fromStdString(params.get("DongleId", false));
  device_layout->addWidget(new LabelControl("Dongle ID", dongle));
  device_layout->addWidget(horizontal_line());

  QString serial = QString::fromStdString(params.get("HardwareSerial", false));
  device_layout->addWidget(new LabelControl("Serial", serial));

  // offroad-only buttons
  QList<ButtonControl*> offroad_btns;

  offroad_btns.append(new ButtonControl("Driver Camera", "PREVIEW",
                                        "Preview the driver facing camera to help optimize device mounting position for best driver monitoring experience. (vehicle must be off)",
                                        [=]() {
                                           Params().putBool("IsDriverViewEnabled", true);
<<<<<<< HEAD
                                           GLWindow::ui_state.scene.driver_view = true;
=======
                                           QUIState::ui_state.scene.driver_view = true;
>>>>>>> 13f52b79
                                        }, "", this));

  QString resetCalibDesc = "openpilot requires the device to be mounted within 4° left or right and within 5° up or down. openpilot is continuously calibrating, resetting is rarely required.";
  ButtonControl *resetCalibBtn = new ButtonControl("Reset Calibration", "RESET", resetCalibDesc, [=]() {
    if (ConfirmationDialog::confirm("Are you sure you want to reset calibration?", this)) {
      Params().remove("CalibrationParams");
<<<<<<< HEAD
    }
  }, "", this);
  connect(resetCalibBtn, &ButtonControl::showDescription, [=]() {
    QString desc = resetCalibDesc;
    std::string calib_bytes = Params().get("CalibrationParams");
    if (!calib_bytes.empty()) {
      try {
        AlignedBuffer aligned_buf;
        capnp::FlatArrayMessageReader cmsg(aligned_buf.align(calib_bytes.data(), calib_bytes.size()));
        auto calib = cmsg.getRoot<cereal::Event>().getLiveCalibration();
        if (calib.getCalStatus() != 0) {
          double pitch = calib.getRpyCalib()[1] * (180 / M_PI);
          double yaw = calib.getRpyCalib()[2] * (180 / M_PI);
          desc += QString(" Your device is pointed %1° %2 and %3° %4.")
                                .arg(QString::number(std::abs(pitch), 'g', 1), pitch > 0 ? "up" : "down",
                                     QString::number(std::abs(yaw), 'g', 1), yaw > 0 ? "right" : "left");
        }
      } catch (kj::Exception) {
        qInfo() << "invalid CalibrationParams";
      }
    }
=======
    }
  }, "", this);
  connect(resetCalibBtn, &ButtonControl::showDescription, [=]() {
    QString desc = resetCalibDesc;
    std::string calib_bytes = Params().get("CalibrationParams");
    if (!calib_bytes.empty()) {
      try {
        AlignedBuffer aligned_buf;
        capnp::FlatArrayMessageReader cmsg(aligned_buf.align(calib_bytes.data(), calib_bytes.size()));
        auto calib = cmsg.getRoot<cereal::Event>().getLiveCalibration();
        if (calib.getCalStatus() != 0) {
          double pitch = calib.getRpyCalib()[1] * (180 / M_PI);
          double yaw = calib.getRpyCalib()[2] * (180 / M_PI);
          desc += QString(" Your device is pointed %1° %2 and %3° %4.")
                                .arg(QString::number(std::abs(pitch), 'g', 1), pitch > 0 ? "up" : "down",
                                     QString::number(std::abs(yaw), 'g', 1), yaw > 0 ? "right" : "left");
        }
      } catch (kj::Exception) {
        qInfo() << "invalid CalibrationParams";
      }
    }
>>>>>>> 13f52b79
    resetCalibBtn->setDescription(desc);
  });
  offroad_btns.append(resetCalibBtn);

  offroad_btns.append(new ButtonControl("Review Training Guide", "REVIEW",
                                        "Review the rules, features, and limitations of openpilot", [=]() {
    if (ConfirmationDialog::confirm("Are you sure you want to review the training guide?", this)) {
      Params().remove("CompletedTrainingVersion");
      emit reviewTrainingGuide();
    }
  }, "", this));

  QString brand = params.getBool("Passive") ? "dashcam" : "openpilot";
  offroad_btns.append(new ButtonControl("Uninstall " + brand, "UNINSTALL", "", [=]() {
    if (ConfirmationDialog::confirm("Are you sure you want to uninstall?", this)) {
      Params().putBool("DoUninstall", true);
    }
  }, "", this));

  for(auto &btn : offroad_btns){
    device_layout->addWidget(horizontal_line());
    QObject::connect(parent, SIGNAL(offroadTransition(bool)), btn, SLOT(setEnabled(bool)));
    device_layout->addWidget(btn);
  }

  // power buttons
  QHBoxLayout *power_layout = new QHBoxLayout();
  power_layout->setSpacing(30);

  QPushButton *reboot_btn = new QPushButton("Reboot");
  power_layout->addWidget(reboot_btn);
  QObject::connect(reboot_btn, &QPushButton::released, [=]() {
    if (ConfirmationDialog::confirm("Are you sure you want to reboot?", this)) {
      Hardware::reboot();
    }
  });

  QPushButton *poweroff_btn = new QPushButton("Power Off");
  poweroff_btn->setStyleSheet("background-color: #E22C2C;");
  power_layout->addWidget(poweroff_btn);
  QObject::connect(poweroff_btn, &QPushButton::released, [=]() {
    if (ConfirmationDialog::confirm("Are you sure you want to power off?", this)) {
      Hardware::poweroff();
    }
  });

  device_layout->addLayout(power_layout);

  setLayout(device_layout);
  setStyleSheet(R"(
    QPushButton {
      padding: 0;
      height: 120px;
      border-radius: 15px;
      background-color: #393939;
    }
  )");
}

DeveloperPanel::DeveloperPanel(QWidget* parent) : QFrame(parent) {
  QVBoxLayout *main_layout = new QVBoxLayout(this);
  setLayout(main_layout);
  setStyleSheet(R"(QLabel {font-size: 50px;})");
}

void DeveloperPanel::showEvent(QShowEvent *event) {
  Params params = Params();
  std::string brand = params.getBool("Passive") ? "dashcam" : "openpilot";
  QList<QPair<QString, std::string>> dev_params = {
    {"Version", brand + " v" + params.get("Version", false).substr(0, 14)},
    {"Git Branch", params.get("GitBranch", false)},
    {"Git Commit", params.get("GitCommit", false).substr(0, 10)},
    {"Panda Firmware", params.get("PandaFirmwareHex", false)},
    {"OS Version", Hardware::get_os_version()},
  };

  for (int i = 0; i < dev_params.size(); i++) {
    const auto &[name, value] = dev_params[i];
    QString val = QString::fromStdString(value).trimmed();
    if (labels.size() > i) {
      labels[i]->setText(val);
    } else {
      labels.push_back(new LabelControl(name, val));
      layout()->addWidget(labels[i]);
      if (i < (dev_params.size() - 1)) {
        layout()->addWidget(horizontal_line());
      }
    }
  }
}

QWidget * network_panel(QWidget * parent) {
#ifdef QCOM
  QVBoxLayout *layout = new QVBoxLayout;
  layout->setSpacing(30);

  // wifi + tethering buttons
  layout->addWidget(new ButtonControl("WiFi Settings", "OPEN", "",
                                      [=]() { HardwareEon::launch_wifi(); }));
  layout->addWidget(horizontal_line());

  layout->addWidget(new ButtonControl("Tethering Settings", "OPEN", "",
                                      [=]() { HardwareEon::launch_tethering(); }));
  layout->addWidget(horizontal_line());

  // SSH key management
  layout->addWidget(new SshToggle());
  layout->addWidget(horizontal_line());
  layout->addWidget(new SshControl());

  layout->addStretch(1);

  QWidget *w = new QWidget;
  w->setLayout(layout);
#else
  Networking *w = new Networking(parent);
#endif
  return w;
}

SettingsWindow::SettingsWindow(QWidget *parent) : QFrame(parent) {
  // setup two main layouts
  QVBoxLayout *sidebar_layout = new QVBoxLayout();
  sidebar_layout->setMargin(0);
  panel_widget = new QStackedWidget();
  panel_widget->setStyleSheet(R"(
    border-radius: 30px;
    background-color: #292929;
  )");

  // close button
  QPushButton *close_btn = new QPushButton("X");
  close_btn->setStyleSheet(R"(
    font-size: 90px;
    font-weight: bold;
    border 1px grey solid;
    border-radius: 100px;
    background-color: #292929;
  )");
  close_btn->setFixedSize(200, 200);
  sidebar_layout->addSpacing(45);
  sidebar_layout->addWidget(close_btn, 0, Qt::AlignCenter);
  QObject::connect(close_btn, SIGNAL(released()), this, SIGNAL(closeSettings()));

  // setup panels
  DevicePanel *device = new DevicePanel(this);
  QObject::connect(device, SIGNAL(reviewTrainingGuide()), this, SIGNAL(reviewTrainingGuide()));

  QPair<QString, QWidget *> panels[] = {
    {"Device", device},
    {"Network", network_panel(this)},
    {"Toggles", new TogglesPanel(this)},
    {"Developer", new DeveloperPanel()},
  };

  sidebar_layout->addSpacing(45);
  nav_btns = new QButtonGroup();
  for (auto &[name, panel] : panels) {
    QPushButton *btn = new QPushButton(name);
    btn->setCheckable(true);
    btn->setStyleSheet(R"(
      QPushButton {
        color: grey;
        border: none;
        background: none;
        font-size: 65px;
        font-weight: 500;
        padding-top: 35px;
        padding-bottom: 35px;
      }
      QPushButton:checked {
        color: white;
      }
    )");

    nav_btns->addButton(btn);
    sidebar_layout->addWidget(btn, 0, Qt::AlignRight);

    panel->setContentsMargins(50, 25, 50, 25);

    ScrollView *panel_frame = new ScrollView(panel, this);
    panel_widget->addWidget(panel_frame);

    QObject::connect(btn, &QPushButton::released, [=, w = panel_frame]() {
      panel_widget->setCurrentWidget(w);
    });
  }
  sidebar_layout->setContentsMargins(50, 50, 100, 50);

  // main settings layout, sidebar + main panel
  QHBoxLayout *settings_layout = new QHBoxLayout();

  sidebar_widget = new QWidget;
  sidebar_widget->setLayout(sidebar_layout);
  sidebar_widget->setFixedWidth(500);
  settings_layout->addWidget(sidebar_widget);
  settings_layout->addWidget(panel_widget);

  setLayout(settings_layout);
  setStyleSheet(R"(
    * {
      color: white;
      font-size: 50px;
    }
    SettingsWindow {
      background-color: black;
    }
  )");
}

void SettingsWindow::hideEvent(QHideEvent *event){
#ifdef QCOM
  HardwareEon::close_activities();
#endif

  // TODO: this should be handled by the Dialog classes
  QList<QWidget*> children = findChildren<QWidget *>();
  for(auto &w : children){
    if(w->metaObject()->superClass()->className() == QString("QDialog")){
      w->close();
    }
  }
}

void SettingsWindow::showEvent(QShowEvent *event){
  panel_widget->setCurrentIndex(0);
  nav_btns->buttons()[0]->setChecked(true);
}
<|MERGE_RESOLUTION|>--- conflicted
+++ resolved
@@ -16,14 +16,8 @@
 #include "common/params.h"
 #include "common/util.h"
 #include "selfdrive/hardware/hw.h"
-<<<<<<< HEAD
-#include "home.hpp"
-
-
-=======
 #include "ui.hpp"
 
->>>>>>> 13f52b79
 TogglesPanel::TogglesPanel(QWidget *parent) : QWidget(parent) {
   QVBoxLayout *toggles_list = new QVBoxLayout();
 
@@ -121,18 +115,13 @@
                                         "Preview the driver facing camera to help optimize device mounting position for best driver monitoring experience. (vehicle must be off)",
                                         [=]() {
                                            Params().putBool("IsDriverViewEnabled", true);
-<<<<<<< HEAD
-                                           GLWindow::ui_state.scene.driver_view = true;
-=======
                                            QUIState::ui_state.scene.driver_view = true;
->>>>>>> 13f52b79
                                         }, "", this));
 
   QString resetCalibDesc = "openpilot requires the device to be mounted within 4° left or right and within 5° up or down. openpilot is continuously calibrating, resetting is rarely required.";
   ButtonControl *resetCalibBtn = new ButtonControl("Reset Calibration", "RESET", resetCalibDesc, [=]() {
     if (ConfirmationDialog::confirm("Are you sure you want to reset calibration?", this)) {
       Params().remove("CalibrationParams");
-<<<<<<< HEAD
     }
   }, "", this);
   connect(resetCalibBtn, &ButtonControl::showDescription, [=]() {
@@ -154,29 +143,6 @@
         qInfo() << "invalid CalibrationParams";
       }
     }
-=======
-    }
-  }, "", this);
-  connect(resetCalibBtn, &ButtonControl::showDescription, [=]() {
-    QString desc = resetCalibDesc;
-    std::string calib_bytes = Params().get("CalibrationParams");
-    if (!calib_bytes.empty()) {
-      try {
-        AlignedBuffer aligned_buf;
-        capnp::FlatArrayMessageReader cmsg(aligned_buf.align(calib_bytes.data(), calib_bytes.size()));
-        auto calib = cmsg.getRoot<cereal::Event>().getLiveCalibration();
-        if (calib.getCalStatus() != 0) {
-          double pitch = calib.getRpyCalib()[1] * (180 / M_PI);
-          double yaw = calib.getRpyCalib()[2] * (180 / M_PI);
-          desc += QString(" Your device is pointed %1° %2 and %3° %4.")
-                                .arg(QString::number(std::abs(pitch), 'g', 1), pitch > 0 ? "up" : "down",
-                                     QString::number(std::abs(yaw), 'g', 1), yaw > 0 ? "right" : "left");
-        }
-      } catch (kj::Exception) {
-        qInfo() << "invalid CalibrationParams";
-      }
-    }
->>>>>>> 13f52b79
     resetCalibBtn->setDescription(desc);
   });
   offroad_btns.append(resetCalibBtn);
