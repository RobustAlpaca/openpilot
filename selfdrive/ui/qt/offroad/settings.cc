--- conflicted
+++ resolved
@@ -26,10 +26,7 @@
 #include "selfdrive/ui/qt/qt_window.h"
 
 TogglesPanel::TogglesPanel(QWidget *parent) : ListWidget(parent) {
-<<<<<<< HEAD
-=======
   auto params = Params();
->>>>>>> 21689562
   addItem(new ParamControl("OpenpilotEnabledToggle",
                                   "Enable openpilot",
                                   "Use the openpilot system for adaptive cruise control and lane keep driver assistance. Your attention is required at all times to use this feature. Changing this setting takes effect when the car is powered off.",
@@ -87,13 +84,9 @@
                              "../assets/offroad/icon_speed_limit.png",
                              this));
 
-<<<<<<< HEAD
-  bool record_lock = Params().getBool("RecordFrontLock");
-=======
   }
 
   bool record_lock = params.getBool("RecordFrontLock");
->>>>>>> 21689562
   record_toggle->setEnabled(!record_lock);
 }
 
