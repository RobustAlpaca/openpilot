--- conflicted
+++ resolved
@@ -16,14 +16,8 @@
 #include "common/params.h"
 #include "common/util.h"
 #include "selfdrive/hardware/hw.h"
-<<<<<<< HEAD
-#include "home.hpp"
-
-
-=======
 #include "ui.hpp"
 
->>>>>>> 13f52b79
 TogglesPanel::TogglesPanel(QWidget *parent) : QWidget(parent) {
   QVBoxLayout *toggles_list = new QVBoxLayout();
 
@@ -137,11 +131,7 @@
                                         "Preview the driver facing camera to help optimize device mounting position for best driver monitoring experience. (vehicle must be off)",
                                         [=]() {
                                            Params().putBool("IsDriverViewEnabled", true);
-<<<<<<< HEAD
-                                           GLWindow::ui_state.scene.driver_view = true;
-=======
                                            QUIState::ui_state.scene.driver_view = true;
->>>>>>> 13f52b79
                                         }, "", this));
 
   QString resetCalibDesc = "openpilot requires the device to be mounted within 4° left or right and within 5° up or down. openpilot is continuously calibrating, resetting is rarely required.";
