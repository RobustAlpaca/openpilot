--- conflicted
+++ resolved
@@ -145,13 +145,8 @@
   if (Hardware::TICI()) {
     regulatoryBtn = new ButtonControl("Regulatory", "VIEW", "");
     connect(regulatoryBtn, &ButtonControl::clicked, [=]() {
-<<<<<<< HEAD
-        const std::string txt = util::read_file(ASSET_PATH.toStdString() + "/offroad/fcc.html");
-        RichTextDialog::alert(QString::fromStdString(txt), this);
-=======
       const std::string txt = util::read_file("../assets/offroad/fcc.html");
       RichTextDialog::alert(QString::fromStdString(txt), this);
->>>>>>> 9b570985
     });
   }
 
