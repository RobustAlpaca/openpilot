--- conflicted
+++ resolved
@@ -158,30 +158,19 @@
     });
   }
 
-<<<<<<< HEAD
-  offroad_btns.append(new ButtonControl("Uninstall " + getBrand(), "UNINSTALL", "", [=]() {
-=======
   auto uninstallBtn = new ButtonControl("Uninstall " + getBrand(), "UNINSTALL");
   connect(uninstallBtn, &ButtonControl::released, [=]() {
->>>>>>> fc71a7c2
     if (ConfirmationDialog::confirm("Are you sure you want to uninstall?", this)) {
       Params().putBool("DoUninstall", true);
     }
   });
 
-<<<<<<< HEAD
-  for(auto &btn : offroad_btns) {
-    main_layout->addWidget(horizontal_line());
-    QObject::connect(parent, SIGNAL(offroadTransition(bool)), btn, SLOT(setEnabled(bool)));
-    main_layout->addWidget(btn);
-=======
   for (auto btn : {dcamBtn, resetCalibBtn, retrainingBtn, uninstallBtn}) {
     if (btn) {
       main_layout->addWidget(horizontal_line());
       connect(parent, SIGNAL(offroadTransition(bool)), btn, SLOT(setEnabled(bool)));
       main_layout->addWidget(btn);
     }
->>>>>>> fc71a7c2
   }
 
   // power buttons
@@ -223,12 +212,8 @@
   osVersionLbl = new LabelControl("OS Version");
   versionLbl = new LabelControl("Version", "", QString::fromStdString(params.get("ReleaseNotes")).trimmed());
   lastUpdateLbl = new LabelControl("Last Update Check", "", "The last time openpilot successfully checked for an update. The updater only runs while the car is off.");
-<<<<<<< HEAD
-  updateBtn = new ButtonControl("Check for Update", "", "", [=]() {
-=======
   updateBtn = new ButtonControl("Check for Update", "");
   connect(updateBtn, &ButtonControl::released, [=]() {
->>>>>>> fc71a7c2
     if (params.getBool("IsOffroad")) {
       const QString paramsPath = QString::fromStdString(params.getParamsPath());
       fs_watch->addPath(paramsPath + "/d/LastUpdateTime");
@@ -237,11 +222,7 @@
       updateBtn->setEnabled(false);
     }
     std::system("pkill -1 -f selfdrive.updated");
-<<<<<<< HEAD
-  }, "", this);
-=======
-  });
->>>>>>> fc71a7c2
+  });
 
   QVBoxLayout *main_layout = new QVBoxLayout(this);
   QWidget *widgets[] = {versionLbl, lastUpdateLbl, updateBtn, gitBranchLbl, gitCommitLbl, osVersionLbl};
