#include "selfdrive/ui/qt/offroad/settings.h"

#include <cassert>
#include <string>

#ifndef QCOM
#include "selfdrive/ui/qt/offroad/networking.h"
#endif

#ifdef ENABLE_MAPS
#include "selfdrive/ui/qt/maps/map_settings.h"
#endif

#include "selfdrive/common/params.h"
#include "selfdrive/common/util.h"
#include "selfdrive/hardware/hw.h"
#include "selfdrive/ui/qt/widgets/controls.h"
#include "selfdrive/ui/qt/widgets/input.h"
#include "selfdrive/ui/qt/widgets/offroad_alerts.h"
#include "selfdrive/ui/qt/widgets/scrollview.h"
#include "selfdrive/ui/qt/widgets/ssh_keys.h"
#include "selfdrive/ui/qt/widgets/toggle.h"
#include "selfdrive/ui/ui.h"
#include "selfdrive/ui/qt/util.h"

TogglesPanel::TogglesPanel(QWidget *parent) : QWidget(parent) {
  QVBoxLayout *main_layout = new QVBoxLayout(this);

  QList<ParamControl*> toggles;

  toggles.append(new ParamControl("OpenpilotEnabledToggle",
                                  "Enable openpilot",
                                  "Use the openpilot system for adaptive cruise control and lane keep driver assistance. Your attention is required at all times to use this feature. Changing this setting takes effect when the car is powered off.",
                                  "../assets/offroad/icon_openpilot.png",
                                  this));
  toggles.append(new ParamControl("IsLdwEnabled",
                                  "Enable Lane Departure Warnings",
                                  "Receive alerts to steer back into the lane when your vehicle drifts over a detected lane line without a turn signal activated while driving over 31mph (50kph).",
                                  "../assets/offroad/icon_warning.png",
                                  this));
  toggles.append(new ParamControl("IsRHD",
                                  "Enable Right-Hand Drive",
                                  "Allow openpilot to obey left-hand traffic conventions and perform driver monitoring on right driver seat.",
                                  "../assets/offroad/icon_openpilot_mirrored.png",
                                  this));
  toggles.append(new ParamControl("IsMetric",
                                  "Use Metric System",
                                  "Display speed in km/h instead of mp/h.",
                                  "../assets/offroad/icon_metric.png",
                                  this));
  toggles.append(new ParamControl("CommunityFeaturesToggle",
                                  "Enable Community Features",
                                  "Use features from the open source community that are not maintained or supported by comma.ai and have not been confirmed to meet the standard safety model. These features include community supported cars and community supported hardware. Be extra cautious when using these features",
                                  "../assets/offroad/icon_shell.png",
                                  this));

  toggles.append(new ParamControl("UploadRaw",
                                  "Upload Raw Logs",
                                  "Upload full logs and full resolution video by default while on WiFi. If not enabled, individual logs can be marked for upload at my.comma.ai/useradmin.",
                                  "../assets/offroad/icon_network.png",
                                  this));

  ParamControl *record_toggle = new ParamControl("RecordFront",
                                                 "Record and Upload Driver Camera",
                                                "Upload data from the driver facing camera and help improve the driver monitoring algorithm.",
                                                "../assets/offroad/icon_monitoring.png",
                                                this);
  toggles.append(record_toggle);
  toggles.append(new ParamControl("EndToEndToggle",
                                   "\U0001f96c Disable use of lanelines (Alpha) \U0001f96c",
                                   "In this mode openpilot will ignore lanelines and just drive how it thinks a human would.",
                                   "../assets/offroad/icon_road.png",
                                   this));

  if (Hardware::TICI()) {
    toggles.append(new ParamControl("EnableWideCamera",
                                    "Enable use of Wide Angle Camera",
                                    "Use wide angle camera for driving and ui.",
                                    "../assets/offroad/icon_openpilot.png",
                                    this));
    QObject::connect(toggles.back(), &ToggleControl::toggleFlipped, [=](bool state) {
      Params().remove("CalibrationParams");
    });

    toggles.append(new ParamControl("EnableLteOnroad",
                                    "Enable LTE while onroad",
                                    "",
                                    "../assets/offroad/icon_network.png",
                                    this));
  }

  bool record_lock = Params().getBool("RecordFrontLock");
  record_toggle->setEnabled(!record_lock);

  for(ParamControl *toggle : toggles) {
<<<<<<< HEAD
    if(toggles_list->count() != 0) {
      toggles_list->addWidget(horizontal_line());
=======
    if(main_layout->count() != 0) {
      main_layout->addWidget(horizontal_line());
>>>>>>> 90b430ca
    }
    main_layout->addWidget(toggle);
  }
}

DevicePanel::DevicePanel(QWidget* parent) : QWidget(parent) {
  QVBoxLayout *main_layout = new QVBoxLayout(this);
  Params params = Params();

  QString dongle = QString::fromStdString(params.get("DongleId", false));
  main_layout->addWidget(new LabelControl("Dongle ID", dongle));
  main_layout->addWidget(horizontal_line());

  QString serial = QString::fromStdString(params.get("HardwareSerial", false));
  main_layout->addWidget(new LabelControl("Serial", serial));

  // offroad-only buttons
  QList<ButtonControl*> offroad_btns;

  offroad_btns.append(new ButtonControl("Driver Camera", "PREVIEW",
                                        "Preview the driver facing camera to help optimize device mounting position for best driver monitoring experience. (vehicle must be off)",
                                        [=]() { emit showDriverView(); }, "", this));

  QString resetCalibDesc = "openpilot requires the device to be mounted within 4° left or right and within 5° up or down. openpilot is continuously calibrating, resetting is rarely required.";
  ButtonControl *resetCalibBtn = new ButtonControl("Reset Calibration", "RESET", resetCalibDesc, [=]() {
    if (ConfirmationDialog::confirm("Are you sure you want to reset calibration?", this)) {
      Params().remove("CalibrationParams");
    }
  }, "", this);
  connect(resetCalibBtn, &ButtonControl::showDescription, [=]() {
    QString desc = resetCalibDesc;
    std::string calib_bytes = Params().get("CalibrationParams");
    if (!calib_bytes.empty()) {
      try {
        AlignedBuffer aligned_buf;
        capnp::FlatArrayMessageReader cmsg(aligned_buf.align(calib_bytes.data(), calib_bytes.size()));
        auto calib = cmsg.getRoot<cereal::Event>().getLiveCalibration();
        if (calib.getCalStatus() != 0) {
          double pitch = calib.getRpyCalib()[1] * (180 / M_PI);
          double yaw = calib.getRpyCalib()[2] * (180 / M_PI);
          desc += QString(" Your device is pointed %1° %2 and %3° %4.")
                                .arg(QString::number(std::abs(pitch), 'g', 1), pitch > 0 ? "up" : "down",
                                     QString::number(std::abs(yaw), 'g', 1), yaw > 0 ? "right" : "left");
        }
      } catch (kj::Exception) {
        qInfo() << "invalid CalibrationParams";
      }
    }
    resetCalibBtn->setDescription(desc);
  });
  offroad_btns.append(resetCalibBtn);

  offroad_btns.append(new ButtonControl("Review Training Guide", "REVIEW",
                                        "Review the rules, features, and limitations of openpilot", [=]() {
    if (ConfirmationDialog::confirm("Are you sure you want to review the training guide?", this)) {
      Params().remove("CompletedTrainingVersion");
      emit reviewTrainingGuide();
    }
  }, "", this));

  offroad_btns.append(new ButtonControl("Uninstall " + getBrand(), "UNINSTALL", "", [=]() {
    if (ConfirmationDialog::confirm("Are you sure you want to uninstall?", this)) {
      Params().putBool("DoUninstall", true);
    }
  }, "", this));

  for(auto &btn : offroad_btns) {
<<<<<<< HEAD
    device_layout->addWidget(horizontal_line());
=======
    main_layout->addWidget(horizontal_line());
>>>>>>> 90b430ca
    QObject::connect(parent, SIGNAL(offroadTransition(bool)), btn, SLOT(setEnabled(bool)));
    main_layout->addWidget(btn);
  }

  // power buttons
  QHBoxLayout *power_layout = new QHBoxLayout();
  power_layout->setSpacing(30);

  QPushButton *reboot_btn = new QPushButton("Reboot");
  power_layout->addWidget(reboot_btn);
  QObject::connect(reboot_btn, &QPushButton::released, [=]() {
    if (ConfirmationDialog::confirm("Are you sure you want to reboot?", this)) {
      Hardware::reboot();
    }
  });

  QPushButton *poweroff_btn = new QPushButton("Power Off");
  poweroff_btn->setStyleSheet("background-color: #E22C2C;");
  power_layout->addWidget(poweroff_btn);
  QObject::connect(poweroff_btn, &QPushButton::released, [=]() {
    if (ConfirmationDialog::confirm("Are you sure you want to power off?", this)) {
      Hardware::poweroff();
    }
  });

  main_layout->addLayout(power_layout);

  setStyleSheet(R"(
    QPushButton {
      padding: 0;
      height: 120px;
      border-radius: 15px;
      background-color: #393939;
    }
  )");
}

SoftwarePanel::SoftwarePanel(QWidget* parent) : QWidget(parent) {
<<<<<<< HEAD
=======
  gitBranchLbl = new LabelControl("Git Branch");
  gitCommitLbl = new LabelControl("Git Commit");
  osVersionLbl = new LabelControl("OS Version");
  versionLbl = new LabelControl("Version", "", QString::fromStdString(params.get("ReleaseNotes")).trimmed());
  lastUpdateLbl = new LabelControl("Last Update Check", "", "The last time openpilot successfully checked for an update. The updater only runs while the car is off.");
  updateBtn = new ButtonControl("Check for Update", "", "", [=]() {
    if (params.getBool("IsOffroad")) {
      const QString paramsPath = QString::fromStdString(params.getParamsPath());
      fs_watch->addPath(paramsPath + "/d/LastUpdateTime");
      fs_watch->addPath(paramsPath + "/d/UpdateFailedCount");
      updateBtn->setText("CHECKING");
      updateBtn->setEnabled(false);
    }
    std::system("pkill -1 -f selfdrive.updated");
  }, "", this);

>>>>>>> 90b430ca
  QVBoxLayout *main_layout = new QVBoxLayout(this);
  QWidget *widgets[] = {versionLbl, lastUpdateLbl, updateBtn, gitBranchLbl, gitCommitLbl, osVersionLbl};
  for (int i = 0; i < std::size(widgets); ++i) {
    main_layout->addWidget(widgets[i]);
    if (i < std::size(widgets) - 1) {
      main_layout->addWidget(horizontal_line());
    }
  }

  setStyleSheet(R"(QLabel {font-size: 50px;})");

  fs_watch = new QFileSystemWatcher(this);
  QObject::connect(fs_watch, &QFileSystemWatcher::fileChanged, [=](const QString path) {
    int update_failed_count = params.get<int>("UpdateFailedCount").value_or(0);
    if (path.contains("UpdateFailedCount") && update_failed_count > 0) {
      lastUpdateLbl->setText("failed to fetch update");
      updateBtn->setText("CHECK");
      updateBtn->setEnabled(true);
    } else if (path.contains("LastUpdateTime")) {
      updateLabels();
    }
  });
}

void SoftwarePanel::showEvent(QShowEvent *event) {
  updateLabels();
}

void SoftwarePanel::updateLabels() {
<<<<<<< HEAD
  Params params = Params();
  QList<QPair<QString, std::string>> dev_params = {
    {"Git Branch", params.get("GitBranch")},
    {"Git Commit", params.get("GitCommit").substr(0, 10)},
    {"OS Version", Hardware::get_os_version()},
  };

  QString lastUpdateTime = "";

  std::string last_update_param = params.get("LastUpdateTime");
  if (!last_update_param.empty()) {
    QDateTime lastUpdateDate = QDateTime::fromString(QString::fromStdString(last_update_param + "Z"), Qt::ISODate);
    lastUpdateTime = timeAgo(lastUpdateDate);
  }

  if (labels.size() < dev_params.size()) {
    versionLbl = new LabelControl("Version", getBrandVersion(), QString::fromStdString(params.get("ReleaseNotes")).trimmed());
    layout()->addWidget(versionLbl);
    layout()->addWidget(horizontal_line());

    lastUpdateTimeLbl = new LabelControl("Last Update Check", lastUpdateTime, "The last time openpilot successfully checked for an update. The updater only runs while the car is off.");
    layout()->addWidget(lastUpdateTimeLbl);
    layout()->addWidget(horizontal_line());

    updateButton = new ButtonControl("Check for Update", "CHECK", "", [=]() {
      Params params = Params();
      if (params.getBool("IsOffroad")) {
        fs_watch->addPath(QString::fromStdString(params.getParamsPath()) + "/d/LastUpdateTime");
        fs_watch->addPath(QString::fromStdString(params.getParamsPath()) + "/d/UpdateFailedCount");
        updateButton->setText("CHECKING");
        updateButton->setEnabled(false);
      }
      std::system("pkill -1 -f selfdrive.updated");
    }, "", this);
    layout()->addWidget(updateButton);
    layout()->addWidget(horizontal_line());
  } else {
    versionLbl->setText(getBrandVersion());
    lastUpdateTimeLbl->setText(lastUpdateTime);
    updateButton->setText("CHECK");
    updateButton->setEnabled(true);
  }

  for (int i = 0; i < dev_params.size(); i++) {
    const auto &[name, value] = dev_params[i];
    QString val = QString::fromStdString(value).trimmed();
    if (labels.size() > i) {
      labels[i]->setText(val);
    } else {
      labels.push_back(new LabelControl(name, val));
      layout()->addWidget(labels[i]);
      if (i < (dev_params.size() - 1)) {
        layout()->addWidget(horizontal_line());
      }
    }
  }
=======
  QString lastUpdate = "";
  auto tm = params.get("LastUpdateTime");
  if (!tm.empty()) {
    lastUpdate = timeAgo(QDateTime::fromString(QString::fromStdString(tm + "Z"), Qt::ISODate));
  }

  versionLbl->setText(getBrandVersion());
  lastUpdateLbl->setText(lastUpdate);
  updateBtn->setText("CHECK");
  updateBtn->setEnabled(true);
  gitBranchLbl->setText(QString::fromStdString(params.get("GitBranch")));
  gitCommitLbl->setText(QString::fromStdString(params.get("GitCommit")).left(10));
  osVersionLbl->setText(QString::fromStdString(Hardware::get_os_version()));
>>>>>>> 90b430ca
}

QWidget * network_panel(QWidget * parent) {
#ifdef QCOM
  QWidget *w = new QWidget(parent);
  QVBoxLayout *layout = new QVBoxLayout(w);
  layout->setSpacing(30);

  // wifi + tethering buttons
  layout->addWidget(new ButtonControl("WiFi Settings", "OPEN", "",
                                      [=]() { HardwareEon::launch_wifi(); }));
  layout->addWidget(horizontal_line());

  layout->addWidget(new ButtonControl("Tethering Settings", "OPEN", "",
                                      [=]() { HardwareEon::launch_tethering(); }));
  layout->addWidget(horizontal_line());

  // SSH key management
  layout->addWidget(new SshToggle());
  layout->addWidget(horizontal_line());
  layout->addWidget(new SshControl());

  layout->addStretch(1);
<<<<<<< HEAD

  QWidget *w = new QWidget(parent);
  w->setLayout(layout);
=======
>>>>>>> 90b430ca
#else
  Networking *w = new Networking(parent);
#endif
  return w;
}

void SettingsWindow::showEvent(QShowEvent *event) {
  if (layout()) {
    panel_widget->setCurrentIndex(0);
    nav_btns->buttons()[0]->setChecked(true);
    return;
  }
}

SettingsWindow::SettingsWindow(QWidget *parent) : QFrame(parent) {

  // setup two main layouts
  sidebar_widget = new QWidget;
  QVBoxLayout *sidebar_layout = new QVBoxLayout(sidebar_widget);
  sidebar_layout->setMargin(0);
  panel_widget = new QStackedWidget();
  panel_widget->setStyleSheet(R"(
    border-radius: 30px;
    background-color: #292929;
  )");

  // close button
  QPushButton *close_btn = new QPushButton("X");
  close_btn->setStyleSheet(R"(
    font-size: 90px;
    font-weight: bold;
    border 1px grey solid;
    border-radius: 100px;
    background-color: #292929;
  )");
  close_btn->setFixedSize(200, 200);
  sidebar_layout->addSpacing(45);
  sidebar_layout->addWidget(close_btn, 0, Qt::AlignCenter);
  QObject::connect(close_btn, &QPushButton::released, this, &SettingsWindow::closeSettings);

  // setup panels
  DevicePanel *device = new DevicePanel(this);
  QObject::connect(device, &DevicePanel::reviewTrainingGuide, this, &SettingsWindow::reviewTrainingGuide);
  QObject::connect(device, &DevicePanel::showDriverView, this, &SettingsWindow::showDriverView);

  QList<QPair<QString, QWidget *>> panels = {
    {"Device", device},
    {"Network", network_panel(this)},
    {"Toggles", new TogglesPanel(this)},
    {"Software", new SoftwarePanel(this)},
  };

#ifdef ENABLE_MAPS
  if (!Params().get("MapboxToken").empty()) {
    panels.push_back({"Navigation", new MapPanel(this)});
  }
#endif
  const int padding = panels.size() > 3 ? 25 : 35;

  nav_btns = new QButtonGroup();
  for (auto &[name, panel] : panels) {
    QPushButton *btn = new QPushButton(name);
    btn->setCheckable(true);
    btn->setChecked(nav_btns->buttons().size() == 0);
    btn->setStyleSheet(QString(R"(
      QPushButton {
        color: grey;
        border: none;
        background: none;
        font-size: 65px;
        font-weight: 500;
        padding-top: %1px;
        padding-bottom: %1px;
      }
      QPushButton:checked {
        color: white;
      }
    )").arg(padding));

    nav_btns->addButton(btn);
    sidebar_layout->addWidget(btn, 0, Qt::AlignRight);

    panel->setContentsMargins(50, 25, 50, 25);

    ScrollView *panel_frame = new ScrollView(panel, this);
    panel_widget->addWidget(panel_frame);

    QObject::connect(btn, &QPushButton::released, [=, w = panel_frame]() {
      panel_widget->setCurrentWidget(w);
    });
  }
  sidebar_layout->setContentsMargins(50, 50, 100, 50);

  // main settings layout, sidebar + main panel
  QHBoxLayout *main_layout = new QHBoxLayout(this);

  sidebar_widget->setFixedWidth(500);
  main_layout->addWidget(sidebar_widget);
  main_layout->addWidget(panel_widget);

  setStyleSheet(R"(
    * {
      color: white;
      font-size: 50px;
    }
    SettingsWindow {
      background-color: black;
    }
  )");
}

void SettingsWindow::hideEvent(QHideEvent *event) {
#ifdef QCOM
  HardwareEon::close_activities();
#endif

  // TODO: this should be handled by the Dialog classes
  QList<QWidget*> children = findChildren<QWidget *>();
  for(auto &w : children) {
    if(w->metaObject()->superClass()->className() == QString("QDialog")) {
      w->close();
    }
  }
}<|MERGE_RESOLUTION|>--- conflicted
+++ resolved
@@ -93,13 +93,8 @@
   record_toggle->setEnabled(!record_lock);
 
   for(ParamControl *toggle : toggles) {
-<<<<<<< HEAD
-    if(toggles_list->count() != 0) {
-      toggles_list->addWidget(horizontal_line());
-=======
     if(main_layout->count() != 0) {
       main_layout->addWidget(horizontal_line());
->>>>>>> 90b430ca
     }
     main_layout->addWidget(toggle);
   }
@@ -167,11 +162,7 @@
   }, "", this));
 
   for(auto &btn : offroad_btns) {
-<<<<<<< HEAD
-    device_layout->addWidget(horizontal_line());
-=======
     main_layout->addWidget(horizontal_line());
->>>>>>> 90b430ca
     QObject::connect(parent, SIGNAL(offroadTransition(bool)), btn, SLOT(setEnabled(bool)));
     main_layout->addWidget(btn);
   }
@@ -210,8 +201,6 @@
 }
 
 SoftwarePanel::SoftwarePanel(QWidget* parent) : QWidget(parent) {
-<<<<<<< HEAD
-=======
   gitBranchLbl = new LabelControl("Git Branch");
   gitCommitLbl = new LabelControl("Git Commit");
   osVersionLbl = new LabelControl("OS Version");
@@ -228,7 +217,6 @@
     std::system("pkill -1 -f selfdrive.updated");
   }, "", this);
 
->>>>>>> 90b430ca
   QVBoxLayout *main_layout = new QVBoxLayout(this);
   QWidget *widgets[] = {versionLbl, lastUpdateLbl, updateBtn, gitBranchLbl, gitCommitLbl, osVersionLbl};
   for (int i = 0; i < std::size(widgets); ++i) {
@@ -258,64 +246,6 @@
 }
 
 void SoftwarePanel::updateLabels() {
-<<<<<<< HEAD
-  Params params = Params();
-  QList<QPair<QString, std::string>> dev_params = {
-    {"Git Branch", params.get("GitBranch")},
-    {"Git Commit", params.get("GitCommit").substr(0, 10)},
-    {"OS Version", Hardware::get_os_version()},
-  };
-
-  QString lastUpdateTime = "";
-
-  std::string last_update_param = params.get("LastUpdateTime");
-  if (!last_update_param.empty()) {
-    QDateTime lastUpdateDate = QDateTime::fromString(QString::fromStdString(last_update_param + "Z"), Qt::ISODate);
-    lastUpdateTime = timeAgo(lastUpdateDate);
-  }
-
-  if (labels.size() < dev_params.size()) {
-    versionLbl = new LabelControl("Version", getBrandVersion(), QString::fromStdString(params.get("ReleaseNotes")).trimmed());
-    layout()->addWidget(versionLbl);
-    layout()->addWidget(horizontal_line());
-
-    lastUpdateTimeLbl = new LabelControl("Last Update Check", lastUpdateTime, "The last time openpilot successfully checked for an update. The updater only runs while the car is off.");
-    layout()->addWidget(lastUpdateTimeLbl);
-    layout()->addWidget(horizontal_line());
-
-    updateButton = new ButtonControl("Check for Update", "CHECK", "", [=]() {
-      Params params = Params();
-      if (params.getBool("IsOffroad")) {
-        fs_watch->addPath(QString::fromStdString(params.getParamsPath()) + "/d/LastUpdateTime");
-        fs_watch->addPath(QString::fromStdString(params.getParamsPath()) + "/d/UpdateFailedCount");
-        updateButton->setText("CHECKING");
-        updateButton->setEnabled(false);
-      }
-      std::system("pkill -1 -f selfdrive.updated");
-    }, "", this);
-    layout()->addWidget(updateButton);
-    layout()->addWidget(horizontal_line());
-  } else {
-    versionLbl->setText(getBrandVersion());
-    lastUpdateTimeLbl->setText(lastUpdateTime);
-    updateButton->setText("CHECK");
-    updateButton->setEnabled(true);
-  }
-
-  for (int i = 0; i < dev_params.size(); i++) {
-    const auto &[name, value] = dev_params[i];
-    QString val = QString::fromStdString(value).trimmed();
-    if (labels.size() > i) {
-      labels[i]->setText(val);
-    } else {
-      labels.push_back(new LabelControl(name, val));
-      layout()->addWidget(labels[i]);
-      if (i < (dev_params.size() - 1)) {
-        layout()->addWidget(horizontal_line());
-      }
-    }
-  }
-=======
   QString lastUpdate = "";
   auto tm = params.get("LastUpdateTime");
   if (!tm.empty()) {
@@ -329,7 +259,6 @@
   gitBranchLbl->setText(QString::fromStdString(params.get("GitBranch")));
   gitCommitLbl->setText(QString::fromStdString(params.get("GitCommit")).left(10));
   osVersionLbl->setText(QString::fromStdString(Hardware::get_os_version()));
->>>>>>> 90b430ca
 }
 
 QWidget * network_panel(QWidget * parent) {
@@ -353,12 +282,6 @@
   layout->addWidget(new SshControl());
 
   layout->addStretch(1);
-<<<<<<< HEAD
-
-  QWidget *w = new QWidget(parent);
-  w->setLayout(layout);
-=======
->>>>>>> 90b430ca
 #else
   Networking *w = new Networking(parent);
 #endif
