#include <string>
#include <iostream>
#include <sstream>
#include <cassert>

#ifndef QCOM
#include "networking.h"
#endif
#include "settings.h"
#include "widgets/input.h"
#include "widgets/toggle.h"
#include "widgets/offroad_alerts.h"
#include "widgets/scrollview.h"
#include "widgets/controls.h"
#include "widgets/ssh_keys.h"
#include "common/params.h"
#include "common/util.h"
#include "selfdrive/hardware/hw.h"
#include "ui.h"

TogglesPanel::TogglesPanel(QWidget *parent) : QWidget(parent) {
  QVBoxLayout *toggles_list = new QVBoxLayout();

  QList<ParamControl*> toggles;

  toggles.append(new ParamControl("OpenpilotEnabledToggle",
                                  "Enable openpilot",
                                  "Use the openpilot system for adaptive cruise control and lane keep driver assistance. Your attention is required at all times to use this feature. Changing this setting takes effect when the car is powered off.",
                                  "../assets/offroad/icon_openpilot.png",
                                  this));
  toggles.append(new ParamControl("IsLdwEnabled",
                                  "Enable Lane Departure Warnings",
                                  "Receive alerts to steer back into the lane when your vehicle drifts over a detected lane line without a turn signal activated while driving over 31mph (50kph).",
                                  "../assets/offroad/icon_warning.png",
                                  this));
  toggles.append(new ParamControl("IsRHD",
                                  "Enable Right-Hand Drive",
                                  "Allow openpilot to obey left-hand traffic conventions and perform driver monitoring on right driver seat.",
                                  "../assets/offroad/icon_openpilot_mirrored.png",
                                  this));
  toggles.append(new ParamControl("IsMetric",
                                  "Use Metric System",
                                  "Display speed in km/h instead of mp/h.",
                                  "../assets/offroad/icon_metric.png",
                                  this));
  toggles.append(new ParamControl("CommunityFeaturesToggle",
                                  "Enable Community Features",
                                  "Use features from the open source community that are not maintained or supported by comma.ai and have not been confirmed to meet the standard safety model. These features include community supported cars and community supported hardware. Be extra cautious when using these features",
                                  "../assets/offroad/icon_shell.png",
                                  this));

#ifndef QCOM2
  toggles.append(new ParamControl("IsUploadRawEnabled",
                                 "Upload Raw Logs",
                                 "Upload full logs and full resolution video by default while on WiFi. If not enabled, individual logs can be marked for upload at my.comma.ai/useradmin.",
                                 "../assets/offroad/icon_network.png",
                                 this));
#endif

  ParamControl *record_toggle = new ParamControl("RecordFront",
                                                 "Record and Upload Driver Camera",
                                                "Upload data from the driver facing camera and help improve the driver monitoring algorithm.",
                                                "../assets/offroad/icon_monitoring.png",
                                                this);
  toggles.append(record_toggle);
  toggles.append(new ParamControl("EndToEndToggle",
                                   "\U0001f96c Disable use of lanelines (Alpha) \U0001f96c",
                                   "In this mode openpilot will ignore lanelines and just drive how it thinks a human would.",
                                   "../assets/offroad/icon_road.png",
                                   this));

#ifdef QCOM2
  toggles.append(new ParamControl("EnableWideCamera",
                                  "Enable use of Wide Angle Camera",
                                  "Use wide angle camera for driving and ui. Only takes effect after reboot.",
                                  "../assets/offroad/icon_openpilot.png",
                                  this));
  toggles.append(new ParamControl("EnableLteOnroad",
                                  "Enable LTE while onroad",
                                  "",
                                  "../assets/offroad/icon_network.png",
                                  this));

#endif

  bool record_lock = Params().getBool("RecordFrontLock");
  record_toggle->setEnabled(!record_lock);

  for(ParamControl *toggle : toggles){
    if(toggles_list->count() != 0){
      toggles_list->addWidget(horizontal_line());
    }
    toggles_list->addWidget(toggle);
  }

  setLayout(toggles_list);
}

DevicePanel::DevicePanel(QWidget* parent) : QWidget(parent) {
  QVBoxLayout *device_layout = new QVBoxLayout;

  Params params = Params();

  QString dongle = QString::fromStdString(params.get("DongleId", false));
  device_layout->addWidget(new LabelControl("Dongle ID", dongle));
  device_layout->addWidget(horizontal_line());

  QString serial = QString::fromStdString(params.get("HardwareSerial", false));
  device_layout->addWidget(new LabelControl("Serial", serial));


  QHBoxLayout *reset_layout = new QHBoxLayout();
  reset_layout->setSpacing(30);

  // reset calibration button
  QPushButton *reset_calib_btn = new QPushButton("Reset Calibration");
  reset_layout->addWidget(reset_calib_btn);
  QObject::connect(reset_calib_btn, &QPushButton::released, [=]() {
      if (ConfirmationDialog::confirm("Are you sure you want to reset calibration?")) {
          Params().remove("CalibrationParams");
      }
  });

  device_layout->addWidget(horizontal_line());
  device_layout->addLayout(reset_layout);

  // offroad-only buttons
  QList<ButtonControl*> offroad_btns;

  offroad_btns.append(new ButtonControl("Driver Camera", "PREVIEW",
                                        "Preview the driver facing camera to help optimize device mounting position for best driver monitoring experience. (vehicle must be off)",
                                        [=]() {
                                           Params().putBool("IsDriverViewEnabled", true);
                                           QUIState::ui_state.scene.driver_view = true;
                                        }, "", this));

  QString resetCalibDesc = "openpilot requires the device to be mounted within 4° left or right and within 5° up or down. openpilot is continuously calibrating, resetting is rarely required.";
  ButtonControl *resetCalibBtn = new ButtonControl("Reset Calibration", "RESET", resetCalibDesc, [=]() {
    if (ConfirmationDialog::confirm("Are you sure you want to reset calibration?", this)) {
      Params().remove("CalibrationParams");
    }
  }, "", this);
  connect(resetCalibBtn, &ButtonControl::showDescription, [=]() {
    QString desc = resetCalibDesc;
    std::string calib_bytes = Params().get("CalibrationParams");
    if (!calib_bytes.empty()) {
      try {
        AlignedBuffer aligned_buf;
        capnp::FlatArrayMessageReader cmsg(aligned_buf.align(calib_bytes.data(), calib_bytes.size()));
        auto calib = cmsg.getRoot<cereal::Event>().getLiveCalibration();
        if (calib.getCalStatus() != 0) {
          double pitch = calib.getRpyCalib()[1] * (180 / M_PI);
          double yaw = calib.getRpyCalib()[2] * (180 / M_PI);
          desc += QString(" Your device is pointed %1° %2 and %3° %4.")
                                .arg(QString::number(std::abs(pitch), 'g', 1), pitch > 0 ? "up" : "down",
                                     QString::number(std::abs(yaw), 'g', 1), yaw > 0 ? "right" : "left");
        }
      } catch (kj::Exception) {
        qInfo() << "invalid CalibrationParams";
      }
    }
    resetCalibBtn->setDescription(desc);
  });
  offroad_btns.append(resetCalibBtn);

  offroad_btns.append(new ButtonControl("Review Training Guide", "REVIEW",
                                        "Review the rules, features, and limitations of openpilot", [=]() {
    if (ConfirmationDialog::confirm("Are you sure you want to review the training guide?", this)) {
      Params().remove("CompletedTrainingVersion");
      emit reviewTrainingGuide();
    }
  }, "", this));

  QString brand = params.getBool("Passive") ? "dashcam" : "openpilot";
  offroad_btns.append(new ButtonControl("Uninstall " + brand, "UNINSTALL", "", [=]() {
    if (ConfirmationDialog::confirm("Are you sure you want to uninstall?", this)) {
      Params().putBool("DoUninstall", true);
    }
  }, "", this));

  for(auto &btn : offroad_btns){
    device_layout->addWidget(horizontal_line());
    QObject::connect(parent, SIGNAL(offroadTransition(bool)), btn, SLOT(setEnabled(bool)));
    device_layout->addWidget(btn);
  }

  // power buttons
  QHBoxLayout *power_layout = new QHBoxLayout();
  power_layout->setSpacing(30);

  QPushButton *reboot_btn = new QPushButton("재부팅");
  power_layout->addWidget(reboot_btn);
  QObject::connect(reboot_btn, &QPushButton::released, [=]() {
    if (ConfirmationDialog::confirm("Are you sure you want to reboot?", this)) {
      Hardware::reboot();
    }
  });

  QPushButton *reboot_rmprebuilt_btn = new QPushButton("prebuilt 임시삭제 & 재부팅");
  power_layout->addWidget(reboot_rmprebuilt_btn);
  QObject::connect(reboot_rmprebuilt_btn, &QPushButton::released, [=]() {
      if (ConfirmationDialog::confirm("Are you sure you want to reboot?")) {
        Hardware::update_reboot();
      }
  });


  QPushButton *poweroff_btn = new QPushButton("끄기");
  poweroff_btn->setStyleSheet("background-color: #E22C2C;");
  power_layout->addWidget(poweroff_btn);
  QObject::connect(poweroff_btn, &QPushButton::released, [=]() {
    if (ConfirmationDialog::confirm("Are you sure you want to power off?", this)) {
      Hardware::poweroff();
    }
  });

  device_layout->addLayout(power_layout);

  setLayout(device_layout);
  setStyleSheet(R"(
    QPushButton {
      padding: 0;
      height: 120px;
      border-radius: 15px;
      background-color: #393939;
    }
  )");
}

DeveloperPanel::DeveloperPanel(QWidget* parent) : QFrame(parent) {
  QVBoxLayout *main_layout = new QVBoxLayout(this);
  setLayout(main_layout);
  setStyleSheet(R"(QLabel {font-size: 50px;})");
}

void DeveloperPanel::showEvent(QShowEvent *event) {
  Params params = Params();
  std::string brand = params.getBool("Passive") ? "dashcam" : "openpilot";
  QList<QPair<QString, std::string>> dev_params = {
    {"Version", brand + " v" + params.get("Version", false).substr(0, 14)},
    {"Git Branch", params.get("GitBranch", false)},
    {"Git Commit", params.get("GitCommit", false).substr(0, 10)},
    {"Panda Firmware", params.get("PandaFirmwareHex", false)},
    {"OS Version", Hardware::get_os_version()},
  };

  for (int i = 0; i < dev_params.size(); i++) {
    const auto &[name, value] = dev_params[i];
    QString val = QString::fromStdString(value).trimmed();
    if (labels.size() > i) {
      labels[i]->setText(val);
    } else {
      labels.push_back(new LabelControl(name, val));
      layout()->addWidget(labels[i]);
      if (i < (dev_params.size() - 1)) {
        layout()->addWidget(horizontal_line());
      }
    }
  }
}

QWidget * network_panel(QWidget * parent) {
#ifdef QCOM
  QVBoxLayout *layout = new QVBoxLayout;
  layout->setSpacing(30);

  // wifi + tethering buttons
  layout->addWidget(new ButtonControl("WiFi Settings", "OPEN", "",
                                      [=]() { HardwareEon::launch_wifi(); }));
  layout->addWidget(horizontal_line());

  layout->addWidget(new ButtonControl("Tethering Settings", "OPEN", "",
                                      [=]() { HardwareEon::launch_tethering(); }));
  layout->addWidget(horizontal_line());

  // SSH key management
  layout->addWidget(new SshToggle());
  layout->addWidget(horizontal_line());
  layout->addWidget(new SshControl());

  layout->addStretch(1);

  QWidget *w = new QWidget;
  w->setLayout(layout);
#else
  Networking *w = new Networking(parent);
#endif
  return w;
}

<<<<<<< HEAD
QWidget * community_panel() {
  QVBoxLayout *toggles_list = new QVBoxLayout();
  toggles_list->addWidget(new ParamControl("AutoLaneChangeEnabled",
                                            "Enable Auto Lane Change Assist",
                                            "warnings: it is beta, be careful!!",
                                            "../assets/offroad/icon_road.png"
                                              ));
  toggles_list->addWidget(horizontal_line());
  toggles_list->addWidget(new PrebuiltParamControl("PrebuiltEnabled",
                                            "Enable Prebuilt File",
                                            "완전 정상주행 2회 이후 활성화하세요. prebuilt 파일이 있는경우 새로 빌드하지 않습니다. 업데이트창이 뜰때 내용을 확인하세요.",
                                            "../assets/offroad/icon_checkmark.png"
                                            ));

  toggles_list->addWidget(horizontal_line());
  toggles_list->addWidget(new LQRSelection());
  toggles_list->addWidget(horizontal_line());
  toggles_list->addWidget(new INDISelection());

  QWidget *widget = new QWidget;
  widget->setLayout(toggles_list);
  return widget;
}

SettingsWindow::SettingsWindow(QWidget *parent) : QFrame(parent) {
=======
void SettingsWindow::showEvent(QShowEvent *event) {
  if (layout()) {
    panel_widget->setCurrentIndex(0);
    nav_btns->buttons()[0]->setChecked(true);
    return;
  }

>>>>>>> 62848f8d
  // setup two main layouts
  QVBoxLayout *sidebar_layout = new QVBoxLayout();
  sidebar_layout->setMargin(0);
  panel_widget = new QStackedWidget();
  panel_widget->setStyleSheet(R"(
    border-radius: 30px;
    background-color: #292929;
  )");

  // close button
  QPushButton *close_btn = new QPushButton("X");
  close_btn->setStyleSheet(R"(
    font-size: 90px;
    font-weight: bold;
    border 1px grey solid;
    border-radius: 100px;
    background-color: #292929;
  )");
  close_btn->setFixedSize(200, 200);
  sidebar_layout->addSpacing(45);
  sidebar_layout->addWidget(close_btn, 0, Qt::AlignCenter);
  QObject::connect(close_btn, &QPushButton::released, this, &SettingsWindow::closeSettings);

  // setup panels
  DevicePanel *device = new DevicePanel(this);
  QObject::connect(device, &DevicePanel::reviewTrainingGuide, this, &SettingsWindow::reviewTrainingGuide);

  QPair<QString, QWidget *> panels[] = {
    {"Device", device},
    {"Network", network_panel(this)},
    {"Toggles", new TogglesPanel(this)},
    {"Developer", new DeveloperPanel()},
    {"Community", community_panel()},
  };

  sidebar_layout->addSpacing(45);
  nav_btns = new QButtonGroup();
  for (auto &[name, panel] : panels) {
    QPushButton *btn = new QPushButton(name);
    btn->setCheckable(true);
    btn->setStyleSheet(R"(
      QPushButton {
        color: grey;
        border: none;
        background: none;
        font-size: 65px;
        font-weight: 500;
        padding-top: 35px;
        padding-bottom: 35px;
      }
      QPushButton:checked {
        color: white;
      }
    )");

    nav_btns->addButton(btn);
    sidebar_layout->addWidget(btn, 0, Qt::AlignRight);

    panel->setContentsMargins(50, 25, 50, 25);

    ScrollView *panel_frame = new ScrollView(panel, this);
    panel_widget->addWidget(panel_frame);

    QObject::connect(btn, &QPushButton::released, [=, w = panel_frame]() {
      panel_widget->setCurrentWidget(w);
    });
  }
  sidebar_layout->setContentsMargins(50, 50, 100, 50);

  // main settings layout, sidebar + main panel
  QHBoxLayout *settings_layout = new QHBoxLayout();

  sidebar_widget = new QWidget;
  sidebar_widget->setLayout(sidebar_layout);
  sidebar_widget->setFixedWidth(500);
  settings_layout->addWidget(sidebar_widget);
  settings_layout->addWidget(panel_widget);

  setLayout(settings_layout);
  setStyleSheet(R"(
    * {
      color: white;
      font-size: 50px;
    }
    SettingsWindow {
      background-color: black;
    }
  )");
}

void SettingsWindow::hideEvent(QHideEvent *event){
#ifdef QCOM
  HardwareEon::close_activities();
#endif

  // TODO: this should be handled by the Dialog classes
  QList<QWidget*> children = findChildren<QWidget *>();
  for(auto &w : children){
    if(w->metaObject()->superClass()->className() == QString("QDialog")){
      w->close();
    }
  }
<<<<<<< HEAD
}

void SettingsWindow::showEvent(QShowEvent *event){
  panel_widget->setCurrentIndex(0);
  nav_btns->buttons()[0]->setChecked(true);
=======
>>>>>>> 62848f8d
}<|MERGE_RESOLUTION|>--- conflicted
+++ resolved
@@ -288,7 +288,6 @@
   return w;
 }
 
-<<<<<<< HEAD
 QWidget * community_panel() {
   QVBoxLayout *toggles_list = new QVBoxLayout();
   toggles_list->addWidget(new ParamControl("AutoLaneChangeEnabled",
@@ -313,8 +312,6 @@
   return widget;
 }
 
-SettingsWindow::SettingsWindow(QWidget *parent) : QFrame(parent) {
-=======
 void SettingsWindow::showEvent(QShowEvent *event) {
   if (layout()) {
     panel_widget->setCurrentIndex(0);
@@ -322,7 +319,6 @@
     return;
   }
 
->>>>>>> 62848f8d
   // setup two main layouts
   QVBoxLayout *sidebar_layout = new QVBoxLayout();
   sidebar_layout->setMargin(0);
@@ -425,12 +421,4 @@
       w->close();
     }
   }
-<<<<<<< HEAD
-}
-
-void SettingsWindow::showEvent(QShowEvent *event){
-  panel_widget->setCurrentIndex(0);
-  nav_btns->buttons()[0]->setChecked(true);
-=======
->>>>>>> 62848f8d
 }