#include "settings.h"

#include <cassert>
#include <string>

#ifndef QCOM
#include "selfdrive/ui/qt/offroad/networking.h"
#endif
#include "selfdrive/common/params.h"
#include "selfdrive/common/util.h"
#include "selfdrive/hardware/hw.h"
#include "selfdrive/ui/qt/widgets/controls.h"
#include "selfdrive/ui/qt/widgets/input.h"
#include "selfdrive/ui/qt/widgets/offroad_alerts.h"
#include "selfdrive/ui/qt/widgets/scrollview.h"
#include "selfdrive/ui/qt/widgets/ssh_keys.h"
#include "selfdrive/ui/qt/widgets/toggle.h"
#include "selfdrive/ui/ui.h"
#include "selfdrive/ui/qt/util.h"

TogglesPanel::TogglesPanel(QWidget *parent) : QWidget(parent) {
  QVBoxLayout *toggles_list = new QVBoxLayout();

  QList<ParamControl*> toggles;

  toggles.append(new ParamControl("OpenpilotEnabledToggle",
                                  "Enable openpilot",
                                  "Use the openpilot system for adaptive cruise control and lane keep driver assistance. Your attention is required at all times to use this feature. Changing this setting takes effect when the car is powered off.",
                                  "../assets/offroad/icon_openpilot.png",
                                  this));
  toggles.append(new ParamControl("IsLdwEnabled",
                                  "Enable Lane Departure Warnings",
                                  "Receive alerts to steer back into the lane when your vehicle drifts over a detected lane line without a turn signal activated while driving over 31mph (50kph).",
                                  "../assets/offroad/icon_warning.png",
                                  this));
  toggles.append(new ParamControl("IsRHD",
                                  "Enable Right-Hand Drive",
                                  "Allow openpilot to obey left-hand traffic conventions and perform driver monitoring on right driver seat.",
                                  "../assets/offroad/icon_openpilot_mirrored.png",
                                  this));
  toggles.append(new ParamControl("IsMetric",
                                  "Use Metric System",
                                  "Display speed in km/h instead of mp/h.",
                                  "../assets/offroad/icon_metric.png",
                                  this));
  toggles.append(new ParamControl("CommunityFeaturesToggle",
                                  "Enable Community Features",
                                  "Use features from the open source community that are not maintained or supported by comma.ai and have not been confirmed to meet the standard safety model. These features include community supported cars and community supported hardware. Be extra cautious when using these features",
                                  "../assets/offroad/icon_shell.png",
                                  this));

  toggles.append(new ParamControl("IsUploadRawEnabled",
                                  "Upload Raw Logs",
                                  "Upload full logs and full resolution video by default while on WiFi. If not enabled, individual logs can be marked for upload at my.comma.ai/useradmin.",
                                  "../assets/offroad/icon_network.png",
                                  this));

  ParamControl *record_toggle = new ParamControl("RecordFront",
                                                 "Record and Upload Driver Camera",
                                                "Upload data from the driver facing camera and help improve the driver monitoring algorithm.",
                                                "../assets/offroad/icon_monitoring.png",
                                                this);
  toggles.append(record_toggle);
  toggles.append(new ParamControl("EndToEndToggle",
                                   "\U0001f96c Disable use of lanelines (Alpha) \U0001f96c",
                                   "In this mode openpilot will ignore lanelines and just drive how it thinks a human would.",
                                   "../assets/offroad/icon_road.png",
                                   this));

  if (Hardware::TICI()) {
    toggles.append(new ParamControl("EnableWideCamera",
                                    "Enable use of Wide Angle Camera",
                                    "Use wide angle camera for driving and ui.",
                                    "../assets/offroad/icon_openpilot.png",
                                    this));
    QObject::connect(toggles.back(), &ToggleControl::toggleFlipped, [=](bool state) {
      Params().remove("CalibrationParams");
    });

    toggles.append(new ParamControl("EnableLteOnroad",
                                    "Enable LTE while onroad",
                                    "",
                                    "../assets/offroad/icon_network.png",
                                    this));
  }

  bool record_lock = Params().getBool("RecordFrontLock");
  record_toggle->setEnabled(!record_lock);

  for(ParamControl *toggle : toggles){
    if(toggles_list->count() != 0){
      toggles_list->addWidget(horizontal_line());
    }
    toggles_list->addWidget(toggle);
  }

  setLayout(toggles_list);
}

DevicePanel::DevicePanel(QWidget* parent) : QWidget(parent) {
  QVBoxLayout *device_layout = new QVBoxLayout;
  Params params = Params();

  QString dongle = QString::fromStdString(params.get("DongleId", false));
  device_layout->addWidget(new LabelControl("Dongle ID", dongle));
  device_layout->addWidget(horizontal_line());

  QString serial = QString::fromStdString(params.get("HardwareSerial", false));
  device_layout->addWidget(new LabelControl("Serial", serial));

  // offroad-only buttons
  QList<ButtonControl*> offroad_btns;

  offroad_btns.append(new ButtonControl("Driver Camera", "PREVIEW",
                                        "Preview the driver facing camera to help optimize device mounting position for best driver monitoring experience. (vehicle must be off)",
                                        [=]() { emit showDriverView(); }, "", this));

  QString resetCalibDesc = "openpilot requires the device to be mounted within 4° left or right and within 5° up or down. openpilot is continuously calibrating, resetting is rarely required.";
  ButtonControl *resetCalibBtn = new ButtonControl("Reset Calibration", "RESET", resetCalibDesc, [=]() {
    if (ConfirmationDialog::confirm("Are you sure you want to reset calibration?", this)) {
      Params().remove("CalibrationParams");
    }
  }, "", this);
  connect(resetCalibBtn, &ButtonControl::showDescription, [=]() {
    QString desc = resetCalibDesc;
    std::string calib_bytes = Params().get("CalibrationParams");
    if (!calib_bytes.empty()) {
      try {
        AlignedBuffer aligned_buf;
        capnp::FlatArrayMessageReader cmsg(aligned_buf.align(calib_bytes.data(), calib_bytes.size()));
        auto calib = cmsg.getRoot<cereal::Event>().getLiveCalibration();
        if (calib.getCalStatus() != 0) {
          double pitch = calib.getRpyCalib()[1] * (180 / M_PI);
          double yaw = calib.getRpyCalib()[2] * (180 / M_PI);
          desc += QString(" Your device is pointed %1° %2 and %3° %4.")
                                .arg(QString::number(std::abs(pitch), 'g', 1), pitch > 0 ? "up" : "down",
                                     QString::number(std::abs(yaw), 'g', 1), yaw > 0 ? "right" : "left");
        }
      } catch (kj::Exception) {
        qInfo() << "invalid CalibrationParams";
      }
    }
    resetCalibBtn->setDescription(desc);
  });
  offroad_btns.append(resetCalibBtn);

  offroad_btns.append(new ButtonControl("Review Training Guide", "REVIEW",
                                        "Review the rules, features, and limitations of openpilot", [=]() {
    if (ConfirmationDialog::confirm("Are you sure you want to review the training guide?", this)) {
      Params().remove("CompletedTrainingVersion");
      emit reviewTrainingGuide();
    }
  }, "", this));

  QString brand = params.getBool("Passive") ? "dashcam" : "openpilot";
  offroad_btns.append(new ButtonControl("Uninstall " + brand, "UNINSTALL", "", [=]() {
    if (ConfirmationDialog::confirm("Are you sure you want to uninstall?", this)) {
      Params().putBool("DoUninstall", true);
    }
  }, "", this));

  for(auto &btn : offroad_btns){
    device_layout->addWidget(horizontal_line());
    QObject::connect(parent, SIGNAL(offroadTransition(bool)), btn, SLOT(setEnabled(bool)));
    device_layout->addWidget(btn);
  }

  // power buttons
  QHBoxLayout *power_layout = new QHBoxLayout();
  power_layout->setSpacing(30);

  QPushButton *reboot_btn = new QPushButton("Reboot");
  power_layout->addWidget(reboot_btn);
  QObject::connect(reboot_btn, &QPushButton::released, [=]() {
    if (ConfirmationDialog::confirm("Are you sure you want to reboot?", this)) {
      Hardware::reboot();
    }
  });

  QPushButton *poweroff_btn = new QPushButton("Power Off");
  poweroff_btn->setStyleSheet("background-color: #E22C2C;");
  power_layout->addWidget(poweroff_btn);
  QObject::connect(poweroff_btn, &QPushButton::released, [=]() {
    if (ConfirmationDialog::confirm("Are you sure you want to power off?", this)) {
      Hardware::poweroff();
    }
  });

  device_layout->addLayout(power_layout);

  setLayout(device_layout);
  setStyleSheet(R"(
    QPushButton {
      padding: 0;
      height: 120px;
      border-radius: 15px;
      background-color: #393939;
    }
  )");
}

DeveloperPanel::DeveloperPanel(QWidget* parent) : QFrame(parent) {
  QVBoxLayout *main_layout = new QVBoxLayout(this);
  setLayout(main_layout);
  setStyleSheet(R"(QLabel {font-size: 50px;})");

  fs_watch = new QFileSystemWatcher(this);
  QObject::connect(fs_watch, &QFileSystemWatcher::fileChanged, [=](const QString path) {
<<<<<<< HEAD
    updateLabels();
=======
    int update_failed_count = Params().get<int>("UpdateFailedCount").value_or(0);
    if (path.contains("UpdateFailedCount") && update_failed_count > 0) {
      lastUpdateTimeLbl->setText("failed to fetch update");
      updateButton->setText("CHECK");
      updateButton->setEnabled(true);
    } else if (path.contains("LastUpdateTime")) {
      updateLabels();
    }
>>>>>>> 825fa79e
  });
}

void DeveloperPanel::showEvent(QShowEvent *event) {
  updateLabels();
}

void DeveloperPanel::updateLabels() {
  Params params = Params();
  std::string brand = params.getBool("Passive") ? "dashcam" : "openpilot";
  QList<QPair<QString, std::string>> dev_params = {
    {"Git Branch", params.get("GitBranch")},
    {"Git Commit", params.get("GitCommit").substr(0, 10)},
    {"Panda Firmware", params.get("PandaFirmwareHex")},
    {"OS Version", Hardware::get_os_version()},
  };

  QString version = QString::fromStdString(brand + " v" + params.get("Version").substr(0, 14)).trimmed();
  QString lastUpdateTime = "";

  std::string last_update_param = params.get("LastUpdateTime");
  if (!last_update_param.empty()){
    QDateTime lastUpdateDate = QDateTime::fromString(QString::fromStdString(last_update_param + "Z"), Qt::ISODate);
    lastUpdateTime = timeAgo(lastUpdateDate);
  }

  if (labels.size() < dev_params.size()) {
    versionLbl = new LabelControl("Version", version, QString::fromStdString(params.get("ReleaseNotes")).trimmed());
    layout()->addWidget(versionLbl);
    layout()->addWidget(horizontal_line());

<<<<<<< HEAD
    lastUpdateTimeLbl = new LabelControl("Last Update Check", lastUpdateTime, "The last time openpilot checked for an update. Updates are only checked while car is off.");
    connect(lastUpdateTimeLbl, &LabelControl::showDescription, [=]() {
      Params params = Params();
      if (params.getBool("IsOffroad")) {
        fs_watch->addPath(QString::fromStdString(params.getParamsPath()) + "/d/LastUpdateTime");
        lastUpdateTimeLbl->setText("checking...");
        std::system("pkill -1 -f selfdrive.updated");
      }
    });
    layout()->addWidget(lastUpdateTimeLbl);
=======
    lastUpdateTimeLbl = new LabelControl("Last Update Check", lastUpdateTime, "The last time openpilot successfully checked for an update. The updater only runs while the car is off.");
    layout()->addWidget(lastUpdateTimeLbl);
    layout()->addWidget(horizontal_line());

    updateButton = new ButtonControl("Check for Update", "CHECK", "", [=]() {
      Params params = Params();
      if (params.getBool("IsOffroad")) {
        fs_watch->addPath(QString::fromStdString(params.getParamsPath()) + "/d/LastUpdateTime");
        fs_watch->addPath(QString::fromStdString(params.getParamsPath()) + "/d/UpdateFailedCount");
        updateButton->setText("CHECKING");
        updateButton->setEnabled(false);
      }
      std::system("pkill -1 -f selfdrive.updated");
    }, "", this);
    layout()->addWidget(updateButton);
>>>>>>> 825fa79e
    layout()->addWidget(horizontal_line());
  } else {
    versionLbl->setText(version);
    lastUpdateTimeLbl->setText(lastUpdateTime);
<<<<<<< HEAD
=======
    updateButton->setText("CHECK");
    updateButton->setEnabled(true);
>>>>>>> 825fa79e
  }

  for (int i = 0; i < dev_params.size(); i++) {
    const auto &[name, value] = dev_params[i];
    QString val = QString::fromStdString(value).trimmed();
    if (labels.size() > i) {
      labels[i]->setText(val);
    } else {
      labels.push_back(new LabelControl(name, val));
      layout()->addWidget(labels[i]);
      if (i < (dev_params.size() - 1)) {
        layout()->addWidget(horizontal_line());
      }
    }
  }
}

QWidget * network_panel(QWidget * parent) {
#ifdef QCOM
  QVBoxLayout *layout = new QVBoxLayout;
  layout->setSpacing(30);

  // wifi + tethering buttons
  layout->addWidget(new ButtonControl("WiFi Settings", "OPEN", "",
                                      [=]() { HardwareEon::launch_wifi(); }));
  layout->addWidget(horizontal_line());

  layout->addWidget(new ButtonControl("Tethering Settings", "OPEN", "",
                                      [=]() { HardwareEon::launch_tethering(); }));
  layout->addWidget(horizontal_line());

  // SSH key management
  layout->addWidget(new SshToggle());
  layout->addWidget(horizontal_line());
  layout->addWidget(new SshControl());

  layout->addStretch(1);

  QWidget *w = new QWidget;
  w->setLayout(layout);
#else
  Networking *w = new Networking(parent);
#endif
  return w;
}

void SettingsWindow::showEvent(QShowEvent *event) {
  if (layout()) {
    panel_widget->setCurrentIndex(0);
    nav_btns->buttons()[0]->setChecked(true);
    return;
  }

  // setup two main layouts
  QVBoxLayout *sidebar_layout = new QVBoxLayout();
  sidebar_layout->setMargin(0);
  panel_widget = new QStackedWidget();
  panel_widget->setStyleSheet(R"(
    border-radius: 30px;
    background-color: #292929;
  )");

  // close button
  QPushButton *close_btn = new QPushButton("X");
  close_btn->setStyleSheet(R"(
    font-size: 90px;
    font-weight: bold;
    border 1px grey solid;
    border-radius: 100px;
    background-color: #292929;
  )");
  close_btn->setFixedSize(200, 200);
  sidebar_layout->addSpacing(45);
  sidebar_layout->addWidget(close_btn, 0, Qt::AlignCenter);
  QObject::connect(close_btn, &QPushButton::released, this, &SettingsWindow::closeSettings);

  // setup panels
  DevicePanel *device = new DevicePanel(this);
  QObject::connect(device, &DevicePanel::reviewTrainingGuide, this, &SettingsWindow::reviewTrainingGuide);
  QObject::connect(device, &DevicePanel::showDriverView, this, &SettingsWindow::showDriverView);

  QPair<QString, QWidget *> panels[] = {
    {"Device", device},
    {"Network", network_panel(this)},
    {"Toggles", new TogglesPanel(this)},
    {"Developer", new DeveloperPanel()},
  };

  sidebar_layout->addSpacing(45);
  nav_btns = new QButtonGroup();
  for (auto &[name, panel] : panels) {
    QPushButton *btn = new QPushButton(name);
    btn->setCheckable(true);
    btn->setChecked(nav_btns->buttons().size() == 0);
    btn->setStyleSheet(R"(
      QPushButton {
        color: grey;
        border: none;
        background: none;
        font-size: 65px;
        font-weight: 500;
        padding-top: 35px;
        padding-bottom: 35px;
      }
      QPushButton:checked {
        color: white;
      }
    )");

    nav_btns->addButton(btn);
    sidebar_layout->addWidget(btn, 0, Qt::AlignRight);

    panel->setContentsMargins(50, 25, 50, 25);

    ScrollView *panel_frame = new ScrollView(panel, this);
    panel_widget->addWidget(panel_frame);

    QObject::connect(btn, &QPushButton::released, [=, w = panel_frame]() {
      panel_widget->setCurrentWidget(w);
    });
  }
  sidebar_layout->setContentsMargins(50, 50, 100, 50);

  // main settings layout, sidebar + main panel
  QHBoxLayout *settings_layout = new QHBoxLayout();

  sidebar_widget = new QWidget;
  sidebar_widget->setLayout(sidebar_layout);
  sidebar_widget->setFixedWidth(500);
  settings_layout->addWidget(sidebar_widget);
  settings_layout->addWidget(panel_widget);

  setLayout(settings_layout);
  setStyleSheet(R"(
    * {
      color: white;
      font-size: 50px;
    }
    SettingsWindow {
      background-color: black;
    }
  )");
}

void SettingsWindow::hideEvent(QHideEvent *event){
#ifdef QCOM
  HardwareEon::close_activities();
#endif

  // TODO: this should be handled by the Dialog classes
  QList<QWidget*> children = findChildren<QWidget *>();
  for(auto &w : children){
    if(w->metaObject()->superClass()->className() == QString("QDialog")){
      w->close();
    }
  }
}<|MERGE_RESOLUTION|>--- conflicted
+++ resolved
@@ -206,9 +206,6 @@
 
   fs_watch = new QFileSystemWatcher(this);
   QObject::connect(fs_watch, &QFileSystemWatcher::fileChanged, [=](const QString path) {
-<<<<<<< HEAD
-    updateLabels();
-=======
     int update_failed_count = Params().get<int>("UpdateFailedCount").value_or(0);
     if (path.contains("UpdateFailedCount") && update_failed_count > 0) {
       lastUpdateTimeLbl->setText("failed to fetch update");
@@ -217,7 +214,6 @@
     } else if (path.contains("LastUpdateTime")) {
       updateLabels();
     }
->>>>>>> 825fa79e
   });
 }
 
@@ -249,18 +245,6 @@
     layout()->addWidget(versionLbl);
     layout()->addWidget(horizontal_line());
 
-<<<<<<< HEAD
-    lastUpdateTimeLbl = new LabelControl("Last Update Check", lastUpdateTime, "The last time openpilot checked for an update. Updates are only checked while car is off.");
-    connect(lastUpdateTimeLbl, &LabelControl::showDescription, [=]() {
-      Params params = Params();
-      if (params.getBool("IsOffroad")) {
-        fs_watch->addPath(QString::fromStdString(params.getParamsPath()) + "/d/LastUpdateTime");
-        lastUpdateTimeLbl->setText("checking...");
-        std::system("pkill -1 -f selfdrive.updated");
-      }
-    });
-    layout()->addWidget(lastUpdateTimeLbl);
-=======
     lastUpdateTimeLbl = new LabelControl("Last Update Check", lastUpdateTime, "The last time openpilot successfully checked for an update. The updater only runs while the car is off.");
     layout()->addWidget(lastUpdateTimeLbl);
     layout()->addWidget(horizontal_line());
@@ -276,16 +260,12 @@
       std::system("pkill -1 -f selfdrive.updated");
     }, "", this);
     layout()->addWidget(updateButton);
->>>>>>> 825fa79e
     layout()->addWidget(horizontal_line());
   } else {
     versionLbl->setText(version);
     lastUpdateTimeLbl->setText(lastUpdateTime);
-<<<<<<< HEAD
-=======
     updateButton->setText("CHECK");
     updateButton->setEnabled(true);
->>>>>>> 825fa79e
   }
 
   for (int i = 0; i < dev_params.size(); i++) {
