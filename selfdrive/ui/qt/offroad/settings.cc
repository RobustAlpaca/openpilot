--- conflicted
+++ resolved
@@ -72,15 +72,12 @@
                                   "Use wide angle camera for driving and ui. Only takes effect after reboot.",
                                   "../assets/offroad/icon_openpilot.png",
                                   this));
-<<<<<<< HEAD
-=======
   toggles.append(new ParamControl("EnableLteOnroad",
                                   "Enable LTE while onroad",
                                   "",
                                   "../assets/offroad/icon_network.png",
                                   this));
 
->>>>>>> 6b9de98b
 #endif
 
   bool record_lock = Params().getBool("RecordFrontLock");
