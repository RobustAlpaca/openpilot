#include <string>
#include <iostream>
#include <sstream>
#include <cassert>

#ifndef QCOM
#include "networking.hpp"
#endif
#include "settings.hpp"
#include "widgets/input.hpp"
#include "widgets/toggle.hpp"
#include "widgets/offroad_alerts.hpp"
#include "widgets/scrollview.hpp"
#include "widgets/controls.hpp"
#include "widgets/ssh_keys.hpp"
#include "common/params.h"
#include "common/util.h"
#include "selfdrive/hardware/hw.h"
#include "home.hpp"


TogglesPanel::TogglesPanel(QWidget *parent) : QWidget(parent) {
  QVBoxLayout *toggles_list = new QVBoxLayout();

  QList<ParamControl*> toggles;

  toggles.append(new ParamControl("OpenpilotEnabledToggle",
                                  "Enable openpilot",
                                  "Use the openpilot system for adaptive cruise control and lane keep driver assistance. Your attention is required at all times to use this feature. Changing this setting takes effect when the car is powered off.",
                                  "../assets/offroad/icon_openpilot.png",
                                  this));
  toggles.append(new ParamControl("IsLdwEnabled",
                                  "Enable Lane Departure Warnings",
                                  "Receive alerts to steer back into the lane when your vehicle drifts over a detected lane line without a turn signal activated while driving over 31mph (50kph).",
                                  "../assets/offroad/icon_warning.png",
                                  this));
  toggles.append(new ParamControl("IsRHD",
                                  "Enable Right-Hand Drive",
                                  "Allow openpilot to obey left-hand traffic conventions and perform driver monitoring on right driver seat.",
                                  "../assets/offroad/icon_openpilot_mirrored.png",
                                  this));
  toggles.append(new ParamControl("IsMetric",
                                  "Use Metric System",
                                  "Display speed in km/h instead of mp/h.",
                                  "../assets/offroad/icon_metric.png",
                                  this));
  toggles.append(new ParamControl("CommunityFeaturesToggle",
                                  "Enable Community Features",
                                  "Use features from the open source community that are not maintained or supported by comma.ai and have not been confirmed to meet the standard safety model. These features include community supported cars and community supported hardware. Be extra cautious when using these features",
                                  "../assets/offroad/icon_shell.png",
                                  this));

#ifndef QCOM2
  toggles.append(new ParamControl("IsUploadRawEnabled",
                                 "Upload Raw Logs",
                                 "Upload full logs and full resolution video by default while on WiFi. If not enabled, individual logs can be marked for upload at my.comma.ai/useradmin.",
                                 "../assets/offroad/icon_network.png",
                                 this));
#endif

  ParamControl *record_toggle = new ParamControl("RecordFront",
                                                 "Record and Upload Driver Camera",
                                                "Upload data from the driver facing camera and help improve the driver monitoring algorithm.",
                                                "../assets/offroad/icon_monitoring.png",
                                                this);
  toggles.append(record_toggle);
  toggles.append(new ParamControl("EndToEndToggle",
                                   "\U0001f96c Disable use of lanelines (Alpha) \U0001f96c",
                                   "In this mode openpilot will ignore lanelines and just drive how it thinks a human would.",
                                   "../assets/offroad/icon_road.png",
                                   this));

#ifdef QCOM2
  toggles.append(new ParamControl("EnableWideCamera",
                                  "Enable use of Wide Angle Camera",
                                  "Use wide angle camera for driving and ui. Only takes effect after reboot.",
                                  "../assets/offroad/icon_openpilot.png",
                                  this));
  toggles.append(new ParamControl("EnableLteOnroad",
                                  "Enable LTE while onroad",
                                  "",
                                  "../assets/offroad/icon_network.png",
                                  this));

#endif

  bool record_lock = Params().getBool("RecordFrontLock");
  record_toggle->setEnabled(!record_lock);

  for(ParamControl *toggle : toggles){
    if(toggles_list->count() != 0){
      toggles_list->addWidget(horizontal_line());
    }
    toggles_list->addWidget(toggle);
  }

  setLayout(toggles_list);
}

DevicePanel::DevicePanel(QWidget* parent) : QWidget(parent) {
  QVBoxLayout *device_layout = new QVBoxLayout;

  Params params = Params();

  QString dongle = QString::fromStdString(params.get("DongleId", false));
  device_layout->addWidget(new LabelControl("Dongle ID", dongle));
  device_layout->addWidget(horizontal_line());

  QString serial = QString::fromStdString(params.get("HardwareSerial", false));
  device_layout->addWidget(new LabelControl("Serial", serial));


  QHBoxLayout *reset_layout = new QHBoxLayout();
  reset_layout->setSpacing(30);

  // reset calibration button
  QPushButton *reset_calib_btn = new QPushButton("Reset Calibration");
  reset_layout->addWidget(reset_calib_btn);
  QObject::connect(reset_calib_btn, &QPushButton::released, [=]() {
      if (ConfirmationDialog::confirm("Are you sure you want to reset calibration?")) {
          Params().remove("CalibrationParams");
      }
  });

  device_layout->addWidget(horizontal_line());
  device_layout->addLayout(reset_layout);

  // offroad-only buttons
  QList<ButtonControl*> offroad_btns;

  offroad_btns.append(new ButtonControl("Driver Camera", "PREVIEW",
                                        "Preview the driver facing camera to help optimize device mounting position for best driver monitoring experience. (vehicle must be off)",
                                        [=]() {
                                           Params().putBool("IsDriverViewEnabled", true);
                                           GLWindow::ui_state.scene.driver_view = true;
                                        }, "", this));

  QString resetCalibDesc = "openpilot requires the device to be mounted within 4° left or right and within 5° up or down. openpilot is continuously calibrating, resetting is rarely required.";
  ButtonControl *resetCalibBtn = new ButtonControl("Reset Calibration", "RESET", resetCalibDesc, [=]() {
    if (ConfirmationDialog::confirm("Are you sure you want to reset calibration?")) {
      Params().remove("CalibrationParams");
    }
  }, "", this);
  connect(resetCalibBtn, &ButtonControl::showDescription, [=]() {
    QString desc = resetCalibDesc;
    std::string calib_bytes = Params().get("CalibrationParams");
    if (!calib_bytes.empty()) {
      try {
        AlignedBuffer aligned_buf;
        capnp::FlatArrayMessageReader cmsg(aligned_buf.align(calib_bytes.data(), calib_bytes.size()));
        auto calib = cmsg.getRoot<cereal::Event>().getLiveCalibration();
        if (calib.getCalStatus() != 0) {
          double pitch = calib.getRpyCalib()[1] * (180 / M_PI);
          double yaw = calib.getRpyCalib()[2] * (180 / M_PI);
          desc += QString(" Your device is pointed %1° %2 and %3° %4.")
                                .arg(QString::number(std::abs(pitch), 'g', 1), pitch > 0 ? "up" : "down",
                                     QString::number(std::abs(yaw), 'g', 1), yaw > 0 ? "right" : "left");
        }
      } catch (kj::Exception) {
        qInfo() << "invalid CalibrationParams";
      }
    }
    resetCalibBtn->setDescription(desc);
  });
  offroad_btns.append(resetCalibBtn);

  offroad_btns.append(new ButtonControl("Review Training Guide", "REVIEW",
                                        "Review the rules, features, and limitations of openpilot", [=]() {
                                          if (ConfirmationDialog::confirm("Are you sure you want to review the training guide?")) {
                                            Params().remove("CompletedTrainingVersion");
                                            emit reviewTrainingGuide();
                                          }
                                        }, "", this));

  QString brand = params.getBool("Passive") ? "dashcam" : "openpilot";
  offroad_btns.append(new ButtonControl("Uninstall " + brand, "UNINSTALL", "", [=]() {
    if (ConfirmationDialog::confirm("Are you sure you want to uninstall?")) {
      Params().putBool("DoUninstall", true);
    }
  }, "", this));

  for(auto &btn : offroad_btns){
    device_layout->addWidget(horizontal_line());
    QObject::connect(parent, SIGNAL(offroadTransition(bool)), btn, SLOT(setEnabled(bool)));
    device_layout->addWidget(btn);
  }

  // power buttons
  QHBoxLayout *power_layout = new QHBoxLayout();
  power_layout->setSpacing(30);

  QPushButton *reboot_btn = new QPushButton("재부팅");
  power_layout->addWidget(reboot_btn);
  QObject::connect(reboot_btn, &QPushButton::released, [=]() {
    if (ConfirmationDialog::confirm("Are you sure you want to reboot?")) {
      Hardware::reboot();
    }
  });

  QPushButton *reboot_rmprebuilt_btn = new QPushButton("prebuilt 임시삭제 & 재부팅");
  power_layout->addWidget(reboot_rmprebuilt_btn);
  QObject::connect(reboot_rmprebuilt_btn, &QPushButton::released, [=]() {
      if (ConfirmationDialog::confirm("Are you sure you want to reboot?")) {
        Hardware::update_reboot();
      }
  });


  QPushButton *poweroff_btn = new QPushButton("끄기");
  poweroff_btn->setStyleSheet("background-color: #E22C2C;");
  power_layout->addWidget(poweroff_btn);
  QObject::connect(poweroff_btn, &QPushButton::released, [=]() {
    if (ConfirmationDialog::confirm("Are you sure you want to power off?")) {
      Hardware::poweroff();
    }
  });

  device_layout->addLayout(power_layout);

  setLayout(device_layout);
  setStyleSheet(R"(
    QPushButton {
      padding: 0;
      height: 120px;
      border-radius: 15px;
      background-color: #393939;
    }
  )");
}

DeveloperPanel::DeveloperPanel(QWidget* parent) : QFrame(parent) {
  QVBoxLayout *main_layout = new QVBoxLayout(this);
  setLayout(main_layout);
  setStyleSheet(R"(QLabel {font-size: 50px;})");
}

void DeveloperPanel::showEvent(QShowEvent *event) {
  Params params = Params();
  std::string brand = params.getBool("Passive") ? "dashcam" : "openpilot";
  QList<QPair<QString, std::string>> dev_params = {
    {"Version", brand + " v" + params.get("Version", false).substr(0, 14)},
    {"Git Branch", params.get("GitBranch", false)},
    {"Git Commit", params.get("GitCommit", false).substr(0, 10)},
    {"Panda Firmware", params.get("PandaFirmwareHex", false)},
    {"OS Version", Hardware::get_os_version()},
  };

  for (int i = 0; i < dev_params.size(); i++) {
    const auto &[name, value] = dev_params[i];
    QString val = QString::fromStdString(value).trimmed();
    if (labels.size() > i) {
      labels[i]->setText(val);
    } else {
      labels.push_back(new LabelControl(name, val));
      layout()->addWidget(labels[i]);
      if (i < (dev_params.size() - 1)) {
        layout()->addWidget(horizontal_line());
      }
    }
  }
}

QWidget * network_panel(QWidget * parent) {
#ifdef QCOM
  QVBoxLayout *layout = new QVBoxLayout;
  layout->setSpacing(30);

  // wifi + tethering buttons
  layout->addWidget(new ButtonControl("WiFi Settings", "OPEN", "",
                                      [=]() { HardwareEon::launch_wifi(); }));
  layout->addWidget(horizontal_line());

  layout->addWidget(new ButtonControl("Tethering Settings", "OPEN", "",
                                      [=]() { HardwareEon::launch_tethering(); }));
  layout->addWidget(horizontal_line());

  // SSH key management
  layout->addWidget(new SshToggle());
  layout->addWidget(horizontal_line());
  layout->addWidget(new SshControl());

  layout->addStretch(1);

  QWidget *w = new QWidget;
  w->setLayout(layout);
#else
  Networking *w = new Networking(parent);
#endif
  return w;
}

QWidget * community_panel() {
  QVBoxLayout *toggles_list = new QVBoxLayout();
<<<<<<< HEAD
  toggles_list->addWidget(new ParamControl("AutoLaneChangeEnabled",
                                            "Enable Auto Lane Change Assist",
                                            "warnings: it is beta, be careful!!",
                                            "../assets/offroad/icon_road.png"
                                              ));
  toggles_list->addWidget(horizontal_line());
=======

>>>>>>> 856597a7
  toggles_list->addWidget(new PrebuiltParamControl("PrebuiltEnabled",
                                            "Enable Prebuilt File",
                                            "완전 정상주행 2회 이후 활성화하세요. prebuilt 파일이 있는경우 새로 빌드하지 않습니다. 업데이트창이 뜰때 내용을 확인하세요.",
                                            "../assets/offroad/icon_checkmark.png"
                                            ));

  toggles_list->addWidget(horizontal_line());

  toggles_list->addWidget(new LateralSelection());

  QWidget *widget = new QWidget;
  widget->setLayout(toggles_list);
  return widget;
}

SettingsWindow::SettingsWindow(QWidget *parent) : QFrame(parent) {
  // setup two main layouts
  QVBoxLayout *sidebar_layout = new QVBoxLayout();
  sidebar_layout->setMargin(0);
  panel_widget = new QStackedWidget();
  panel_widget->setStyleSheet(R"(
    border-radius: 30px;
    background-color: #292929;
  )");

  // close button
  QPushButton *close_btn = new QPushButton("X");
  close_btn->setStyleSheet(R"(
    font-size: 90px;
    font-weight: bold;
    border 1px grey solid;
    border-radius: 100px;
    background-color: #292929;
  )");
  close_btn->setFixedSize(200, 200);
  sidebar_layout->addSpacing(45);
  sidebar_layout->addWidget(close_btn, 0, Qt::AlignCenter);
  QObject::connect(close_btn, SIGNAL(released()), this, SIGNAL(closeSettings()));

  // setup panels
  DevicePanel *device = new DevicePanel(this);
  QObject::connect(device, SIGNAL(reviewTrainingGuide()), this, SIGNAL(reviewTrainingGuide()));

  QPair<QString, QWidget *> panels[] = {
    {"Device", device},
    {"Network", network_panel(this)},
    {"Toggles", new TogglesPanel(this)},
    {"Developer", new DeveloperPanel()},
    {"Community", community_panel()},
  };

  sidebar_layout->addSpacing(45);
  nav_btns = new QButtonGroup();
  for (auto &[name, panel] : panels) {
    QPushButton *btn = new QPushButton(name);
    btn->setCheckable(true);
    btn->setStyleSheet(R"(
      QPushButton {
        color: grey;
        border: none;
        background: none;
        font-size: 65px;
        font-weight: 500;
        padding-top: 35px;
        padding-bottom: 35px;
      }
      QPushButton:checked {
        color: white;
      }
    )");

    nav_btns->addButton(btn);
    sidebar_layout->addWidget(btn, 0, Qt::AlignRight);

    panel->setContentsMargins(50, 25, 50, 25);

    ScrollView *panel_frame = new ScrollView(panel, this);
    panel_widget->addWidget(panel_frame);

    QObject::connect(btn, &QPushButton::released, [=, w = panel_frame]() {
      panel_widget->setCurrentWidget(w);
    });
  }
  sidebar_layout->setContentsMargins(50, 50, 100, 50);

  // main settings layout, sidebar + main panel
  QHBoxLayout *settings_layout = new QHBoxLayout();

  sidebar_widget = new QWidget;
  sidebar_widget->setLayout(sidebar_layout);
  sidebar_widget->setFixedWidth(500);
  settings_layout->addWidget(sidebar_widget);
  settings_layout->addWidget(panel_widget);

  setLayout(settings_layout);
  setStyleSheet(R"(
    * {
      color: white;
      font-size: 50px;
    }
    SettingsWindow {
      background-color: black;
    }
  )");
}

void SettingsWindow::hideEvent(QHideEvent *event){
#ifdef QCOM
  HardwareEon::close_activities();
#endif
}

void SettingsWindow::showEvent(QShowEvent *event){
  panel_widget->setCurrentIndex(0);
  nav_btns->buttons()[0]->setChecked(true);
}<|MERGE_RESOLUTION|>--- conflicted
+++ resolved
@@ -291,25 +291,17 @@
 
 QWidget * community_panel() {
   QVBoxLayout *toggles_list = new QVBoxLayout();
-<<<<<<< HEAD
   toggles_list->addWidget(new ParamControl("AutoLaneChangeEnabled",
                                             "Enable Auto Lane Change Assist",
                                             "warnings: it is beta, be careful!!",
                                             "../assets/offroad/icon_road.png"
                                               ));
   toggles_list->addWidget(horizontal_line());
-=======
-
->>>>>>> 856597a7
   toggles_list->addWidget(new PrebuiltParamControl("PrebuiltEnabled",
                                             "Enable Prebuilt File",
                                             "완전 정상주행 2회 이후 활성화하세요. prebuilt 파일이 있는경우 새로 빌드하지 않습니다. 업데이트창이 뜰때 내용을 확인하세요.",
                                             "../assets/offroad/icon_checkmark.png"
                                             ));
-
-  toggles_list->addWidget(horizontal_line());
-
-  toggles_list->addWidget(new LateralSelection());
 
   QWidget *widget = new QWidget;
   widget->setLayout(toggles_list);
