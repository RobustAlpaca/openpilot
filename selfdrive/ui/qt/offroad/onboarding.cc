--- conflicted
+++ resolved
@@ -7,25 +7,11 @@
 #include <QVBoxLayout>
 
 #include "selfdrive/common/util.h"
-<<<<<<< HEAD
-#include "selfdrive/ui/qt/widgets/input.h"
-
-void TrainingGuide::mouseReleaseEvent(QMouseEvent *e) {
-  QPoint touch = QPoint(e->x(), e->y()) - imageCorner;
-
-  // Check for restart
-  if (currentIndex == (boundingBox.size() - 1) && 200 <= touch.x() && touch.x() <= 920 &&
-      760 <= touch.y() && touch.y() <= 960) {
-    currentIndex = 0;
-  } else if (boundingBox[currentIndex][0] <= touch.x() && touch.x() <= boundingBox[currentIndex][1] &&
-             boundingBox[currentIndex][2] <= touch.y() && touch.y() <= boundingBox[currentIndex][3]) {
-=======
 #include "selfdrive/ui/qt/util.h"
 #include "selfdrive/ui/qt/widgets/input.h"
 
 void TrainingGuide::mouseReleaseEvent(QMouseEvent *e) {
   if (boundingRect[currentIndex].contains(e->x(), e->y())) {
->>>>>>> 7d68c064
     currentIndex += 1;
   } else if (currentIndex == (boundingRect.size() - 2) && boundingRect.last().contains(e->x(), e->y())) {
     currentIndex = 0;
@@ -63,10 +49,6 @@
   }
 
   QVBoxLayout *main_layout = new QVBoxLayout(this);
-<<<<<<< HEAD
-  main_layout->setMargin(40);
-  main_layout->setSpacing(40);
-=======
   main_layout->setContentsMargins(45, 35, 45, 45);
   main_layout->setSpacing(0);
 
@@ -75,7 +57,6 @@
   main_layout->addWidget(title);
 
   main_layout->addSpacing(30);
->>>>>>> 7d68c064
 
   QQuickWidget *text = new QQuickWidget(this);
   text->setResizeMode(QQuickWidget::SizeRootObjectToView);
@@ -105,8 +86,6 @@
 
   accept_btn = new QPushButton("Scroll to accept");
   accept_btn->setEnabled(false);
-<<<<<<< HEAD
-=======
   accept_btn->setStyleSheet(R"(
     QPushButton {
       background-color: #465BEA;
@@ -115,17 +94,12 @@
       background-color: #4F4F4F;
     }
   )");
->>>>>>> 7d68c064
   buttons->addWidget(accept_btn);
   QObject::connect(accept_btn, &QPushButton::released, this, &TermsPage::acceptedTerms);
 }
 
 void TermsPage::enableAccept() {
-<<<<<<< HEAD
-  accept_btn->setText("Accept");
-=======
   accept_btn->setText("Agree");
->>>>>>> 7d68c064
   accept_btn->setEnabled(true);
 }
 
@@ -135,11 +109,7 @@
   }
 
   QVBoxLayout *main_layout = new QVBoxLayout(this);
-<<<<<<< HEAD
-  main_layout->setMargin(40);
-=======
   main_layout->setMargin(45);
->>>>>>> 7d68c064
   main_layout->setSpacing(40);
 
   QLabel *text = new QLabel(this);
@@ -157,22 +127,11 @@
 
   QObject::connect(back_btn, &QPushButton::released, this, &DeclinePage::getBack);
 
-<<<<<<< HEAD
-  QPushButton *uninstall_btn = new QPushButton("Decline, uninstall openpilot");
-  uninstall_btn->setStyleSheet("background-color: #E22C2C;");
-  buttons->addWidget(uninstall_btn);
-
-  QObject::connect(uninstall_btn, &QPushButton::released, [=]() {
-    if (ConfirmationDialog::confirm("Are you sure you want to uninstall?", this)) {
-      Params().putBool("DoUninstall", true);
-    }
-=======
   QPushButton *uninstall_btn = new QPushButton("Decline, uninstall " + getBrand());
   uninstall_btn->setStyleSheet("background-color: #B73D3D");
   buttons->addWidget(uninstall_btn);
   QObject::connect(uninstall_btn, &QPushButton::released, [=]() {
     Params().putBool("DoUninstall", true);
->>>>>>> 7d68c064
   });
 }
 
@@ -217,22 +176,11 @@
       background-color: black;
     }
     QPushButton {
-<<<<<<< HEAD
-      padding: 50px;
-      font-size: 50px;
-      border-radius: 10px;
-      background-color: #292929;
-    }
-    QPushButton:disabled {
-      color: #777777;
-      background-color: #222222;
-=======
       height: 160px;
       font-size: 55px;
       font-weight: 400;
       border-radius: 10px;
       background-color: #4F4F4F;
->>>>>>> 7d68c064
     }
   )");
 }
