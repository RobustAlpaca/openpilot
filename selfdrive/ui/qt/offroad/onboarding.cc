--- conflicted
+++ resolved
@@ -88,18 +88,6 @@
   accept_btn->setEnabled(false);
   buttons->addWidget(accept_btn);
   QObject::connect(accept_btn, &QPushButton::released, this, &TermsPage::acceptedTerms);
-<<<<<<< HEAD
-
-  setStyleSheet(R"(
-    QPushButton {
-      padding: 50px;
-      font-size: 50px;
-      border-radius: 10px;
-      background-color: #292929;
-    }
-  )");
-=======
->>>>>>> 3f0e5888
 }
 
 void TermsPage::enableAccept() {
@@ -140,18 +128,6 @@
       Params().putBool("DoUninstall", true);
     }
   });
-<<<<<<< HEAD
-
-  setStyleSheet(R"(
-    QPushButton {
-      padding: 50px;
-      font-size: 50px;
-      border-radius: 10px;
-      background-color: #292929;
-    }
-  )");
-=======
->>>>>>> 3f0e5888
 }
 
 void OnboardingWindow::updateActiveScreen() {
@@ -172,10 +148,6 @@
 
   TermsPage* terms = new TermsPage(this);
   addWidget(terms);
-<<<<<<< HEAD
-
-=======
->>>>>>> 3f0e5888
   connect(terms, &TermsPage::acceptedTerms, [=]() {
     Params().put("HasAcceptedTerms", current_terms_version);
     updateActiveScreen();
@@ -183,10 +155,7 @@
   connect(terms, &TermsPage::declinedTerms, [=]() { setCurrentIndex(2); });
 
   TrainingGuide* tr = new TrainingGuide(this);
-<<<<<<< HEAD
-=======
   addWidget(tr);
->>>>>>> 3f0e5888
   connect(tr, &TrainingGuide::completedTraining, [=]() {
     Params().put("CompletedTrainingVersion", current_training_version);
     updateActiveScreen();
@@ -194,18 +163,7 @@
 
   DeclinePage* declinePage = new DeclinePage(this);
   addWidget(declinePage);
-<<<<<<< HEAD
-
-  connect(terms, &TermsPage::declinedTerms, [=]() {
-    setCurrentIndex(2);
-  });
-
-  connect(declinePage, &DeclinePage::getBack, [=]() {
-    updateActiveScreen();
-  });
-=======
   connect(declinePage, &DeclinePage::getBack, [=]() { updateActiveScreen(); });
->>>>>>> 3f0e5888
 
   setStyleSheet(R"(
     * {
