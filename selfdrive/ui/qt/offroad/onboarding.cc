#include "selfdrive/ui/qt/offroad/onboarding.h"

#include <QLabel>
#include <QPainter>
#include <QQmlContext>
#include <QQuickWidget>
#include <QVBoxLayout>

#include "selfdrive/common/util.h"
#include "selfdrive/ui/qt/widgets/input.h"

void TrainingGuide::mouseReleaseEvent(QMouseEvent *e) {
  QPoint touch = QPoint(e->x(), e->y()) - imageCorner;

  // Check for restart
  if (currentIndex == (boundingBox.size() - 1) && 200 <= touch.x() && touch.x() <= 920 &&
      760 <= touch.y() && touch.y() <= 960) {
    currentIndex = 0;
  } else if (boundingBox[currentIndex][0] <= touch.x() && touch.x() <= boundingBox[currentIndex][1] &&
             boundingBox[currentIndex][2] <= touch.y() && touch.y() <= boundingBox[currentIndex][3]) {
    currentIndex += 1;
  }

  if (currentIndex >= boundingBox.size()) {
    emit completedTraining();
  } else {
    image.load("../assets/training/step" + QString::number(currentIndex) + ".png");
    update();
  }
}

void TrainingGuide::showEvent(QShowEvent *event) {
  currentIndex = 0;
  image.load("../assets/training/step0.png");
}

void TrainingGuide::paintEvent(QPaintEvent *event) {
  QPainter painter(this);

  QRect bg(0, 0, painter.device()->width(), painter.device()->height());
  QBrush bgBrush("#000000");
  painter.fillRect(bg, bgBrush);

  QRect rect(image.rect());
  rect.moveCenter(bg.center());
  painter.drawImage(rect.topLeft(), image);
  imageCorner = rect.topLeft();
}

void TermsPage::showEvent(QShowEvent *event) {
  // late init, building QML widget takes 200ms
  if (layout()) {
    return;
  }

  QVBoxLayout *main_layout = new QVBoxLayout(this);
  main_layout->setMargin(40);
  main_layout->setSpacing(40);

  QQuickWidget *text = new QQuickWidget(this);
  text->setResizeMode(QQuickWidget::SizeRootObjectToView);
  text->setSizePolicy(QSizePolicy::Expanding, QSizePolicy::Expanding);
  text->setAttribute(Qt::WA_AlwaysStackOnTop);
  text->setClearColor(Qt::transparent);

  QString text_view = util::read_file("../assets/offroad/tc.html").c_str();
  text->rootContext()->setContextProperty("text_view", text_view);
  text->rootContext()->setContextProperty("font_size", 55);

  text->setSource(QUrl::fromLocalFile("qt/offroad/text_view.qml"));

  main_layout->addWidget(text);

  QObject *obj = (QObject*)text->rootObject();
  QObject::connect(obj, SIGNAL(qmlSignal()), SLOT(enableAccept()));

  QHBoxLayout* buttons = new QHBoxLayout;
  main_layout->addLayout(buttons);

  QPushButton *decline_btn = new QPushButton("Decline");
  buttons->addWidget(decline_btn);
  QObject::connect(decline_btn, &QPushButton::released, this, &TermsPage::declinedTerms);

  buttons->addSpacing(50);

  accept_btn = new QPushButton("Scroll to accept");
  accept_btn->setEnabled(false);
  buttons->addWidget(accept_btn);
  QObject::connect(accept_btn, &QPushButton::released, this, &TermsPage::acceptedTerms);
<<<<<<< HEAD

  setStyleSheet(R"(
    QPushButton {
      padding: 50px;
      font-size: 50px;
      border-radius: 10px;
      background-color: #292929;
    }
  )");
=======
>>>>>>> fc71a7c2
}

void TermsPage::enableAccept() {
  accept_btn->setText("Accept");
  accept_btn->setEnabled(true);
}

void DeclinePage::showEvent(QShowEvent *event) {
  if (layout()) {
    return;
  }

  QVBoxLayout *main_layout = new QVBoxLayout(this);
  main_layout->setMargin(40);
  main_layout->setSpacing(40);

  QLabel *text = new QLabel(this);
  text->setText("You must accept the Terms and Conditions in order to use openpilot!");
  text->setStyleSheet(R"(font-size: 50px;)");
  main_layout->addWidget(text, 0, Qt::AlignCenter);

  QHBoxLayout* buttons = new QHBoxLayout;
  main_layout->addLayout(buttons);

  QPushButton *back_btn = new QPushButton("Back");
  buttons->addWidget(back_btn);
  buttons->addSpacing(50);

  QObject::connect(back_btn, &QPushButton::released, this, &DeclinePage::getBack);

  QPushButton *uninstall_btn = new QPushButton("Decline, uninstall openpilot");
  uninstall_btn->setStyleSheet("background-color: #E22C2C;");
  buttons->addWidget(uninstall_btn);

  QObject::connect(uninstall_btn, &QPushButton::released, [=]() {
    if (ConfirmationDialog::confirm("Are you sure you want to uninstall?", this)) {
      Params().putBool("DoUninstall", true);
    }
  });
<<<<<<< HEAD

  setStyleSheet(R"(
    QPushButton {
      padding: 50px;
      font-size: 50px;
      border-radius: 10px;
      background-color: #292929;
    }
  )");
=======
>>>>>>> fc71a7c2
}

void OnboardingWindow::updateActiveScreen() {
  bool accepted_terms = params.get("HasAcceptedTerms") == current_terms_version;
  bool training_done = params.get("CompletedTrainingVersion") == current_training_version;
  if (!accepted_terms) {
    setCurrentIndex(0);
  } else if (!training_done && !params.getBool("Passive")) {
    setCurrentIndex(1);
  } else {
    emit onboardingDone();
  }
}

OnboardingWindow::OnboardingWindow(QWidget *parent) : QStackedWidget(parent) {
  current_terms_version = params.get("TermsVersion");
  current_training_version = params.get("TrainingVersion");

  TermsPage* terms = new TermsPage(this);
  addWidget(terms);
<<<<<<< HEAD

=======
>>>>>>> fc71a7c2
  connect(terms, &TermsPage::acceptedTerms, [=]() {
    Params().put("HasAcceptedTerms", current_terms_version);
    updateActiveScreen();
  });
  connect(terms, &TermsPage::declinedTerms, [=]() { setCurrentIndex(2); });

  TrainingGuide* tr = new TrainingGuide(this);
<<<<<<< HEAD
=======
  addWidget(tr);
>>>>>>> fc71a7c2
  connect(tr, &TrainingGuide::completedTraining, [=]() {
    Params().put("CompletedTrainingVersion", current_training_version);
    updateActiveScreen();
  });

  DeclinePage* declinePage = new DeclinePage(this);
  addWidget(declinePage);
<<<<<<< HEAD

  connect(terms, &TermsPage::declinedTerms, [=]() {
    setCurrentIndex(2);
  });

  connect(declinePage, &DeclinePage::getBack, [=]() {
    updateActiveScreen();
  });
=======
  connect(declinePage, &DeclinePage::getBack, [=]() { updateActiveScreen(); });
>>>>>>> fc71a7c2

  setStyleSheet(R"(
    * {
      color: white;
      background-color: black;
    }
    QPushButton {
      padding: 50px;
      font-size: 50px;
      border-radius: 10px;
      background-color: #292929;
    }
    QPushButton:disabled {
      color: #777777;
      background-color: #222222;
    }
  )");
}

void OnboardingWindow::showEvent(QShowEvent *event) {
  updateActiveScreen();
}<|MERGE_RESOLUTION|>--- conflicted
+++ resolved
@@ -87,18 +87,6 @@
   accept_btn->setEnabled(false);
   buttons->addWidget(accept_btn);
   QObject::connect(accept_btn, &QPushButton::released, this, &TermsPage::acceptedTerms);
-<<<<<<< HEAD
-
-  setStyleSheet(R"(
-    QPushButton {
-      padding: 50px;
-      font-size: 50px;
-      border-radius: 10px;
-      background-color: #292929;
-    }
-  )");
-=======
->>>>>>> fc71a7c2
 }
 
 void TermsPage::enableAccept() {
@@ -138,18 +126,6 @@
       Params().putBool("DoUninstall", true);
     }
   });
-<<<<<<< HEAD
-
-  setStyleSheet(R"(
-    QPushButton {
-      padding: 50px;
-      font-size: 50px;
-      border-radius: 10px;
-      background-color: #292929;
-    }
-  )");
-=======
->>>>>>> fc71a7c2
 }
 
 void OnboardingWindow::updateActiveScreen() {
@@ -170,10 +146,6 @@
 
   TermsPage* terms = new TermsPage(this);
   addWidget(terms);
-<<<<<<< HEAD
-
-=======
->>>>>>> fc71a7c2
   connect(terms, &TermsPage::acceptedTerms, [=]() {
     Params().put("HasAcceptedTerms", current_terms_version);
     updateActiveScreen();
@@ -181,10 +153,7 @@
   connect(terms, &TermsPage::declinedTerms, [=]() { setCurrentIndex(2); });
 
   TrainingGuide* tr = new TrainingGuide(this);
-<<<<<<< HEAD
-=======
   addWidget(tr);
->>>>>>> fc71a7c2
   connect(tr, &TrainingGuide::completedTraining, [=]() {
     Params().put("CompletedTrainingVersion", current_training_version);
     updateActiveScreen();
@@ -192,18 +161,7 @@
 
   DeclinePage* declinePage = new DeclinePage(this);
   addWidget(declinePage);
-<<<<<<< HEAD
-
-  connect(terms, &TermsPage::declinedTerms, [=]() {
-    setCurrentIndex(2);
-  });
-
-  connect(declinePage, &DeclinePage::getBack, [=]() {
-    updateActiveScreen();
-  });
-=======
   connect(declinePage, &DeclinePage::getBack, [=]() { updateActiveScreen(); });
->>>>>>> fc71a7c2
 
   setStyleSheet(R"(
     * {
