#include "selfdrive/ui/qt/offroad/onboarding.h"

#include <QLabel>
#include <QPainter>
#include <QQmlContext>
#include <QQuickWidget>
#include <QVBoxLayout>

#include "selfdrive/common/util.h"
<<<<<<< HEAD
=======
#include "selfdrive/ui/qt/util.h"
>>>>>>> b5147339
#include "selfdrive/ui/qt/widgets/input.h"

void TrainingGuide::mouseReleaseEvent(QMouseEvent *e) {
  if (boundingRect[currentIndex].contains(e->x(), e->y())) {
    currentIndex += 1;
  } else if (currentIndex == (boundingRect.size() - 2) && boundingRect.last().contains(e->x(), e->y())) {
    currentIndex = 0;
  }

  if (currentIndex >= (boundingRect.size() - 1)) {
    emit completedTraining();
  } else {
    image.load(IMG_PATH + "step" + QString::number(currentIndex) + ".png");
    update();
  }
}

void TrainingGuide::showEvent(QShowEvent *event) {
  currentIndex = 0;
  image.load(IMG_PATH + "step0.png");
}

void TrainingGuide::paintEvent(QPaintEvent *event) {
  QPainter painter(this);

  QRect bg(0, 0, painter.device()->width(), painter.device()->height());
  QBrush bgBrush("#000000");
  painter.fillRect(bg, bgBrush);

  QRect rect(image.rect());
  rect.moveCenter(bg.center());
  painter.drawImage(rect.topLeft(), image);
}

void TermsPage::showEvent(QShowEvent *event) {
  // late init, building QML widget takes 200ms
  if (layout()) {
    return;
  }

  QVBoxLayout *main_layout = new QVBoxLayout(this);
<<<<<<< HEAD
  main_layout->setMargin(40);
  main_layout->setSpacing(40);
=======
  main_layout->setContentsMargins(45, 35, 45, 45);
  main_layout->setSpacing(0);

  QLabel *title = new QLabel("Terms & Conditions");
  title->setStyleSheet("font-size: 90px; font-weight: 600;");
  main_layout->addWidget(title);

  main_layout->addSpacing(30);
>>>>>>> b5147339

  QQuickWidget *text = new QQuickWidget(this);
  text->setResizeMode(QQuickWidget::SizeRootObjectToView);
  text->setSizePolicy(QSizePolicy::Expanding, QSizePolicy::Expanding);
  text->setAttribute(Qt::WA_AlwaysStackOnTop);
  text->setClearColor(QColor("#1B1B1B"));

  QString text_view = util::read_file("../assets/offroad/tc.html").c_str();
  text->rootContext()->setContextProperty("text_view", text_view);

  text->setSource(QUrl::fromLocalFile("qt/offroad/text_view.qml"));

  main_layout->addWidget(text, 1);
  main_layout->addSpacing(50);

  QObject *obj = (QObject*)text->rootObject();
  QObject::connect(obj, SIGNAL(scroll()), SLOT(enableAccept()));

  QHBoxLayout* buttons = new QHBoxLayout;
  buttons->setMargin(0);
  buttons->setSpacing(45);
  main_layout->addLayout(buttons);

  QPushButton *decline_btn = new QPushButton("Decline");
  buttons->addWidget(decline_btn);
  QObject::connect(decline_btn, &QPushButton::released, this, &TermsPage::declinedTerms);

  accept_btn = new QPushButton("Scroll to accept");
  accept_btn->setEnabled(false);
<<<<<<< HEAD
=======
  accept_btn->setStyleSheet(R"(
    QPushButton {
      background-color: #465BEA;
    }
    QPushButton:disabled {
      background-color: #4F4F4F;
    }
  )");
>>>>>>> b5147339
  buttons->addWidget(accept_btn);
  QObject::connect(accept_btn, &QPushButton::released, this, &TermsPage::acceptedTerms);
}

void TermsPage::enableAccept() {
<<<<<<< HEAD
  accept_btn->setText("Accept");
=======
  accept_btn->setText("Agree");
>>>>>>> b5147339
  accept_btn->setEnabled(true);
}

void DeclinePage::showEvent(QShowEvent *event) {
  if (layout()) {
    return;
  }

  QVBoxLayout *main_layout = new QVBoxLayout(this);
<<<<<<< HEAD
  main_layout->setMargin(40);
=======
  main_layout->setMargin(45);
>>>>>>> b5147339
  main_layout->setSpacing(40);

  QLabel *text = new QLabel(this);
  text->setText("You must accept the Terms and Conditions in order to use openpilot.");
  text->setStyleSheet(R"(font-size: 80px; font-weight: 300; margin: 200px;)");
  text->setWordWrap(true);
  main_layout->addWidget(text, 0, Qt::AlignCenter);

  QHBoxLayout* buttons = new QHBoxLayout;
  buttons->setSpacing(45);
  main_layout->addLayout(buttons);

  QPushButton *back_btn = new QPushButton("Back");
  buttons->addWidget(back_btn);

  QObject::connect(back_btn, &QPushButton::released, this, &DeclinePage::getBack);

<<<<<<< HEAD
  QPushButton *uninstall_btn = new QPushButton("Decline, uninstall openpilot");
  uninstall_btn->setStyleSheet("background-color: #E22C2C;");
  buttons->addWidget(uninstall_btn);

  QObject::connect(uninstall_btn, &QPushButton::released, [=]() {
    if (ConfirmationDialog::confirm("Are you sure you want to uninstall?", this)) {
      Params().putBool("DoUninstall", true);
    }
=======
  QPushButton *uninstall_btn = new QPushButton("Decline, uninstall " + getBrand());
  uninstall_btn->setStyleSheet("background-color: #B73D3D");
  buttons->addWidget(uninstall_btn);
  QObject::connect(uninstall_btn, &QPushButton::released, [=]() {
    Params().putBool("DoUninstall", true);
>>>>>>> b5147339
  });
}

void OnboardingWindow::updateActiveScreen() {
  bool accepted_terms = params.get("HasAcceptedTerms") == current_terms_version;
  bool training_done = params.get("CompletedTrainingVersion") == current_training_version;
  if (!accepted_terms) {
    setCurrentIndex(0);
  } else if (!training_done && !params.getBool("Passive")) {
    setCurrentIndex(1);
  } else {
    emit onboardingDone();
  }
}

OnboardingWindow::OnboardingWindow(QWidget *parent) : QStackedWidget(parent) {
  current_terms_version = params.get("TermsVersion");
  current_training_version = params.get("TrainingVersion");

  TermsPage* terms = new TermsPage(this);
  addWidget(terms);
  connect(terms, &TermsPage::acceptedTerms, [=]() {
    Params().put("HasAcceptedTerms", current_terms_version);
    updateActiveScreen();
  });
  connect(terms, &TermsPage::declinedTerms, [=]() { setCurrentIndex(2); });

  TrainingGuide* tr = new TrainingGuide(this);
  addWidget(tr);
  connect(tr, &TrainingGuide::completedTraining, [=]() {
    Params().put("CompletedTrainingVersion", current_training_version);
    updateActiveScreen();
  });

  DeclinePage* declinePage = new DeclinePage(this);
  addWidget(declinePage);
  connect(declinePage, &DeclinePage::getBack, [=]() { updateActiveScreen(); });

  setStyleSheet(R"(
    * {
      color: white;
      background-color: black;
    }
    QPushButton {
<<<<<<< HEAD
      padding: 50px;
      font-size: 50px;
      border-radius: 10px;
      background-color: #292929;
    }
    QPushButton:disabled {
      color: #777777;
      background-color: #222222;
=======
      height: 160px;
      font-size: 55px;
      font-weight: 400;
      border-radius: 10px;
      background-color: #4F4F4F;
>>>>>>> b5147339
    }
  )");
}

void OnboardingWindow::showEvent(QShowEvent *event) {
  updateActiveScreen();
}<|MERGE_RESOLUTION|>--- conflicted
+++ resolved
@@ -7,10 +7,7 @@
 #include <QVBoxLayout>
 
 #include "selfdrive/common/util.h"
-<<<<<<< HEAD
-=======
 #include "selfdrive/ui/qt/util.h"
->>>>>>> b5147339
 #include "selfdrive/ui/qt/widgets/input.h"
 
 void TrainingGuide::mouseReleaseEvent(QMouseEvent *e) {
@@ -52,10 +49,6 @@
   }
 
   QVBoxLayout *main_layout = new QVBoxLayout(this);
-<<<<<<< HEAD
-  main_layout->setMargin(40);
-  main_layout->setSpacing(40);
-=======
   main_layout->setContentsMargins(45, 35, 45, 45);
   main_layout->setSpacing(0);
 
@@ -64,7 +57,6 @@
   main_layout->addWidget(title);
 
   main_layout->addSpacing(30);
->>>>>>> b5147339
 
   QQuickWidget *text = new QQuickWidget(this);
   text->setResizeMode(QQuickWidget::SizeRootObjectToView);
@@ -94,8 +86,6 @@
 
   accept_btn = new QPushButton("Scroll to accept");
   accept_btn->setEnabled(false);
-<<<<<<< HEAD
-=======
   accept_btn->setStyleSheet(R"(
     QPushButton {
       background-color: #465BEA;
@@ -104,17 +94,12 @@
       background-color: #4F4F4F;
     }
   )");
->>>>>>> b5147339
   buttons->addWidget(accept_btn);
   QObject::connect(accept_btn, &QPushButton::released, this, &TermsPage::acceptedTerms);
 }
 
 void TermsPage::enableAccept() {
-<<<<<<< HEAD
-  accept_btn->setText("Accept");
-=======
   accept_btn->setText("Agree");
->>>>>>> b5147339
   accept_btn->setEnabled(true);
 }
 
@@ -124,11 +109,7 @@
   }
 
   QVBoxLayout *main_layout = new QVBoxLayout(this);
-<<<<<<< HEAD
-  main_layout->setMargin(40);
-=======
   main_layout->setMargin(45);
->>>>>>> b5147339
   main_layout->setSpacing(40);
 
   QLabel *text = new QLabel(this);
@@ -146,22 +127,11 @@
 
   QObject::connect(back_btn, &QPushButton::released, this, &DeclinePage::getBack);
 
-<<<<<<< HEAD
-  QPushButton *uninstall_btn = new QPushButton("Decline, uninstall openpilot");
-  uninstall_btn->setStyleSheet("background-color: #E22C2C;");
-  buttons->addWidget(uninstall_btn);
-
-  QObject::connect(uninstall_btn, &QPushButton::released, [=]() {
-    if (ConfirmationDialog::confirm("Are you sure you want to uninstall?", this)) {
-      Params().putBool("DoUninstall", true);
-    }
-=======
   QPushButton *uninstall_btn = new QPushButton("Decline, uninstall " + getBrand());
   uninstall_btn->setStyleSheet("background-color: #B73D3D");
   buttons->addWidget(uninstall_btn);
   QObject::connect(uninstall_btn, &QPushButton::released, [=]() {
     Params().putBool("DoUninstall", true);
->>>>>>> b5147339
   });
 }
 
@@ -206,22 +176,11 @@
       background-color: black;
     }
     QPushButton {
-<<<<<<< HEAD
-      padding: 50px;
-      font-size: 50px;
-      border-radius: 10px;
-      background-color: #292929;
-    }
-    QPushButton:disabled {
-      color: #777777;
-      background-color: #222222;
-=======
       height: 160px;
       font-size: 55px;
       font-weight: 400;
       border-radius: 10px;
       background-color: #4F4F4F;
->>>>>>> b5147339
     }
   )");
 }
