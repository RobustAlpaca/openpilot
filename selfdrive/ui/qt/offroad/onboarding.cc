--- conflicted
+++ resolved
@@ -80,19 +80,11 @@
   buttons->setSpacing(45);
   main_layout->addLayout(buttons);
 
-<<<<<<< HEAD
   QPushButton *decline_btn = new QPushButton("거절");
-  buttons->addWidget(decline_btn);
-  QObject::connect(decline_btn, &QPushButton::released, this, &TermsPage::declinedTerms);
-
-  accept_btn = new QPushButton("스크롤하여 진행");
-=======
-  QPushButton *decline_btn = new QPushButton("Decline");
   buttons->addWidget(decline_btn);
   QObject::connect(decline_btn, &QPushButton::clicked, this, &TermsPage::declinedTerms);
 
-  accept_btn = new QPushButton("Scroll to accept");
->>>>>>> 7871b2aa
+  accept_btn = new QPushButton("스크롤하여 진행");
   accept_btn->setEnabled(false);
   accept_btn->setStyleSheet(R"(
     QPushButton {
@@ -103,11 +95,7 @@
     }
   )");
   buttons->addWidget(accept_btn);
-<<<<<<< HEAD
-  QObject::connect(accept_btn, &QPushButton::released, this, &TermsPage::acceptedTerms);
-=======
   QObject::connect(accept_btn, &QPushButton::clicked, this, &TermsPage::acceptedTerms);
->>>>>>> 7871b2aa
 }
 
 void TermsPage::enableAccept() {
@@ -142,11 +130,7 @@
   QPushButton *uninstall_btn = new QPushButton("Decline, uninstall " + getBrand());
   uninstall_btn->setStyleSheet("background-color: #B73D3D");
   buttons->addWidget(uninstall_btn);
-<<<<<<< HEAD
-  QObject::connect(uninstall_btn, &QPushButton::released, [=]() {
-=======
   QObject::connect(uninstall_btn, &QPushButton::clicked, [=]() {
->>>>>>> 7871b2aa
     Params().putBool("DoUninstall", true);
   });
 }
