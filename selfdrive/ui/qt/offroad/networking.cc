--- conflicted
+++ resolved
@@ -24,11 +24,7 @@
 // Networking functions
 
 Networking::Networking(QWidget* parent, bool show_advanced) : QWidget(parent), show_advanced(show_advanced) {
-<<<<<<< HEAD
-  s = new QStackedLayout;
-=======
   main_layout = new QStackedLayout(this);
->>>>>>> 90b430ca
 
   QLabel* warning = new QLabel("Network manager is inactive!");
   warning->setAlignment(Qt::AlignCenter);
@@ -58,11 +54,7 @@
     QPushButton* advancedSettings = new QPushButton("Advanced");
     advancedSettings->setStyleSheet("margin-right: 30px;");
     advancedSettings->setFixedSize(350, 100);
-<<<<<<< HEAD
-    connect(advancedSettings, &QPushButton::released, [=]() { s->setCurrentWidget(an); });
-=======
     connect(advancedSettings, &QPushButton::released, [=]() { main_layout->setCurrentWidget(an); });
->>>>>>> 90b430ca
     vlayout->addSpacing(10);
     vlayout->addWidget(advancedSettings, 0, Qt::AlignRight);
     vlayout->addSpacing(10);
@@ -75,13 +67,8 @@
   main_layout->addWidget(wifiScreen);
 
   an = new AdvancedNetworking(this, wifi);
-<<<<<<< HEAD
-  connect(an, &AdvancedNetworking::backPress, [=]() { s->setCurrentWidget(wifiScreen); });
-  s->addWidget(an);
-=======
   connect(an, &AdvancedNetworking::backPress, [=]() { main_layout->setCurrentWidget(wifiScreen); });
   main_layout->addWidget(an);
->>>>>>> 90b430ca
 
   setStyleSheet(R"(
     QPushButton {
@@ -147,11 +134,7 @@
   QPushButton* back = new QPushButton("Back");
   back->setFixedSize(500, 100);
   connect(back, &QPushButton::released, [=]() { emit backPress(); });
-<<<<<<< HEAD
-  vlayout->addWidget(back, 0, Qt::AlignLeft);
-=======
   main_layout->addWidget(back, 0, Qt::AlignLeft);
->>>>>>> 90b430ca
 
   // Enable tethering layout
   ToggleControl *tetheringToggle = new ToggleControl("Enable Tethering", "", "", wifi->tetheringEnabled());
