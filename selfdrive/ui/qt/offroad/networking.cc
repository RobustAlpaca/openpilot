--- conflicted
+++ resolved
@@ -211,8 +211,6 @@
     ssid_label->setStyleSheet("font-size: 55px;");
     hlayout->addWidget(ssid_label, 1, Qt::AlignLeft);
 
-<<<<<<< HEAD
-=======
     if (wifi->isKnownNetwork(network.ssid) && !wifi->tetheringEnabled()) {
       QPushButton *forgetBtn = new QPushButton();
       QPixmap pix("../assets/offroad/icon_close.svg");
@@ -239,7 +237,6 @@
       hlayout->addWidget(lockIcon, 0, Qt::AlignRight);
     }
 
->>>>>>> 3f0e5888
     // strength indicator
     unsigned int strength_scale = network.strength / 17;
     hlayout->addWidget(new NetworkStrengthWidget(strength_scale), 0, Qt::AlignRight);
