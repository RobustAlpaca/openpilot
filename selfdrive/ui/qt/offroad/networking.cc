#include "selfdrive/ui/qt/offroad/networking.h"

#include <QDebug>
#include <QHBoxLayout>
#include <QLabel>
#include <QPainter>

#include "selfdrive/ui/qt/widgets/scrollview.h"
#include "selfdrive/ui/qt/util.h"


void NetworkStrengthWidget::paintEvent(QPaintEvent* event) {
  QPainter p(this);
  p.setRenderHint(QPainter::Antialiasing);
  p.setPen(Qt::NoPen);
  const QColor gray(0x54, 0x54, 0x54);
  for (int i = 0, x = 0; i < 5; ++i) {
    p.setBrush(i < strength_ ? Qt::white : gray);
    p.drawEllipse(x, 0, 15, 15);
    x += 20;
  }
}

// Networking functions

Networking::Networking(QWidget* parent, bool show_advanced) : QWidget(parent), show_advanced(show_advanced) {
  main_layout = new QStackedLayout(this);

  wifi = new WifiManager(this);
  connect(wifi, &WifiManager::wrongPassword, this, &Networking::wrongPassword);
  connect(wifi, &WifiManager::refreshSignal, this, &Networking::refresh);

  QWidget* wifiScreen = new QWidget(this);
  QVBoxLayout* vlayout = new QVBoxLayout(wifiScreen);
  if (show_advanced) {
    QPushButton* advancedSettings = new QPushButton("Advanced");
    advancedSettings->setObjectName("advancedBtn");
    advancedSettings->setStyleSheet("margin-right: 30px;");
    advancedSettings->setFixedSize(350, 100);
    connect(advancedSettings, &QPushButton::released, [=]() { main_layout->setCurrentWidget(an); });
    vlayout->addSpacing(10);
    vlayout->addWidget(advancedSettings, 0, Qt::AlignRight);
    vlayout->addSpacing(10);
  }

  wifiWidget = new WifiUI(this, wifi);
  wifiWidget->setObjectName("wifiWidget");
  connect(wifiWidget, &WifiUI::connectToNetwork, this, &Networking::connectToNetwork);
  vlayout->addWidget(new ScrollView(wifiWidget, this), 1);
  main_layout->addWidget(wifiScreen);

  an = new AdvancedNetworking(this, wifi);
  connect(an, &AdvancedNetworking::backPress, [=]() { main_layout->setCurrentWidget(wifiScreen); });
  main_layout->addWidget(an);

  setStyleSheet(R"(
    #wifiWidget > QPushButton, #back_btn, #advancedBtn {
      font-size: 50px;
      margin: 0px;
      padding: 15px;
      border-width: 0;
      border-radius: 30px;
      color: #dddddd;
      background-color: #444444;
    }
    #wifiWidget > QPushButton:disabled {
      color: #777777;
      background-color: #222222;
    }
  )");
  main_layout->setCurrentWidget(wifiScreen);
}

void Networking::refresh() {
  wifiWidget->refresh();
  an->refresh();
}

void Networking::connectToNetwork(const Network &n) {
  if (wifi->isKnownConnection(n.ssid)) {
    wifi->activateWifiConnection(n.ssid);
  } else if (n.security_type == SecurityType::OPEN) {
    wifi->connect(n);
  } else if (n.security_type == SecurityType::WPA) {
<<<<<<< HEAD
    QString pass = InputDialog::getText("Enter password for \"" + n.ssid + "\"", this, 8);
=======
    QString pass = InputDialog::getText("Enter password", this, "for \"" + n.ssid + "\"", true, 8);
>>>>>>> 8d31e90a
    if (!pass.isEmpty()) {
      wifi->connect(n, pass);
    }
  }
}

void Networking::wrongPassword(const QString &ssid) {
  for (Network n : wifi->seen_networks) {
    if (n.ssid == ssid) {
<<<<<<< HEAD
      QString pass = InputDialog::getText("Wrong password for \"" + n.ssid +"\"", this, 8);
=======
      QString pass = InputDialog::getText("Wrong password", this, "for \"" + n.ssid +"\"", true, 8);
>>>>>>> 8d31e90a
      if (!pass.isEmpty()) {
        wifi->connect(n, pass);
      }
      return;
    }
  }
}

void Networking::showEvent(QShowEvent* event) {
  // Wait to refresh to avoid delay when showing Networking widget
  QTimer::singleShot(300, this, [=]() {
    if (this->isVisible()) {
      wifi->refreshNetworks();
      refresh();
    }
  });
}

// AdvancedNetworking functions

AdvancedNetworking::AdvancedNetworking(QWidget* parent, WifiManager* wifi): QWidget(parent), wifi(wifi) {

  QVBoxLayout* main_layout = new QVBoxLayout(this);
  main_layout->setMargin(40);
  main_layout->setSpacing(20);

  // Back button
  QPushButton* back = new QPushButton("Back");
  back->setObjectName("back_btn");
  back->setFixedSize(500, 100);
  connect(back, &QPushButton::released, [=]() { emit backPress(); });
  main_layout->addWidget(back, 0, Qt::AlignLeft);

  // Enable tethering layout
  ToggleControl *tetheringToggle = new ToggleControl("Enable Tethering", "", "", wifi->isTetheringEnabled());
  main_layout->addWidget(tetheringToggle);
  QObject::connect(tetheringToggle, &ToggleControl::toggleFlipped, this, &AdvancedNetworking::toggleTethering);
  main_layout->addWidget(horizontal_line(), 0);

  // Change tethering password
  ButtonControl *editPasswordButton = new ButtonControl("Tethering Password", "EDIT");
  connect(editPasswordButton, &ButtonControl::released, [=]() {
<<<<<<< HEAD
    QString pass = InputDialog::getText("Enter new tethering password", this, 8, wifi->getTetheringPassword());
=======
    QString pass = InputDialog::getText("Enter new tethering password", this, "", true, 8, wifi->getTetheringPassword());
>>>>>>> 8d31e90a
    if (!pass.isEmpty()) {
      wifi->changeTetheringPassword(pass);
    }
  });
  main_layout->addWidget(editPasswordButton, 0);
  main_layout->addWidget(horizontal_line(), 0);

  // IP address
  ipLabel = new LabelControl("IP Address", wifi->ipv4_address);
  main_layout->addWidget(ipLabel, 0);
  main_layout->addWidget(horizontal_line(), 0);

  // SSH keys
  main_layout->addWidget(new SshToggle());
  main_layout->addWidget(horizontal_line(), 0);
  main_layout->addWidget(new SshControl());

  main_layout->addStretch(1);
}

void AdvancedNetworking::refresh() {
  ipLabel->setText(wifi->ipv4_address);
  update();
}

void AdvancedNetworking::toggleTethering(bool enabled) {
  wifi->setTetheringEnabled(enabled);
}

// WifiUI functions

WifiUI::WifiUI(QWidget *parent, WifiManager* wifi) : QWidget(parent), wifi(wifi) {
  main_layout = new QVBoxLayout(this);

  // Scan on startup
  QLabel *scanning = new QLabel("Scanning for networks");
  scanning->setStyleSheet(R"(font-size: 65px;)");
  main_layout->addWidget(scanning, 0, Qt::AlignCenter);
  main_layout->setSpacing(25);
}

void WifiUI::refresh() {
  clearLayout(main_layout);
  if (wifi->seen_networks.size() == 0) {
    QLabel *scanning = new QLabel("No networks found. Scanning...");
    scanning->setStyleSheet(R"(font-size: 65px;)");
    main_layout->addWidget(scanning, 0, Qt::AlignCenter);
    return;
  }

  int i = 0;
  for (Network &network : wifi->seen_networks) {
    QHBoxLayout *hlayout = new QHBoxLayout;

    ElidedLabel *ssid_label = new ElidedLabel(network.ssid);
    ssid_label->setStyleSheet("font-size: 55px;");
    hlayout->addWidget(ssid_label, 1, Qt::AlignLeft);

    if (wifi->isKnownConnection(network.ssid) && !wifi->isTetheringEnabled()) {
      QPushButton *forgetBtn = new QPushButton();
      QPixmap pix("../assets/offroad/icon_close.svg");

      forgetBtn->setIcon(QIcon(pix));
      forgetBtn->setIconSize(QSize(35, 35));
      forgetBtn->setStyleSheet("QPushButton { background-color: #E22C2C; }");
      forgetBtn->setFixedSize(100, 90);

      QObject::connect(forgetBtn, &QPushButton::released, [=]() {
        if (ConfirmationDialog::confirm("Are you sure you want to forget " + QString::fromUtf8(network.ssid) + "?", this)) {
          wifi->forgetConnection(network.ssid);
        }
      });

      hlayout->addWidget(forgetBtn, 0, Qt::AlignRight);
    } else if (network.security_type == SecurityType::WPA) {
      QLabel *lockIcon = new QLabel();
      QPixmap pix("../assets/offroad/icon_lock_closed.svg");
      lockIcon->setPixmap(pix.scaledToWidth(35, Qt::SmoothTransformation));
      lockIcon->setSizePolicy(QSizePolicy(QSizePolicy::Fixed, QSizePolicy::Fixed));
      lockIcon->setStyleSheet("QLabel { margin: 0px; padding-left: 15px; padding-right: 15px; }");

      hlayout->addWidget(lockIcon, 0, Qt::AlignRight);
    }

    // strength indicator
    unsigned int strength_scale = network.strength / 17;
    hlayout->addWidget(new NetworkStrengthWidget(strength_scale), 0, Qt::AlignRight);

    // connect button
    QPushButton* btn = new QPushButton(network.security_type == SecurityType::UNSUPPORTED ? "Unsupported" : (network.connected == ConnectedType::CONNECTED ? "Connected" : (network.connected == ConnectedType::CONNECTING ? "Connecting" : "Connect")));
    btn->setDisabled(network.connected == ConnectedType::CONNECTED || network.connected == ConnectedType::CONNECTING || network.security_type == SecurityType::UNSUPPORTED);
    btn->setFixedWidth(350);
    QObject::connect(btn, &QPushButton::clicked, this, [=]() { emit connectToNetwork(network); });

    hlayout->addWidget(btn, 0, Qt::AlignRight);
    main_layout->addLayout(hlayout, 1);
    // Don't add the last horizontal line
    if (i+1 < wifi->seen_networks.size()) {
      main_layout->addWidget(horizontal_line(), 0);
    }
    i++;
  }
  main_layout->addStretch(3);
}<|MERGE_RESOLUTION|>--- conflicted
+++ resolved
@@ -82,11 +82,7 @@
   } else if (n.security_type == SecurityType::OPEN) {
     wifi->connect(n);
   } else if (n.security_type == SecurityType::WPA) {
-<<<<<<< HEAD
-    QString pass = InputDialog::getText("Enter password for \"" + n.ssid + "\"", this, 8);
-=======
     QString pass = InputDialog::getText("Enter password", this, "for \"" + n.ssid + "\"", true, 8);
->>>>>>> 8d31e90a
     if (!pass.isEmpty()) {
       wifi->connect(n, pass);
     }
@@ -96,11 +92,7 @@
 void Networking::wrongPassword(const QString &ssid) {
   for (Network n : wifi->seen_networks) {
     if (n.ssid == ssid) {
-<<<<<<< HEAD
-      QString pass = InputDialog::getText("Wrong password for \"" + n.ssid +"\"", this, 8);
-=======
       QString pass = InputDialog::getText("Wrong password", this, "for \"" + n.ssid +"\"", true, 8);
->>>>>>> 8d31e90a
       if (!pass.isEmpty()) {
         wifi->connect(n, pass);
       }
@@ -143,11 +135,7 @@
   // Change tethering password
   ButtonControl *editPasswordButton = new ButtonControl("Tethering Password", "EDIT");
   connect(editPasswordButton, &ButtonControl::released, [=]() {
-<<<<<<< HEAD
-    QString pass = InputDialog::getText("Enter new tethering password", this, 8, wifi->getTetheringPassword());
-=======
     QString pass = InputDialog::getText("Enter new tethering password", this, "", true, 8, wifi->getTetheringPassword());
->>>>>>> 8d31e90a
     if (!pass.isEmpty()) {
       wifi->changeTetheringPassword(pass);
     }
