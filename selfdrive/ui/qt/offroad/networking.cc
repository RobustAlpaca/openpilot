#include "selfdrive/ui/qt/offroad/networking.h"

#include <QDebug>
#include <QHBoxLayout>
#include <QLabel>
#include <QPainter>

#include "selfdrive/ui/qt/widgets/scrollview.h"
#include "selfdrive/ui/qt/util.h"


void NetworkStrengthWidget::paintEvent(QPaintEvent* event) {
  QPainter p(this);
  p.setRenderHint(QPainter::Antialiasing);
  p.setPen(Qt::NoPen);
  const QColor gray(0x54, 0x54, 0x54);
  for (int i = 0, x = 0; i < 5; ++i) {
    p.setBrush(i < strength_ ? Qt::white : gray);
    p.drawEllipse(x, 0, 15, 15);
    x += 20;
  }
}

// Networking functions

Networking::Networking(QWidget* parent, bool show_advanced) : QWidget(parent), show_advanced(show_advanced) {
  main_layout = new QStackedLayout(this);

  QLabel* warning = new QLabel("Network manager is inactive!");
  warning->setAlignment(Qt::AlignCenter);
  warning->setStyleSheet(R"(font-size: 65px;)");

  main_layout->addWidget(warning);

  QTimer* timer = new QTimer(this);
  QObject::connect(timer, &QTimer::timeout, this, &Networking::refresh);
  timer->start(5000);
  attemptInitialization();
}

void Networking::attemptInitialization() {
  // Checks if network manager is active
  try {
    wifi = new WifiManager(this);
  } catch (std::exception &e) {
    return;
  }

  connect(wifi, &WifiManager::wrongPassword, this, &Networking::wrongPassword);

  QWidget* wifiScreen = new QWidget(this);
  QVBoxLayout* vlayout = new QVBoxLayout(wifiScreen);
  if (show_advanced) {
    QPushButton* advancedSettings = new QPushButton("Advanced");
    advancedSettings->setStyleSheet("margin-right: 30px;");
    advancedSettings->setFixedSize(350, 100);
    connect(advancedSettings, &QPushButton::released, [=]() { main_layout->setCurrentWidget(an); });
    vlayout->addSpacing(10);
    vlayout->addWidget(advancedSettings, 0, Qt::AlignRight);
    vlayout->addSpacing(10);
  }

  wifiWidget = new WifiUI(this, wifi);
  connect(wifiWidget, &WifiUI::connectToNetwork, this, &Networking::connectToNetwork);
  vlayout->addWidget(new ScrollView(wifiWidget, this), 1);

  main_layout->addWidget(wifiScreen);

  an = new AdvancedNetworking(this, wifi);
  connect(an, &AdvancedNetworking::backPress, [=]() { main_layout->setCurrentWidget(wifiScreen); });
  main_layout->addWidget(an);

  setStyleSheet(R"(
    QPushButton {
      font-size: 50px;
      margin: 0px;
      padding: 15px;
      border-width: 0;
      border-radius: 30px;
      color: #dddddd;
      background-color: #444444;
    }
    QPushButton:disabled {
      color: #777777;
      background-color: #222222;
    }
  )");
  main_layout->setCurrentWidget(wifiScreen);
  ui_setup_complete = true;
}

void Networking::refresh() {
  if (!this->isVisible()) {
    return;
  }
  if (!ui_setup_complete) {
    attemptInitialization();
    if (!ui_setup_complete) {
      return;
    }
  }
  wifiWidget->refresh();
  an->refresh();
}

void Networking::connectToNetwork(const Network &n) {
  if (wifi->isKnownNetwork(n.ssid)) {
    wifi->activateWifiConnection(n.ssid);
  } else if (n.security_type == SecurityType::OPEN) {
    wifi->connect(n);
  } else if (n.security_type == SecurityType::WPA) {
    QString pass = InputDialog::getText("Enter password for \"" + n.ssid + "\"", 8);
    wifi->connect(n, pass);
  }
}

void Networking::wrongPassword(const QString &ssid) {
  for (Network n : wifi->seen_networks) {
    if (n.ssid == ssid) {
      QString pass = InputDialog::getText("Wrong password for \"" + n.ssid +"\"", 8);
      wifi->connect(n, pass);
      return;
    }
  }
}

// AdvancedNetworking functions

AdvancedNetworking::AdvancedNetworking(QWidget* parent, WifiManager* wifi): QWidget(parent), wifi(wifi) {

  QVBoxLayout* main_layout = new QVBoxLayout(this);
  main_layout->setMargin(40);
  main_layout->setSpacing(20);

  // Back button
  QPushButton* back = new QPushButton("Back");
  back->setFixedSize(500, 100);
  connect(back, &QPushButton::released, [=]() { emit backPress(); });
  main_layout->addWidget(back, 0, Qt::AlignLeft);

  // Enable tethering layout
  ToggleControl *tetheringToggle = new ToggleControl("Enable Tethering", "", "", wifi->tetheringEnabled());
  main_layout->addWidget(tetheringToggle);
  QObject::connect(tetheringToggle, &ToggleControl::toggleFlipped, this, &AdvancedNetworking::toggleTethering);
  main_layout->addWidget(horizontal_line(), 0);

  // Change tethering password
<<<<<<< HEAD
  editPasswordButton = new ButtonControl("Tethering Password", "EDIT", "", [=]() {
=======
  editPasswordButton = new ButtonControl("Tethering Password", "EDIT");
  connect(editPasswordButton, &ButtonControl::released, [=]() {
>>>>>>> fc71a7c2
    QString pass = InputDialog::getText("Enter new tethering password", 8);
    if (pass.size()) {
      wifi->changeTetheringPassword(pass);
    }
  });
  main_layout->addWidget(editPasswordButton, 0);
  main_layout->addWidget(horizontal_line(), 0);

  // IP address
  ipLabel = new LabelControl("IP Address", wifi->ipv4_address);
  main_layout->addWidget(ipLabel, 0);
  main_layout->addWidget(horizontal_line(), 0);

  // SSH keys
  main_layout->addWidget(new SshToggle());
  main_layout->addWidget(horizontal_line(), 0);
  main_layout->addWidget(new SshControl());

  main_layout->addStretch(1);
}

void AdvancedNetworking::refresh() {
  ipLabel->setText(wifi->ipv4_address);
  update();
}

void AdvancedNetworking::toggleTethering(bool enable) {
  if (enable) {
    wifi->enableTethering();
  } else {
    wifi->disableTethering();
  }
  editPasswordButton->setEnabled(!enable);
}


// WifiUI functions

WifiUI::WifiUI(QWidget *parent, WifiManager* wifi) : QWidget(parent), wifi(wifi) {
  main_layout = new QVBoxLayout(this);

  // Scan on startup
  QLabel *scanning = new QLabel("Scanning for networks");
  scanning->setStyleSheet(R"(font-size: 65px;)");
  main_layout->addWidget(scanning, 0, Qt::AlignCenter);
  main_layout->setSpacing(25);
}

void WifiUI::refresh() {
  wifi->request_scan();
  wifi->refreshNetworks();
  clearLayout(main_layout);

  connectButtons = new QButtonGroup(this); // TODO check if this is a leak
  QObject::connect(connectButtons, qOverload<QAbstractButton*>(&QButtonGroup::buttonClicked), this, &WifiUI::handleButton);

  int i = 0;
  for (Network &network : wifi->seen_networks) {
    QHBoxLayout *hlayout = new QHBoxLayout;

    QLabel *ssid_label = new QLabel(QString::fromUtf8(network.ssid));
    ssid_label->setStyleSheet("font-size: 55px;");
    hlayout->addWidget(ssid_label, 1, Qt::AlignLeft);

<<<<<<< HEAD
=======
    if (wifi->isKnownNetwork(network.ssid) && !wifi->tetheringEnabled()) {
      QPushButton *forgetBtn = new QPushButton();
      QPixmap pix("../assets/offroad/icon_close.svg");

      forgetBtn->setIcon(QIcon(pix));
      forgetBtn->setIconSize(QSize(35, 35));
      forgetBtn->setStyleSheet("QPushButton { background-color: #E22C2C; }");
      forgetBtn->setFixedSize(100, 90);

      QObject::connect(forgetBtn, &QPushButton::released, [=]() {
        if (ConfirmationDialog::confirm("Are you sure you want to forget " + QString::fromUtf8(network.ssid) + "?", this)) {
          wifi->forgetConnection(network.ssid);
        }
      });

      hlayout->addWidget(forgetBtn, 0, Qt::AlignRight);
    } else if (network.security_type == SecurityType::WPA) {
      QLabel *lockIcon = new QLabel();
      QPixmap pix("../assets/offroad/icon_lock_closed.svg");
      lockIcon->setPixmap(pix.scaledToWidth(35, Qt::SmoothTransformation));
      lockIcon->setSizePolicy(QSizePolicy(QSizePolicy::Fixed, QSizePolicy::Fixed));
      lockIcon->setStyleSheet("QLabel { margin: 0px; padding-left: 15px; padding-right: 15px; }");

      hlayout->addWidget(lockIcon, 0, Qt::AlignRight);
    }

>>>>>>> fc71a7c2
    // strength indicator
    unsigned int strength_scale = network.strength / 17;
    hlayout->addWidget(new NetworkStrengthWidget(strength_scale), 0, Qt::AlignRight);

    // connect button
    QPushButton* btn = new QPushButton(network.security_type == SecurityType::UNSUPPORTED ? "Unsupported" : (network.connected == ConnectedType::CONNECTED ? "Connected" : (network.connected == ConnectedType::CONNECTING ? "Connecting" : "Connect")));
    btn->setDisabled(network.connected == ConnectedType::CONNECTED || network.connected == ConnectedType::CONNECTING || network.security_type == SecurityType::UNSUPPORTED);
    btn->setFixedWidth(350);
    hlayout->addWidget(btn, 0, Qt::AlignRight);

    connectButtons->addButton(btn, i);

    main_layout->addLayout(hlayout, 1);
    // Don't add the last horizontal line
    if (i+1 < wifi->seen_networks.size()) {
      main_layout->addWidget(horizontal_line(), 0);
    }
    i++;
  }
  main_layout->addStretch(3);
}

void WifiUI::handleButton(QAbstractButton* button) {
  QPushButton* btn = static_cast<QPushButton*>(button);
  Network n = wifi->seen_networks[connectButtons->id(btn)];
  emit connectToNetwork(n);
}<|MERGE_RESOLUTION|>--- conflicted
+++ resolved
@@ -145,12 +145,8 @@
   main_layout->addWidget(horizontal_line(), 0);
 
   // Change tethering password
-<<<<<<< HEAD
-  editPasswordButton = new ButtonControl("Tethering Password", "EDIT", "", [=]() {
-=======
   editPasswordButton = new ButtonControl("Tethering Password", "EDIT");
   connect(editPasswordButton, &ButtonControl::released, [=]() {
->>>>>>> fc71a7c2
     QString pass = InputDialog::getText("Enter new tethering password", 8);
     if (pass.size()) {
       wifi->changeTetheringPassword(pass);
@@ -215,8 +211,6 @@
     ssid_label->setStyleSheet("font-size: 55px;");
     hlayout->addWidget(ssid_label, 1, Qt::AlignLeft);
 
-<<<<<<< HEAD
-=======
     if (wifi->isKnownNetwork(network.ssid) && !wifi->tetheringEnabled()) {
       QPushButton *forgetBtn = new QPushButton();
       QPixmap pix("../assets/offroad/icon_close.svg");
@@ -243,7 +237,6 @@
       hlayout->addWidget(lockIcon, 0, Qt::AlignRight);
     }
 
->>>>>>> fc71a7c2
     // strength indicator
     unsigned int strength_scale = network.strength / 17;
     hlayout->addWidget(new NetworkStrengthWidget(strength_scale), 0, Qt::AlignRight);
