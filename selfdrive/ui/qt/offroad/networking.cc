#include "selfdrive/ui/qt/offroad/networking.h"

#include <QDebug>
#include <QHBoxLayout>
#include <QLabel>
#include <QPainter>

#include "selfdrive/ui/qt/widgets/scrollview.h"
#include "selfdrive/ui/qt/util.h"


void NetworkStrengthWidget::paintEvent(QPaintEvent* event) {
  QPainter p(this);
  p.setRenderHint(QPainter::Antialiasing);
  p.setPen(Qt::NoPen);
  const QColor gray(0x54, 0x54, 0x54);
  for (int i = 0, x = 0; i < 5; ++i) {
    p.setBrush(i < strength_ ? Qt::white : gray);
    p.drawEllipse(x, 0, 15, 15);
    x += 20;
  }
}

// Networking functions

Networking::Networking(QWidget* parent, bool show_advanced) : QWidget(parent), show_advanced(show_advanced) {
  main_layout = new QStackedLayout(this);

  QLabel* warning = new QLabel("Network manager is inactive!");
  warning->setAlignment(Qt::AlignCenter);
  warning->setStyleSheet(R"(font-size: 65px;)");

  main_layout->addWidget(warning);

  QTimer* timer = new QTimer(this);
  QObject::connect(timer, &QTimer::timeout, this, &Networking::requestScan);
  timer->start(5000);
  attemptInitialization();
}

void Networking::attemptInitialization() {
  // Checks if network manager is active
  try {
    wifi = new WifiManager(this);
  } catch (std::exception &e) {
    return;
  }

  connect(wifi, &WifiManager::wrongPassword, this, &Networking::wrongPassword);
  connect(wifi, &WifiManager::refreshSignal, this, &Networking::refreshSlot);

  QWidget* wifiScreen = new QWidget(this);
  QVBoxLayout* vlayout = new QVBoxLayout(wifiScreen);
  if (show_advanced) {
    QPushButton* advancedSettings = new QPushButton("Advanced");
    advancedSettings->setObjectName("advancedBtn");
    advancedSettings->setStyleSheet("margin-right: 30px;");
    advancedSettings->setFixedSize(350, 100);
    connect(advancedSettings, &QPushButton::released, [=]() { main_layout->setCurrentWidget(an); });
    vlayout->addSpacing(10);
    vlayout->addWidget(advancedSettings, 0, Qt::AlignRight);
    vlayout->addSpacing(10);
  }

  wifiWidget = new WifiUI(this, wifi);
  wifiWidget->setObjectName("wifiWidget");
  connect(wifiWidget, &WifiUI::connectToNetwork, this, &Networking::connectToNetwork);
  vlayout->addWidget(new ScrollView(wifiWidget, this), 1);

  main_layout->addWidget(wifiScreen);

  an = new AdvancedNetworking(this, wifi);
  connect(an, &AdvancedNetworking::backPress, [=]() { main_layout->setCurrentWidget(wifiScreen); });
  main_layout->addWidget(an);

  setStyleSheet(R"(
    #wifiWidget > QPushButton, #back_btn, #advancedBtn {
      font-size: 50px;
      margin: 0px;
      padding: 15px;
      border-width: 0;
      border-radius: 30px;
      color: #dddddd;
      background-color: #444444;
    }
    #wifiWidget > QPushButton:disabled {
      color: #777777;
      background-color: #222222;
    }
  )");
  main_layout->setCurrentWidget(wifiScreen);
  ui_setup_complete = true;
  wifi->requestScan();
}

void Networking::requestScan() {
  if (!this->isVisible()) {
    return;
  }
  if (!ui_setup_complete) {
    attemptInitialization();
    if (!ui_setup_complete) {
      return;
    }
  }
  wifi->requestScan();
}

void Networking::refreshSlot() {
  wifiWidget->refresh();
  an->refresh();
}

void Networking::connectToNetwork(const Network &n) {
  if (wifi->isKnownNetwork(n.ssid)) {
    wifi->activateWifiConnection(n.ssid);
  } else if (n.security_type == SecurityType::OPEN) {
    wifi->connect(n);
  } else if (n.security_type == SecurityType::WPA) {
    QString pass = InputDialog::getText("Enter password for \"" + n.ssid + "\"", 8);
    wifi->connect(n, pass);
  }
}

void Networking::wrongPassword(const QString &ssid) {
  for (Network n : wifi->seen_networks) {
    if (n.ssid == ssid) {
      QString pass = InputDialog::getText("Wrong password for \"" + n.ssid +"\"", 8);
      wifi->connect(n, pass);
      return;
    }
  }
}

// AdvancedNetworking functions

AdvancedNetworking::AdvancedNetworking(QWidget* parent, WifiManager* wifi): QWidget(parent), wifi(wifi) {

  QVBoxLayout* main_layout = new QVBoxLayout(this);
  main_layout->setMargin(40);
  main_layout->setSpacing(20);

  // Back button
  QPushButton* back = new QPushButton("Back");
  back->setObjectName("back_btn");
  back->setFixedSize(500, 100);
  connect(back, &QPushButton::released, [=]() { emit backPress(); });
  main_layout->addWidget(back, 0, Qt::AlignLeft);

  // Enable tethering layout
  ToggleControl *tetheringToggle = new ToggleControl("Enable Tethering", "", "", wifi->tetheringEnabled());
  main_layout->addWidget(tetheringToggle);
  QObject::connect(tetheringToggle, &ToggleControl::toggleFlipped, this, &AdvancedNetworking::toggleTethering);
  main_layout->addWidget(horizontal_line(), 0);

  // Change tethering password
  editPasswordButton = new ButtonControl("Tethering Password", "EDIT");
  connect(editPasswordButton, &ButtonControl::released, [=]() {
    QString pass = InputDialog::getText("Enter new tethering password", 8);
    if (pass.size()) {
      wifi->changeTetheringPassword(pass);
    }
  });
  main_layout->addWidget(editPasswordButton, 0);
  main_layout->addWidget(horizontal_line(), 0);

  // IP address
  ipLabel = new LabelControl("IP Address", wifi->ipv4_address);
  main_layout->addWidget(ipLabel, 0);
  main_layout->addWidget(horizontal_line(), 0);

  // SSH keys
  main_layout->addWidget(new SshToggle());
  main_layout->addWidget(horizontal_line(), 0);
  main_layout->addWidget(new SshControl());

  main_layout->addStretch(1);
}

void AdvancedNetworking::refresh() {
  ipLabel->setText(wifi->ipv4_address);
  update();
}

void AdvancedNetworking::toggleTethering(bool enable) {
  if (enable) {
    wifi->enableTethering();
  } else {
    wifi->disableTethering();
  }
  editPasswordButton->setEnabled(!enable);
}

// WifiUI functions

WifiUI::WifiUI(QWidget *parent, WifiManager* wifi) : QWidget(parent), wifi(wifi) {
  main_layout = new QVBoxLayout(this);

  // Scan on startup
  QLabel *scanning = new QLabel("Scanning for networks");
  scanning->setStyleSheet(R"(font-size: 65px;)");
  main_layout->addWidget(scanning, 0, Qt::AlignCenter);
  main_layout->setSpacing(25);
}

void WifiUI::refresh() {
  clearLayout(main_layout);
<<<<<<< HEAD

  connectButtons = new QButtonGroup(this); // TODO check if this is a leak
  QObject::connect(connectButtons, qOverload<QAbstractButton*>(&QButtonGroup::buttonClicked), this, &WifiUI::handleButton);
=======
>>>>>>> 6ef5ec42

  int i = 0;
  for (Network &network : wifi->seen_networks) {
    QHBoxLayout *hlayout = new QHBoxLayout;

    QLabel *ssid_label = new QLabel(QString::fromUtf8(network.ssid));
    ssid_label->setStyleSheet("font-size: 55px;");
    hlayout->addWidget(ssid_label, 1, Qt::AlignLeft);

    if (wifi->isKnownNetwork(network.ssid) && !wifi->tetheringEnabled()) {
      QPushButton *forgetBtn = new QPushButton();
      QPixmap pix("../assets/offroad/icon_close.svg");

      forgetBtn->setIcon(QIcon(pix));
      forgetBtn->setIconSize(QSize(35, 35));
      forgetBtn->setStyleSheet("QPushButton { background-color: #E22C2C; }");
      forgetBtn->setFixedSize(100, 90);

      QObject::connect(forgetBtn, &QPushButton::released, [=]() {
        if (ConfirmationDialog::confirm("Are you sure you want to forget " + QString::fromUtf8(network.ssid) + "?", this)) {
          wifi->forgetConnection(network.ssid);
        }
      });

      hlayout->addWidget(forgetBtn, 0, Qt::AlignRight);
    } else if (network.security_type == SecurityType::WPA) {
      QLabel *lockIcon = new QLabel();
      QPixmap pix("../assets/offroad/icon_lock_closed.svg");
      lockIcon->setPixmap(pix.scaledToWidth(35, Qt::SmoothTransformation));
      lockIcon->setSizePolicy(QSizePolicy(QSizePolicy::Fixed, QSizePolicy::Fixed));
      lockIcon->setStyleSheet("QLabel { margin: 0px; padding-left: 15px; padding-right: 15px; }");

      hlayout->addWidget(lockIcon, 0, Qt::AlignRight);
    }

    // strength indicator
    unsigned int strength_scale = network.strength / 17;
    hlayout->addWidget(new NetworkStrengthWidget(strength_scale), 0, Qt::AlignRight);

    // connect button
    QPushButton* btn = new QPushButton(network.security_type == SecurityType::UNSUPPORTED ? "Unsupported" : (network.connected == ConnectedType::CONNECTED ? "Connected" : (network.connected == ConnectedType::CONNECTING ? "Connecting" : "Connect")));
    btn->setDisabled(network.connected == ConnectedType::CONNECTED || network.connected == ConnectedType::CONNECTING || network.security_type == SecurityType::UNSUPPORTED);
    btn->setFixedWidth(350);
    QObject::connect(btn, &QPushButton::clicked, this, [=]() { emit connectToNetwork(network); });

<<<<<<< HEAD
    connectButtons->addButton(btn, i);

=======
    hlayout->addWidget(btn, 0, Qt::AlignRight);
>>>>>>> 6ef5ec42
    main_layout->addLayout(hlayout, 1);
    // Don't add the last horizontal line
    if (i+1 < wifi->seen_networks.size()) {
      main_layout->addWidget(horizontal_line(), 0);
    }
    i++;
  }
  main_layout->addStretch(3);
<<<<<<< HEAD
}

void WifiUI::handleButton(QAbstractButton* button) {
  QPushButton* btn = static_cast<QPushButton*>(button);
  Network n = wifi->seen_networks[connectButtons->id(btn)];
  emit connectToNetwork(n);
=======
>>>>>>> 6ef5ec42
}<|MERGE_RESOLUTION|>--- conflicted
+++ resolved
@@ -205,12 +205,6 @@
 
 void WifiUI::refresh() {
   clearLayout(main_layout);
-<<<<<<< HEAD
-
-  connectButtons = new QButtonGroup(this); // TODO check if this is a leak
-  QObject::connect(connectButtons, qOverload<QAbstractButton*>(&QButtonGroup::buttonClicked), this, &WifiUI::handleButton);
-=======
->>>>>>> 6ef5ec42
 
   int i = 0;
   for (Network &network : wifi->seen_networks) {
@@ -256,12 +250,7 @@
     btn->setFixedWidth(350);
     QObject::connect(btn, &QPushButton::clicked, this, [=]() { emit connectToNetwork(network); });
 
-<<<<<<< HEAD
-    connectButtons->addButton(btn, i);
-
-=======
     hlayout->addWidget(btn, 0, Qt::AlignRight);
->>>>>>> 6ef5ec42
     main_layout->addLayout(hlayout, 1);
     // Don't add the last horizontal line
     if (i+1 < wifi->seen_networks.size()) {
@@ -270,13 +259,4 @@
     i++;
   }
   main_layout->addStretch(3);
-<<<<<<< HEAD
-}
-
-void WifiUI::handleButton(QAbstractButton* button) {
-  QPushButton* btn = static_cast<QPushButton*>(button);
-  Network n = wifi->seen_networks[connectButtons->id(btn)];
-  emit connectToNetwork(n);
-=======
->>>>>>> 6ef5ec42
 }