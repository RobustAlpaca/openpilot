#include "selfdrive/ui/qt/offroad/networking.h"

#include <QDebug>
#include <QHBoxLayout>
#include <QLabel>
#include <QPainter>

#include "selfdrive/ui/qt/widgets/scrollview.h"
#include "selfdrive/ui/qt/util.h"


void NetworkStrengthWidget::paintEvent(QPaintEvent* event) {
  QPainter p(this);
  p.setRenderHint(QPainter::Antialiasing);
  p.setPen(Qt::NoPen);
  const QColor gray(0x54, 0x54, 0x54);
  for (int i = 0, x = 0; i < 5; ++i) {
    p.setBrush(i < strength_ ? Qt::white : gray);
    p.drawEllipse(x, 0, 15, 15);
    x += 20;
  }
}

// Networking functions

Networking::Networking(QWidget* parent, bool show_advanced) : QWidget(parent), show_advanced(show_advanced) {
  main_layout = new QStackedLayout(this);

  wifi = new WifiManager(this);
  connect(wifi, &WifiManager::wrongPassword, this, &Networking::wrongPassword);
  connect(wifi, &WifiManager::refreshSignal, this, &Networking::refresh);

  QWidget* wifiScreen = new QWidget(this);
  QVBoxLayout* vlayout = new QVBoxLayout(wifiScreen);
  if (show_advanced) {
    QPushButton* advancedSettings = new QPushButton("Advanced");
    advancedSettings->setObjectName("advancedBtn");
    advancedSettings->setStyleSheet("margin-right: 30px;");
    advancedSettings->setFixedSize(350, 100);
    connect(advancedSettings, &QPushButton::released, [=]() { main_layout->setCurrentWidget(an); });
    vlayout->addSpacing(10);
    vlayout->addWidget(advancedSettings, 0, Qt::AlignRight);
    vlayout->addSpacing(10);
  }

  wifiWidget = new WifiUI(this, wifi);
  wifiWidget->setObjectName("wifiWidget");
  connect(wifiWidget, &WifiUI::connectToNetwork, this, &Networking::connectToNetwork);
  vlayout->addWidget(new ScrollView(wifiWidget, this), 1);
  main_layout->addWidget(wifiScreen);

  an = new AdvancedNetworking(this, wifi);
  connect(an, &AdvancedNetworking::backPress, [=]() { main_layout->setCurrentWidget(wifiScreen); });
  main_layout->addWidget(an);

  setStyleSheet(R"(
    #wifiWidget > QPushButton, #back_btn, #advancedBtn {
      font-size: 50px;
      margin: 0px;
      padding: 15px;
      border-width: 0;
      border-radius: 30px;
      color: #dddddd;
      background-color: #444444;
    }
    #wifiWidget > QPushButton:disabled {
      color: #777777;
      background-color: #222222;
    }
  )");
  main_layout->setCurrentWidget(wifiScreen);
}

void Networking::refresh() {
  wifiWidget->refresh();
  an->refresh();
}

void Networking::connectToNetwork(const Network &n) {
  if (wifi->isKnownConnection(n.ssid)) {
    wifi->activateWifiConnection(n.ssid);
  } else if (n.security_type == SecurityType::OPEN) {
    wifi->connect(n);
  } else if (n.security_type == SecurityType::WPA) {
    QString pass = InputDialog::getText("Enter password for \"" + n.ssid + "\"", 8);
    if (!pass.isEmpty()) {
      wifi->connect(n, pass);
    }
  }
}

void Networking::wrongPassword(const QString &ssid) {
  for (Network n : wifi->seen_networks) {
    if (n.ssid == ssid) {
      QString pass = InputDialog::getText("Wrong password for \"" + n.ssid +"\"", 8);
      if (!pass.isEmpty()) {
        wifi->connect(n, pass);
      }
      return;
    }
  }
}

// AdvancedNetworking functions

AdvancedNetworking::AdvancedNetworking(QWidget* parent, WifiManager* wifi): QWidget(parent), wifi(wifi) {

  QVBoxLayout* main_layout = new QVBoxLayout(this);
  main_layout->setMargin(40);
  main_layout->setSpacing(20);

  // Back button
  QPushButton* back = new QPushButton("Back");
  back->setObjectName("back_btn");
  back->setFixedSize(500, 100);
  connect(back, &QPushButton::released, [=]() { emit backPress(); });
  main_layout->addWidget(back, 0, Qt::AlignLeft);

  // Enable tethering layout
<<<<<<< HEAD
  ToggleControl *tetheringToggle = new ToggleControl("Enable Tethering", "", "", wifi->tetheringEnabled());
=======
  ToggleControl *tetheringToggle = new ToggleControl("Enable Tethering", "", "", wifi->isTetheringEnabled());
>>>>>>> 818bad42
  main_layout->addWidget(tetheringToggle);
  QObject::connect(tetheringToggle, &ToggleControl::toggleFlipped, this, &AdvancedNetworking::toggleTethering);
  main_layout->addWidget(horizontal_line(), 0);

  // Change tethering password
<<<<<<< HEAD
  editPasswordButton = new ButtonControl("Tethering Password", "EDIT");
=======
  ButtonControl *editPasswordButton = new ButtonControl("Tethering Password", "EDIT");
>>>>>>> 818bad42
  connect(editPasswordButton, &ButtonControl::released, [=]() {
    QString pass = InputDialog::getText("Enter new tethering password", 8, wifi->getTetheringPassword());
    if (!pass.isEmpty()) {
      wifi->changeTetheringPassword(pass);
    }
  });
  main_layout->addWidget(editPasswordButton, 0);
  main_layout->addWidget(horizontal_line(), 0);

  // IP address
  ipLabel = new LabelControl("IP Address", wifi->ipv4_address);
  main_layout->addWidget(ipLabel, 0);
  main_layout->addWidget(horizontal_line(), 0);

  // SSH keys
  main_layout->addWidget(new SshToggle());
  main_layout->addWidget(horizontal_line(), 0);
  main_layout->addWidget(new SshControl());

  main_layout->addStretch(1);
}

void AdvancedNetworking::refresh() {
  ipLabel->setText(wifi->ipv4_address);
  update();
}

void AdvancedNetworking::toggleTethering(bool enabled) {
  wifi->setTetheringEnabled(enabled);
}

// WifiUI functions

WifiUI::WifiUI(QWidget *parent, WifiManager* wifi) : QWidget(parent), wifi(wifi) {
  main_layout = new QVBoxLayout(this);

  // Scan on startup
  QLabel *scanning = new QLabel("Scanning for networks");
  scanning->setStyleSheet(R"(font-size: 65px;)");
  main_layout->addWidget(scanning, 0, Qt::AlignCenter);
  main_layout->setSpacing(25);
}

void WifiUI::refresh() {
  clearLayout(main_layout);

  int i = 0;
  for (Network &network : wifi->seen_networks) {
    QHBoxLayout *hlayout = new QHBoxLayout;

    QLabel *ssid_label = new QLabel(QString::fromUtf8(network.ssid));
    ssid_label->setStyleSheet("font-size: 55px;");
    hlayout->addWidget(ssid_label, 1, Qt::AlignLeft);

<<<<<<< HEAD
    if (wifi->isKnownConnection(network.ssid) && !wifi->tetheringEnabled()) {
=======
    if (wifi->isKnownConnection(network.ssid) && !wifi->isTetheringEnabled()) {
>>>>>>> 818bad42
      QPushButton *forgetBtn = new QPushButton();
      QPixmap pix("../assets/offroad/icon_close.svg");

      forgetBtn->setIcon(QIcon(pix));
      forgetBtn->setIconSize(QSize(35, 35));
      forgetBtn->setStyleSheet("QPushButton { background-color: #E22C2C; }");
      forgetBtn->setFixedSize(100, 90);

      QObject::connect(forgetBtn, &QPushButton::released, [=]() {
        if (ConfirmationDialog::confirm("Are you sure you want to forget " + QString::fromUtf8(network.ssid) + "?", this)) {
          wifi->forgetConnection(network.ssid);
        }
      });

      hlayout->addWidget(forgetBtn, 0, Qt::AlignRight);
    } else if (network.security_type == SecurityType::WPA) {
      QLabel *lockIcon = new QLabel();
      QPixmap pix("../assets/offroad/icon_lock_closed.svg");
      lockIcon->setPixmap(pix.scaledToWidth(35, Qt::SmoothTransformation));
      lockIcon->setSizePolicy(QSizePolicy(QSizePolicy::Fixed, QSizePolicy::Fixed));
      lockIcon->setStyleSheet("QLabel { margin: 0px; padding-left: 15px; padding-right: 15px; }");

      hlayout->addWidget(lockIcon, 0, Qt::AlignRight);
    }

    // strength indicator
    unsigned int strength_scale = network.strength / 17;
    hlayout->addWidget(new NetworkStrengthWidget(strength_scale), 0, Qt::AlignRight);

    // connect button
    QPushButton* btn = new QPushButton(network.security_type == SecurityType::UNSUPPORTED ? "Unsupported" : (network.connected == ConnectedType::CONNECTED ? "Connected" : (network.connected == ConnectedType::CONNECTING ? "Connecting" : "Connect")));
    btn->setDisabled(network.connected == ConnectedType::CONNECTED || network.connected == ConnectedType::CONNECTING || network.security_type == SecurityType::UNSUPPORTED);
    btn->setFixedWidth(350);
    QObject::connect(btn, &QPushButton::clicked, this, [=]() { emit connectToNetwork(network); });

    hlayout->addWidget(btn, 0, Qt::AlignRight);
    main_layout->addLayout(hlayout, 1);
    // Don't add the last horizontal line
    if (i+1 < wifi->seen_networks.size()) {
      main_layout->addWidget(horizontal_line(), 0);
    }
    i++;
  }
  main_layout->addStretch(3);
}<|MERGE_RESOLUTION|>--- conflicted
+++ resolved
@@ -117,21 +117,13 @@
   main_layout->addWidget(back, 0, Qt::AlignLeft);
 
   // Enable tethering layout
-<<<<<<< HEAD
-  ToggleControl *tetheringToggle = new ToggleControl("Enable Tethering", "", "", wifi->tetheringEnabled());
-=======
   ToggleControl *tetheringToggle = new ToggleControl("Enable Tethering", "", "", wifi->isTetheringEnabled());
->>>>>>> 818bad42
   main_layout->addWidget(tetheringToggle);
   QObject::connect(tetheringToggle, &ToggleControl::toggleFlipped, this, &AdvancedNetworking::toggleTethering);
   main_layout->addWidget(horizontal_line(), 0);
 
   // Change tethering password
-<<<<<<< HEAD
-  editPasswordButton = new ButtonControl("Tethering Password", "EDIT");
-=======
   ButtonControl *editPasswordButton = new ButtonControl("Tethering Password", "EDIT");
->>>>>>> 818bad42
   connect(editPasswordButton, &ButtonControl::released, [=]() {
     QString pass = InputDialog::getText("Enter new tethering password", 8, wifi->getTetheringPassword());
     if (!pass.isEmpty()) {
@@ -186,11 +178,7 @@
     ssid_label->setStyleSheet("font-size: 55px;");
     hlayout->addWidget(ssid_label, 1, Qt::AlignLeft);
 
-<<<<<<< HEAD
-    if (wifi->isKnownConnection(network.ssid) && !wifi->tetheringEnabled()) {
-=======
     if (wifi->isKnownConnection(network.ssid) && !wifi->isTetheringEnabled()) {
->>>>>>> 818bad42
       QPushButton *forgetBtn = new QPushButton();
       QPixmap pix("../assets/offroad/icon_close.svg");
 
