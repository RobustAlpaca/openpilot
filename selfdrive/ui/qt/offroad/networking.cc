#include "selfdrive/ui/qt/offroad/networking.h"

#include <QDebug>
#include <QHBoxLayout>
#include <QLabel>
#include <QPainter>

#include "selfdrive/ui/qt/widgets/scrollview.h"
#include "selfdrive/ui/qt/util.h"


void NetworkStrengthWidget::paintEvent(QPaintEvent* event) {
  QPainter p(this);
  p.setRenderHint(QPainter::Antialiasing);
  p.setPen(Qt::NoPen);
  const QColor gray(0x54, 0x54, 0x54);
  for (int i = 0, x = 0; i < 5; ++i) {
    p.setBrush(i < strength_ ? Qt::white : gray);
    p.drawEllipse(x, 0, 15, 15);
    x += 20;
  }
}

// Networking functions

Networking::Networking(QWidget* parent, bool show_advanced) : QWidget(parent), show_advanced(show_advanced) {
  main_layout = new QStackedLayout(this);

  wifi = new WifiManager(this);
  connect(wifi, &WifiManager::wrongPassword, this, &Networking::wrongPassword);
  connect(wifi, &WifiManager::refreshSignal, this, &Networking::refresh);

  QWidget* wifiScreen = new QWidget(this);
  QVBoxLayout* vlayout = new QVBoxLayout(wifiScreen);
  if (show_advanced) {
    QPushButton* advancedSettings = new QPushButton("Advanced");
    advancedSettings->setObjectName("advancedBtn");
    advancedSettings->setStyleSheet("margin-right: 30px;");
    advancedSettings->setFixedSize(350, 100);
    connect(advancedSettings, &QPushButton::released, [=]() { main_layout->setCurrentWidget(an); });
    vlayout->addSpacing(10);
    vlayout->addWidget(advancedSettings, 0, Qt::AlignRight);
    vlayout->addSpacing(10);
  }

  wifiWidget = new WifiUI(this, wifi);
  wifiWidget->setObjectName("wifiWidget");
  connect(wifiWidget, &WifiUI::connectToNetwork, this, &Networking::connectToNetwork);
  vlayout->addWidget(new ScrollView(wifiWidget, this), 1);
  main_layout->addWidget(wifiScreen);

  an = new AdvancedNetworking(this, wifi);
  connect(an, &AdvancedNetworking::backPress, [=]() { main_layout->setCurrentWidget(wifiScreen); });
  main_layout->addWidget(an);

  setStyleSheet(R"(
    #wifiWidget > QPushButton, #back_btn, #advancedBtn {
      font-size: 50px;
      margin: 0px;
      padding: 15px;
      border-width: 0;
      border-radius: 30px;
      color: #dddddd;
      background-color: #444444;
    }
    #wifiWidget > QPushButton:disabled {
      color: #777777;
      background-color: #222222;
    }
  )");
  main_layout->setCurrentWidget(wifiScreen);
}

void Networking::refresh() {
  wifiWidget->refresh();
  an->refresh();
}

void Networking::connectToNetwork(const Network &n) {
  if (wifi->isKnownConnection(n.ssid)) {
    wifi->activateWifiConnection(n.ssid);
  } else if (n.security_type == SecurityType::OPEN) {
    wifi->connect(n);
  } else if (n.security_type == SecurityType::WPA) {
    QString pass = InputDialog::getText("Enter password for \"" + n.ssid + "\"", this, 8);
    if (!pass.isEmpty()) {
      wifi->connect(n, pass);
    }
  }
}

void Networking::wrongPassword(const QString &ssid) {
  for (Network n : wifi->seen_networks) {
    if (n.ssid == ssid) {
      QString pass = InputDialog::getText("Wrong password for \"" + n.ssid +"\"", this, 8);
      if (!pass.isEmpty()) {
        wifi->connect(n, pass);
      }
      return;
    }
  }
}

void Networking::showEvent(QShowEvent* event) {
  // Wait to refresh to avoid delay when showing Networking widget
  QTimer::singleShot(300, this, [=]() {
    if (this->isVisible()) {
      wifi->refreshNetworks();
      refresh();
    }
  });
}

// AdvancedNetworking functions

AdvancedNetworking::AdvancedNetworking(QWidget* parent, WifiManager* wifi): QWidget(parent), wifi(wifi) {

  QVBoxLayout* main_layout = new QVBoxLayout(this);
  main_layout->setMargin(40);
  main_layout->setSpacing(20);

  // Back button
  QPushButton* back = new QPushButton("Back");
  back->setObjectName("back_btn");
  back->setFixedSize(500, 100);
  connect(back, &QPushButton::released, [=]() { emit backPress(); });
  main_layout->addWidget(back, 0, Qt::AlignLeft);

  // Enable tethering layout
  ToggleControl *tetheringToggle = new ToggleControl("Enable Tethering", "", "", wifi->isTetheringEnabled());
  main_layout->addWidget(tetheringToggle);
  QObject::connect(tetheringToggle, &ToggleControl::toggleFlipped, this, &AdvancedNetworking::toggleTethering);
  main_layout->addWidget(horizontal_line(), 0);

  // Change tethering password
  ButtonControl *editPasswordButton = new ButtonControl("Tethering Password", "EDIT");
  connect(editPasswordButton, &ButtonControl::released, [=]() {
    QString pass = InputDialog::getText("Enter new tethering password", this, 8, wifi->getTetheringPassword());
    if (!pass.isEmpty()) {
      wifi->changeTetheringPassword(pass);
    }
  });
  main_layout->addWidget(editPasswordButton, 0);
  main_layout->addWidget(horizontal_line(), 0);

  // IP address
  ipLabel = new LabelControl("IP Address", wifi->ipv4_address);
  main_layout->addWidget(ipLabel, 0);
  main_layout->addWidget(horizontal_line(), 0);

  // SSH keys
  main_layout->addWidget(new SshToggle());
  main_layout->addWidget(horizontal_line(), 0);
  main_layout->addWidget(new SshControl());

  main_layout->addStretch(1);
}

void AdvancedNetworking::refresh() {
  ipLabel->setText(wifi->ipv4_address);
  update();
}

void AdvancedNetworking::toggleTethering(bool enabled) {
  wifi->setTetheringEnabled(enabled);
}

// WifiUI functions

WifiUI::WifiUI(QWidget *parent, WifiManager* wifi) : QWidget(parent), wifi(wifi) {
  main_layout = new QVBoxLayout(this);

  // Scan on startup
  QLabel *scanning = new QLabel("Scanning for networks");
  scanning->setStyleSheet(R"(font-size: 65px;)");
  main_layout->addWidget(scanning, 0, Qt::AlignCenter);
  main_layout->setSpacing(25);
}

void WifiUI::refresh() {
  clearLayout(main_layout);
<<<<<<< HEAD
=======
  if (wifi->seen_networks.size() == 0) {
    QLabel *scanning = new QLabel("No networks found. Scanning...");
    scanning->setStyleSheet(R"(font-size: 65px;)");
    main_layout->addWidget(scanning, 0, Qt::AlignCenter);
    return;
  }
>>>>>>> c3db60c0

  int i = 0;
  for (Network &network : wifi->seen_networks) {
    QHBoxLayout *hlayout = new QHBoxLayout;

    ElidedLabel *ssid_label = new ElidedLabel(network.ssid);
    ssid_label->setStyleSheet("font-size: 55px;");
    hlayout->addWidget(ssid_label, 1, Qt::AlignLeft);

    if (wifi->isKnownConnection(network.ssid) && !wifi->isTetheringEnabled()) {
      QPushButton *forgetBtn = new QPushButton();
      QPixmap pix("../assets/offroad/icon_close.svg");

      forgetBtn->setIcon(QIcon(pix));
      forgetBtn->setIconSize(QSize(35, 35));
      forgetBtn->setStyleSheet("QPushButton { background-color: #E22C2C; }");
      forgetBtn->setFixedSize(100, 90);

      QObject::connect(forgetBtn, &QPushButton::released, [=]() {
        if (ConfirmationDialog::confirm("Are you sure you want to forget " + QString::fromUtf8(network.ssid) + "?", this)) {
          wifi->forgetConnection(network.ssid);
        }
      });

      hlayout->addWidget(forgetBtn, 0, Qt::AlignRight);
    } else if (network.security_type == SecurityType::WPA) {
      QLabel *lockIcon = new QLabel();
      QPixmap pix("../assets/offroad/icon_lock_closed.svg");
      lockIcon->setPixmap(pix.scaledToWidth(35, Qt::SmoothTransformation));
      lockIcon->setSizePolicy(QSizePolicy(QSizePolicy::Fixed, QSizePolicy::Fixed));
      lockIcon->setStyleSheet("QLabel { margin: 0px; padding-left: 15px; padding-right: 15px; }");

      hlayout->addWidget(lockIcon, 0, Qt::AlignRight);
    }

    // strength indicator
    unsigned int strength_scale = network.strength / 17;
    hlayout->addWidget(new NetworkStrengthWidget(strength_scale), 0, Qt::AlignRight);

    // connect button
    QPushButton* btn = new QPushButton(network.security_type == SecurityType::UNSUPPORTED ? "Unsupported" : (network.connected == ConnectedType::CONNECTED ? "Connected" : (network.connected == ConnectedType::CONNECTING ? "Connecting" : "Connect")));
    btn->setDisabled(network.connected == ConnectedType::CONNECTED || network.connected == ConnectedType::CONNECTING || network.security_type == SecurityType::UNSUPPORTED);
    btn->setFixedWidth(350);
    QObject::connect(btn, &QPushButton::clicked, this, [=]() { emit connectToNetwork(network); });

    hlayout->addWidget(btn, 0, Qt::AlignRight);
    main_layout->addLayout(hlayout, 1);
    // Don't add the last horizontal line
    if (i+1 < wifi->seen_networks.size()) {
      main_layout->addWidget(horizontal_line(), 0);
    }
    i++;
  }
  main_layout->addStretch(3);
}<|MERGE_RESOLUTION|>--- conflicted
+++ resolved
@@ -179,15 +179,12 @@
 
 void WifiUI::refresh() {
   clearLayout(main_layout);
-<<<<<<< HEAD
-=======
   if (wifi->seen_networks.size() == 0) {
     QLabel *scanning = new QLabel("No networks found. Scanning...");
     scanning->setStyleSheet(R"(font-size: 65px;)");
     main_layout->addWidget(scanning, 0, Qt::AlignCenter);
     return;
   }
->>>>>>> c3db60c0
 
   int i = 0;
   for (Network &network : wifi->seen_networks) {
