#include "selfdrive/ui/qt/offroad/networking.h"

#include <algorithm>

#include <QDebug>
#include <QHBoxLayout>
#include <QLabel>
#include <QPainter>
#include <QScrollBar>

#include "selfdrive/ui/qt/util.h"
#include "selfdrive/ui/qt/qt_window.h"
#include "selfdrive/ui/qt/widgets/scrollview.h"


// Networking functions

Networking::Networking(QWidget* parent, bool show_advanced) : QFrame(parent) {
  main_layout = new QStackedLayout(this);

  wifi = new WifiManager(this);
  connect(wifi, &WifiManager::refreshSignal, this, &Networking::refresh);
  connect(wifi, &WifiManager::wrongPassword, this, &Networking::wrongPassword);

  QWidget* wifiScreen = new QWidget(this);
  QVBoxLayout* vlayout = new QVBoxLayout(wifiScreen);
  vlayout->setContentsMargins(20, 20, 20, 20);
  if (show_advanced) {
    QPushButton* advancedSettings = new QPushButton("Advanced");
    advancedSettings->setObjectName("advancedBtn");
    advancedSettings->setStyleSheet("margin-right: 30px;");
    advancedSettings->setFixedSize(350, 100);
    connect(advancedSettings, &QPushButton::clicked, [=]() { main_layout->setCurrentWidget(an); });
    vlayout->addSpacing(10);
    vlayout->addWidget(advancedSettings, 0, Qt::AlignRight);
    vlayout->addSpacing(10);
  }

  wifiWidget = new WifiUI(this, wifi);
  wifiWidget->setObjectName("wifiWidget");
  connect(wifiWidget, &WifiUI::connectToNetwork, this, &Networking::connectToNetwork);

  ScrollView *wifiScroller = new ScrollView(wifiWidget, this);
  wifiScroller->setVerticalScrollBarPolicy(Qt::ScrollBarAsNeeded);
  vlayout->addWidget(wifiScroller, 1);
  main_layout->addWidget(wifiScreen);

  an = new AdvancedNetworking(this, wifi);
  connect(an, &AdvancedNetworking::backPress, [=]() { main_layout->setCurrentWidget(wifiScreen); });
  main_layout->addWidget(an);

  QPalette pal = palette();
  pal.setColor(QPalette::Background, QColor(0x29, 0x29, 0x29));
  setAutoFillBackground(true);
  setPalette(pal);

  // TODO: revisit pressed colors
  setStyleSheet(R"(
<<<<<<< HEAD
    Networking {
      border-radius: 13px;
      background-color: #292929;
    }
=======
>>>>>>> 7871b2aa
    #wifiWidget > QPushButton, #back_btn, #advancedBtn {
      font-size: 50px;
      margin: 0px;
      padding: 15px;
      border-width: 0;
      border-radius: 30px;
      color: #dddddd;
      background-color: #444444;
    }
  )");
  main_layout->setCurrentWidget(wifiScreen);
}

void Networking::refresh() {
  wifiWidget->refresh();
  an->refresh();
}

void Networking::connectToNetwork(const Network &n) {
  if (wifi->isKnownConnection(n.ssid)) {
    wifi->activateWifiConnection(n.ssid);
  } else if (n.security_type == SecurityType::OPEN) {
    wifi->connect(n);
  } else if (n.security_type == SecurityType::WPA) {
    QString pass = InputDialog::getText("Enter password", this, "for \"" + n.ssid + "\"", true, 8);
    if (!pass.isEmpty()) {
      wifi->connect(n, pass);
    }
  }
}

void Networking::wrongPassword(const QString &ssid) {
  for (Network n : wifi->seen_networks) {
    if (n.ssid == ssid) {
      QString pass = InputDialog::getText("Wrong password", this, "for \"" + n.ssid +"\"", true, 8);
      if (!pass.isEmpty()) {
        wifi->connect(n, pass);
      }
      return;
    }
  }
}

void Networking::showEvent(QShowEvent* event) {
  // Wait to refresh to avoid delay when showing Networking widget
  QTimer::singleShot(300, this, [=]() {
    if (this->isVisible()) {
      wifi->refreshNetworks();
      refresh();
    }
  });
}

// AdvancedNetworking functions

AdvancedNetworking::AdvancedNetworking(QWidget* parent, WifiManager* wifi): QWidget(parent), wifi(wifi) {

  QVBoxLayout* main_layout = new QVBoxLayout(this);
  main_layout->setMargin(40);
  main_layout->setSpacing(20);

  // Back button
  QPushButton* back = new QPushButton("Back");
  back->setObjectName("back_btn");
  back->setFixedSize(500, 100);
  connect(back, &QPushButton::clicked, [=]() { emit backPress(); });
  main_layout->addWidget(back, 0, Qt::AlignLeft);

  // Enable tethering layout
  ToggleControl *tetheringToggle = new ToggleControl("Enable Tethering", "", "", wifi->isTetheringEnabled());
  main_layout->addWidget(tetheringToggle);
  QObject::connect(tetheringToggle, &ToggleControl::toggleFlipped, this, &AdvancedNetworking::toggleTethering);
  main_layout->addWidget(horizontal_line(), 0);

  // Change tethering password
  ButtonControl *editPasswordButton = new ButtonControl("Tethering Password", "EDIT");
  connect(editPasswordButton, &ButtonControl::clicked, [=]() {
    QString pass = InputDialog::getText("Enter new tethering password", this, "", true, 8, wifi->getTetheringPassword());
    if (!pass.isEmpty()) {
      wifi->changeTetheringPassword(pass);
    }
  });
  main_layout->addWidget(editPasswordButton, 0);
  main_layout->addWidget(horizontal_line(), 0);

  // IP address
  ipLabel = new LabelControl("IP Address", wifi->ipv4_address);
  main_layout->addWidget(ipLabel, 0);
  main_layout->addWidget(horizontal_line(), 0);

  // SSH keys
  main_layout->addWidget(new SshToggle());
  main_layout->addWidget(horizontal_line(), 0);
  main_layout->addWidget(new SshControl());

  main_layout->addStretch(1);
}

void AdvancedNetworking::refresh() {
  ipLabel->setText(wifi->ipv4_address);
  update();
}

void AdvancedNetworking::toggleTethering(bool enabled) {
  wifi->setTetheringEnabled(enabled);
}

// WifiUI functions

WifiUI::WifiUI(QWidget *parent, WifiManager* wifi) : QWidget(parent), wifi(wifi) {
  main_layout = new QVBoxLayout(this);
  main_layout->setContentsMargins(0, 0, 0, 0);
  main_layout->setSpacing(0);

  // load imgs
  for (const auto &s : {"low", "medium", "high", "full"}) {
    QPixmap pix(ASSET_PATH + "/offroad/icon_wifi_strength_" + s + ".svg");
    strengths.push_back(pix.scaledToHeight(68, Qt::SmoothTransformation));
  }
  lock = QPixmap(ASSET_PATH + "offroad/icon_lock_closed.svg").scaledToWidth(49, Qt::SmoothTransformation);
  checkmark = QPixmap(ASSET_PATH + "offroad/icon_checkmark.svg").scaledToWidth(49, Qt::SmoothTransformation);

  QLabel *scanning = new QLabel("Scanning for networks...");
  scanning->setStyleSheet("font-size: 65px;");
  main_layout->addWidget(scanning, 0, Qt::AlignCenter);

  setStyleSheet(R"(
    QScrollBar::handle:vertical {
      min-height: 0px;
      border-radius: 4px;
      background-color: #8A8A8A;
    }
    #forgetBtn {
      font-size: 32px;
      font-weight: 600;
      color: #292929;
      background-color: #BDBDBD;
      border-width: 1px solid #828282;
      border-radius: 5px;
      padding: 40px;
      padding-bottom: 16px;
      padding-top: 16px;
    }
  )");
}

void WifiUI::refresh() {
  // TODO: don't rebuild this every time
  clearLayout(main_layout);

  if (wifi->seen_networks.size() == 0) {
    QLabel *scanning = new QLabel("Scanning for networks...");
    scanning->setStyleSheet("font-size: 65px;");
    main_layout->addWidget(scanning, 0, Qt::AlignCenter);
    return;
  }

  // add networks
  int i = 0;
  for (Network &network : wifi->seen_networks) {
    QHBoxLayout *hlayout = new QHBoxLayout;
    hlayout->setContentsMargins(44, 0, 73, 0);
    hlayout->setSpacing(50);

    // Clickable SSID label
    QPushButton *ssid_label = new QPushButton(network.ssid);
    ssid_label->setEnabled(network.connected != ConnectedType::CONNECTED &&
                           network.connected != ConnectedType::CONNECTING &&
                           network.security_type != SecurityType::UNSUPPORTED);
    int weight = network.connected == ConnectedType::DISCONNECTED ? 300 : 500;
    ssid_label->setStyleSheet(QString(R"(
      font-size: 55px;
      font-weight: %1;
      text-align: left;
      border: none;
      padding-top: 50px;
      padding-bottom: 50px;
    )").arg(weight));
    QObject::connect(ssid_label, &QPushButton::clicked, this, [=]() { emit connectToNetwork(network); });
    hlayout->addWidget(ssid_label, network.connected == ConnectedType::CONNECTING ? 0 : 1);

    if (network.connected == ConnectedType::CONNECTING) {
      QPushButton *connecting = new QPushButton("CONNECTING...");
      connecting->setStyleSheet(R"(
        font-size: 32px;
        font-weight: 600;
        color: white;
        border-radius: 0;
        padding: 27px;
        padding-left: 43px;
        padding-right: 43px;
        background-color: black;
      )");
      hlayout->addWidget(connecting, 2, Qt::AlignLeft);
    }

    // Forget button
    if (wifi->isKnownConnection(network.ssid) && !wifi->isTetheringEnabled()) {
      QPushButton *forgetBtn = new QPushButton("FORGET");
      forgetBtn->setObjectName("forgetBtn");
      QObject::connect(forgetBtn, &QPushButton::clicked, [=]() {
        if (ConfirmationDialog::confirm("Forget WiFi Network \"" + QString::fromUtf8(network.ssid) + "\"?", this)) {
          wifi->forgetConnection(network.ssid);
        }
      });
      hlayout->addWidget(forgetBtn, 0, Qt::AlignRight);
    }

    // Status icon
    if (network.connected == ConnectedType::CONNECTED) {
      QLabel *connectIcon = new QLabel();
      connectIcon->setPixmap(checkmark);
      hlayout->addWidget(connectIcon, 0, Qt::AlignRight);
    } else if (network.security_type == SecurityType::WPA) {
      QLabel *lockIcon = new QLabel();
      lockIcon->setPixmap(lock);
      hlayout->addWidget(lockIcon, 0, Qt::AlignRight);
    } else {
      hlayout->addSpacing(lock.width() + hlayout->spacing());
    }

    // Strength indicator
    QLabel *strength = new QLabel();
    strength->setPixmap(strengths[std::clamp((int)network.strength/26, 0, 3)]);
    hlayout->addWidget(strength, 0, Qt::AlignRight);

    main_layout->addLayout(hlayout, 1);

    // Don't add the last horizontal line
    if (i+1 < wifi->seen_networks.size()) {
      main_layout->addWidget(horizontal_line(), 0);
    }
    i++;
  }
  main_layout->addStretch(2);
}<|MERGE_RESOLUTION|>--- conflicted
+++ resolved
@@ -56,13 +56,6 @@
 
   // TODO: revisit pressed colors
   setStyleSheet(R"(
-<<<<<<< HEAD
-    Networking {
-      border-radius: 13px;
-      background-color: #292929;
-    }
-=======
->>>>>>> 7871b2aa
     #wifiWidget > QPushButton, #back_btn, #advancedBtn {
       font-size: 50px;
       margin: 0px;
