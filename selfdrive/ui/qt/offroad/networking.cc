--- conflicted
+++ resolved
@@ -82,11 +82,7 @@
   } else if (n.security_type == SecurityType::OPEN) {
     wifi->connect(n);
   } else if (n.security_type == SecurityType::WPA) {
-<<<<<<< HEAD
-    QString pass = InputDialog::getText("Enter password for \"" + n.ssid + "\"", 8);
-=======
     QString pass = InputDialog::getText("Enter password for \"" + n.ssid + "\"", this, 8);
->>>>>>> b5147339
     if (!pass.isEmpty()) {
       wifi->connect(n, pass);
     }
@@ -96,11 +92,7 @@
 void Networking::wrongPassword(const QString &ssid) {
   for (Network n : wifi->seen_networks) {
     if (n.ssid == ssid) {
-<<<<<<< HEAD
-      QString pass = InputDialog::getText("Wrong password for \"" + n.ssid +"\"", 8);
-=======
       QString pass = InputDialog::getText("Wrong password for \"" + n.ssid +"\"", this, 8);
->>>>>>> b5147339
       if (!pass.isEmpty()) {
         wifi->connect(n, pass);
       }
@@ -133,11 +125,7 @@
   // Change tethering password
   ButtonControl *editPasswordButton = new ButtonControl("Tethering Password", "EDIT");
   connect(editPasswordButton, &ButtonControl::released, [=]() {
-<<<<<<< HEAD
-    QString pass = InputDialog::getText("Enter new tethering password", 8, wifi->getTetheringPassword());
-=======
     QString pass = InputDialog::getText("Enter new tethering password", this, 8, wifi->getTetheringPassword());
->>>>>>> b5147339
     if (!pass.isEmpty()) {
       wifi->changeTetheringPassword(pass);
     }
