#include "selfdrive/ui/qt/offroad/networking.h"

#include <algorithm>

#include <QDebug>
#include <QHBoxLayout>
#include <QLabel>
#include <QPainter>
#include <QScrollBar>

#include "selfdrive/ui/qt/util.h"
#include "selfdrive/ui/qt/qt_window.h"
#include "selfdrive/ui/qt/widgets/scrollview.h"


// Networking functions

Networking::Networking(QWidget* parent, bool show_advanced) : QFrame(parent) {
  main_layout = new QStackedLayout(this);

  wifi = new WifiManager(this);
  connect(wifi, &WifiManager::refreshSignal, this, &Networking::refresh);
  connect(wifi, &WifiManager::wrongPassword, this, &Networking::wrongPassword);

  QWidget* wifiScreen = new QWidget(this);
  QVBoxLayout* vlayout = new QVBoxLayout(wifiScreen);
  vlayout->setContentsMargins(20, 20, 20, 20);
  if (show_advanced) {
    QPushButton* advancedSettings = new QPushButton("Advanced");
    advancedSettings->setObjectName("advancedBtn");
    advancedSettings->setStyleSheet("margin-right: 30px;");
    advancedSettings->setFixedSize(350, 100);
<<<<<<< HEAD
    connect(advancedSettings, &QPushButton::released, [=]() { main_layout->setCurrentWidget(an); });
=======
    connect(advancedSettings, &QPushButton::clicked, [=]() { main_layout->setCurrentWidget(an); });
>>>>>>> df2ccdfb
    vlayout->addSpacing(10);
    vlayout->addWidget(advancedSettings, 0, Qt::AlignRight);
    vlayout->addSpacing(10);
  }

  wifiWidget = new WifiUI(this, wifi);
  wifiWidget->setObjectName("wifiWidget");
  connect(wifiWidget, &WifiUI::connectToNetwork, this, &Networking::connectToNetwork);

  ScrollView *wifiScroller = new ScrollView(wifiWidget, this);
  wifiScroller->setVerticalScrollBarPolicy(Qt::ScrollBarAsNeeded);
  vlayout->addWidget(wifiScroller, 1);
  main_layout->addWidget(wifiScreen);

  an = new AdvancedNetworking(this, wifi);
  connect(an, &AdvancedNetworking::backPress, [=]() { main_layout->setCurrentWidget(wifiScreen); });
  main_layout->addWidget(an);

  QPalette pal = palette();
  pal.setColor(QPalette::Background, QColor(0x29, 0x29, 0x29));
  setAutoFillBackground(true);
  setPalette(pal);

  // TODO: revisit pressed colors
  setStyleSheet(R"(
    Networking {
      border-radius: 13px;
      background-color: #292929;
    }
    #wifiWidget > QPushButton, #back_btn, #advancedBtn {
      font-size: 50px;
      margin: 0px;
      padding: 15px;
      border-width: 0;
      border-radius: 30px;
      color: #dddddd;
      background-color: #444444;
    }
  )");
  main_layout->setCurrentWidget(wifiScreen);
}

void Networking::refresh() {
  wifiWidget->refresh();
  an->refresh();
}

void Networking::connectToNetwork(const Network &n) {
  if (wifi->isKnownConnection(n.ssid)) {
    wifi->activateWifiConnection(n.ssid);
  } else if (n.security_type == SecurityType::OPEN) {
    wifi->connect(n);
  } else if (n.security_type == SecurityType::WPA) {
    QString pass = InputDialog::getText("Enter password", this, "for \"" + n.ssid + "\"", true, 8);
    if (!pass.isEmpty()) {
      wifi->connect(n, pass);
    }
  }
}

void Networking::wrongPassword(const QString &ssid) {
  for (Network n : wifi->seen_networks) {
    if (n.ssid == ssid) {
      QString pass = InputDialog::getText("Wrong password", this, "for \"" + n.ssid +"\"", true, 8);
      if (!pass.isEmpty()) {
        wifi->connect(n, pass);
      }
      return;
    }
  }
}

void Networking::showEvent(QShowEvent* event) {
  // Wait to refresh to avoid delay when showing Networking widget
  QTimer::singleShot(300, this, [=]() {
    if (this->isVisible()) {
      wifi->refreshNetworks();
      refresh();
    }
  });
}

// AdvancedNetworking functions

AdvancedNetworking::AdvancedNetworking(QWidget* parent, WifiManager* wifi): QWidget(parent), wifi(wifi) {

  QVBoxLayout* main_layout = new QVBoxLayout(this);
  main_layout->setMargin(40);
  main_layout->setSpacing(20);

  // Back button
  QPushButton* back = new QPushButton("Back");
  back->setObjectName("back_btn");
  back->setFixedSize(500, 100);
<<<<<<< HEAD
  connect(back, &QPushButton::released, [=]() { emit backPress(); });
=======
  connect(back, &QPushButton::clicked, [=]() { emit backPress(); });
>>>>>>> df2ccdfb
  main_layout->addWidget(back, 0, Qt::AlignLeft);

  // Enable tethering layout
  ToggleControl *tetheringToggle = new ToggleControl("Enable Tethering", "", "", wifi->isTetheringEnabled());
  main_layout->addWidget(tetheringToggle);
  QObject::connect(tetheringToggle, &ToggleControl::toggleFlipped, this, &AdvancedNetworking::toggleTethering);
  main_layout->addWidget(horizontal_line(), 0);

  // Change tethering password
  ButtonControl *editPasswordButton = new ButtonControl("Tethering Password", "EDIT");
<<<<<<< HEAD
  connect(editPasswordButton, &ButtonControl::released, [=]() {
=======
  connect(editPasswordButton, &ButtonControl::clicked, [=]() {
>>>>>>> df2ccdfb
    QString pass = InputDialog::getText("Enter new tethering password", this, "", true, 8, wifi->getTetheringPassword());
    if (!pass.isEmpty()) {
      wifi->changeTetheringPassword(pass);
    }
  });
  main_layout->addWidget(editPasswordButton, 0);
  main_layout->addWidget(horizontal_line(), 0);

  // IP address
  ipLabel = new LabelControl("IP Address", wifi->ipv4_address);
  main_layout->addWidget(ipLabel, 0);
  main_layout->addWidget(horizontal_line(), 0);

  // SSH keys
  main_layout->addWidget(new SshToggle());
  main_layout->addWidget(horizontal_line(), 0);
  main_layout->addWidget(new SshControl());

  main_layout->addStretch(1);
}

void AdvancedNetworking::refresh() {
  ipLabel->setText(wifi->ipv4_address);
  update();
}

void AdvancedNetworking::toggleTethering(bool enabled) {
  wifi->setTetheringEnabled(enabled);
}

// WifiUI functions

WifiUI::WifiUI(QWidget *parent, WifiManager* wifi) : QWidget(parent), wifi(wifi) {
  main_layout = new QVBoxLayout(this);
  main_layout->setContentsMargins(0, 0, 0, 0);
  main_layout->setSpacing(0);

  // load imgs
  for (const auto &s : {"low", "medium", "high", "full"}) {
    QPixmap pix(ASSET_PATH + "/offroad/icon_wifi_strength_" + s + ".svg");
    strengths.push_back(pix.scaledToHeight(68, Qt::SmoothTransformation));
  }
  lock = QPixmap(ASSET_PATH + "offroad/icon_lock_closed.svg").scaledToWidth(49, Qt::SmoothTransformation);
  checkmark = QPixmap(ASSET_PATH + "offroad/icon_checkmark.svg").scaledToWidth(49, Qt::SmoothTransformation);

  QLabel *scanning = new QLabel("Scanning for networks...");
  scanning->setStyleSheet("font-size: 65px;");
  main_layout->addWidget(scanning, 0, Qt::AlignCenter);

  setStyleSheet(R"(
    QScrollBar::handle:vertical {
      min-height: 0px;
      border-radius: 4px;
      background-color: #8A8A8A;
    }
    #forgetBtn {
      font-size: 32px;
      font-weight: 600;
      color: #292929;
      background-color: #BDBDBD;
      border-width: 1px solid #828282;
      border-radius: 5px;
      padding: 40px;
      padding-bottom: 16px;
      padding-top: 16px;
    }
  )");
}

void WifiUI::refresh() {
  // TODO: don't rebuild this every time
  clearLayout(main_layout);

  if (wifi->seen_networks.size() == 0) {
<<<<<<< HEAD
    QLabel *scanning = new QLabel("No networks found. Scanning...");
=======
    QLabel *scanning = new QLabel("Scanning for networks...");
>>>>>>> df2ccdfb
    scanning->setStyleSheet("font-size: 65px;");
    main_layout->addWidget(scanning, 0, Qt::AlignCenter);
    return;
  }

  // add networks
  int i = 0;
  for (Network &network : wifi->seen_networks) {
    QHBoxLayout *hlayout = new QHBoxLayout;
<<<<<<< HEAD
    hlayout->setContentsMargins(44, 50, 73, 50);
=======
    hlayout->setContentsMargins(44, 0, 73, 0);
>>>>>>> df2ccdfb
    hlayout->setSpacing(50);

    // Clickable SSID label
    QPushButton *ssid_label = new QPushButton(network.ssid);
    ssid_label->setEnabled(network.connected != ConnectedType::CONNECTED &&
                           network.connected != ConnectedType::CONNECTING &&
                           network.security_type != SecurityType::UNSUPPORTED);
    int weight = network.connected == ConnectedType::DISCONNECTED ? 300 : 500;
    ssid_label->setStyleSheet(QString(R"(
      font-size: 55px;
      font-weight: %1;
      text-align: left;
      border: none;
<<<<<<< HEAD
      padding: 0;
    )").arg(weight));
    QObject::connect(ssid_label, &QPushButton::clicked, this, [=]() { emit connectToNetwork(network); });
    hlayout->addWidget(ssid_label, 1);
=======
      padding-top: 50px;
      padding-bottom: 50px;
    )").arg(weight));
    QObject::connect(ssid_label, &QPushButton::clicked, this, [=]() { emit connectToNetwork(network); });
    hlayout->addWidget(ssid_label, network.connected == ConnectedType::CONNECTING ? 0 : 1);
>>>>>>> df2ccdfb

    if (network.connected == ConnectedType::CONNECTING) {
      QPushButton *connecting = new QPushButton("CONNECTING...");
      connecting->setStyleSheet(R"(
        font-size: 32px;
<<<<<<< HEAD
        font-weight: 500;
=======
        font-weight: 600;
>>>>>>> df2ccdfb
        color: white;
        border-radius: 0;
        padding: 27px;
        padding-left: 43px;
        padding-right: 43px;
        background-color: black;
      )");
      hlayout->addWidget(connecting, 2, Qt::AlignLeft);
    }

    // Forget button
    if (wifi->isKnownConnection(network.ssid) && !wifi->isTetheringEnabled()) {
      QPushButton *forgetBtn = new QPushButton("FORGET");
      forgetBtn->setObjectName("forgetBtn");
<<<<<<< HEAD
      QObject::connect(forgetBtn, &QPushButton::released, [=]() {
=======
      QObject::connect(forgetBtn, &QPushButton::clicked, [=]() {
>>>>>>> df2ccdfb
        if (ConfirmationDialog::confirm("Forget WiFi Network \"" + QString::fromUtf8(network.ssid) + "\"?", this)) {
          wifi->forgetConnection(network.ssid);
        }
      });
      hlayout->addWidget(forgetBtn, 0, Qt::AlignRight);
    }

    // Status icon
    if (network.connected == ConnectedType::CONNECTED) {
      QLabel *connectIcon = new QLabel();
      connectIcon->setPixmap(checkmark);
      hlayout->addWidget(connectIcon, 0, Qt::AlignRight);
    } else if (network.security_type == SecurityType::WPA) {
      QLabel *lockIcon = new QLabel();
      lockIcon->setPixmap(lock);
      hlayout->addWidget(lockIcon, 0, Qt::AlignRight);
    } else {
      hlayout->addSpacing(lock.width() + hlayout->spacing());
    }

    // Strength indicator
    QLabel *strength = new QLabel();
    strength->setPixmap(strengths[std::clamp((int)network.strength/26, 0, 3)]);
    hlayout->addWidget(strength, 0, Qt::AlignRight);

    main_layout->addLayout(hlayout, 1);

    // Don't add the last horizontal line
    if (i+1 < wifi->seen_networks.size()) {
      main_layout->addWidget(horizontal_line(), 0);
    }
    i++;
  }
<<<<<<< HEAD
  main_layout->addStretch(1);
=======
  main_layout->addStretch(2);
>>>>>>> df2ccdfb
}<|MERGE_RESOLUTION|>--- conflicted
+++ resolved
@@ -30,11 +30,7 @@
     advancedSettings->setObjectName("advancedBtn");
     advancedSettings->setStyleSheet("margin-right: 30px;");
     advancedSettings->setFixedSize(350, 100);
-<<<<<<< HEAD
-    connect(advancedSettings, &QPushButton::released, [=]() { main_layout->setCurrentWidget(an); });
-=======
     connect(advancedSettings, &QPushButton::clicked, [=]() { main_layout->setCurrentWidget(an); });
->>>>>>> df2ccdfb
     vlayout->addSpacing(10);
     vlayout->addWidget(advancedSettings, 0, Qt::AlignRight);
     vlayout->addSpacing(10);
@@ -129,11 +125,7 @@
   QPushButton* back = new QPushButton("Back");
   back->setObjectName("back_btn");
   back->setFixedSize(500, 100);
-<<<<<<< HEAD
-  connect(back, &QPushButton::released, [=]() { emit backPress(); });
-=======
   connect(back, &QPushButton::clicked, [=]() { emit backPress(); });
->>>>>>> df2ccdfb
   main_layout->addWidget(back, 0, Qt::AlignLeft);
 
   // Enable tethering layout
@@ -144,11 +136,7 @@
 
   // Change tethering password
   ButtonControl *editPasswordButton = new ButtonControl("Tethering Password", "EDIT");
-<<<<<<< HEAD
-  connect(editPasswordButton, &ButtonControl::released, [=]() {
-=======
   connect(editPasswordButton, &ButtonControl::clicked, [=]() {
->>>>>>> df2ccdfb
     QString pass = InputDialog::getText("Enter new tethering password", this, "", true, 8, wifi->getTetheringPassword());
     if (!pass.isEmpty()) {
       wifi->changeTetheringPassword(pass);
@@ -223,11 +211,7 @@
   clearLayout(main_layout);
 
   if (wifi->seen_networks.size() == 0) {
-<<<<<<< HEAD
-    QLabel *scanning = new QLabel("No networks found. Scanning...");
-=======
     QLabel *scanning = new QLabel("Scanning for networks...");
->>>>>>> df2ccdfb
     scanning->setStyleSheet("font-size: 65px;");
     main_layout->addWidget(scanning, 0, Qt::AlignCenter);
     return;
@@ -237,11 +221,7 @@
   int i = 0;
   for (Network &network : wifi->seen_networks) {
     QHBoxLayout *hlayout = new QHBoxLayout;
-<<<<<<< HEAD
-    hlayout->setContentsMargins(44, 50, 73, 50);
-=======
     hlayout->setContentsMargins(44, 0, 73, 0);
->>>>>>> df2ccdfb
     hlayout->setSpacing(50);
 
     // Clickable SSID label
@@ -255,28 +235,17 @@
       font-weight: %1;
       text-align: left;
       border: none;
-<<<<<<< HEAD
-      padding: 0;
-    )").arg(weight));
-    QObject::connect(ssid_label, &QPushButton::clicked, this, [=]() { emit connectToNetwork(network); });
-    hlayout->addWidget(ssid_label, 1);
-=======
       padding-top: 50px;
       padding-bottom: 50px;
     )").arg(weight));
     QObject::connect(ssid_label, &QPushButton::clicked, this, [=]() { emit connectToNetwork(network); });
     hlayout->addWidget(ssid_label, network.connected == ConnectedType::CONNECTING ? 0 : 1);
->>>>>>> df2ccdfb
 
     if (network.connected == ConnectedType::CONNECTING) {
       QPushButton *connecting = new QPushButton("CONNECTING...");
       connecting->setStyleSheet(R"(
         font-size: 32px;
-<<<<<<< HEAD
-        font-weight: 500;
-=======
         font-weight: 600;
->>>>>>> df2ccdfb
         color: white;
         border-radius: 0;
         padding: 27px;
@@ -291,11 +260,7 @@
     if (wifi->isKnownConnection(network.ssid) && !wifi->isTetheringEnabled()) {
       QPushButton *forgetBtn = new QPushButton("FORGET");
       forgetBtn->setObjectName("forgetBtn");
-<<<<<<< HEAD
-      QObject::connect(forgetBtn, &QPushButton::released, [=]() {
-=======
       QObject::connect(forgetBtn, &QPushButton::clicked, [=]() {
->>>>>>> df2ccdfb
         if (ConfirmationDialog::confirm("Forget WiFi Network \"" + QString::fromUtf8(network.ssid) + "\"?", this)) {
           wifi->forgetConnection(network.ssid);
         }
@@ -329,9 +294,5 @@
     }
     i++;
   }
-<<<<<<< HEAD
-  main_layout->addStretch(1);
-=======
   main_layout->addStretch(2);
->>>>>>> df2ccdfb
 }