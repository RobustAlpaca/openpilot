#pragma once

#include <QtDBus>
#include <QWidget>

#include "selfdrive/ui/qt/offroad/networkmanager.h"

enum class SecurityType {
  OPEN,
  WPA,
  UNSUPPORTED
};
enum class ConnectedType{
  DISCONNECTED,
  CONNECTING,
  CONNECTED
};

typedef QMap<QString, QMap<QString, QVariant>> Connection;
typedef QVector<QMap<QString, QVariant>> IpConfig;

struct Network {
  QString path;
  QByteArray ssid;
  unsigned int strength;
  ConnectedType connected;
  SecurityType security_type;
};

class WifiManager : public QWidget {
  Q_OBJECT
public:
  explicit WifiManager(QWidget* parent);

  void requestScan();
  QVector<Network> seen_networks;
  QMap<QDBusObjectPath, QString> knownConnections;
  QString ipv4_address;

  void refreshNetworks();
  void forgetConnection(const QString &ssid);
  bool isKnownConnection(const QString &ssid);
<<<<<<< HEAD
=======
  void activateWifiConnection(const QString &ssid);
>>>>>>> 8ca7acc3

  void connect(const Network &ssid);
  void connect(const Network &ssid, const QString &password);
  void connect(const Network &ssid, const QString &username, const QString &password);
  void disconnect();

  // Tethering functions
<<<<<<< HEAD
  void enableTethering();
  void disableTethering();
  bool tetheringEnabled();

  void addTetheringConnection();
  void activateWifiConnection(const QString &ssid);
=======
  void setTetheringEnabled(bool enabled);
  bool isTetheringEnabled();
  void addTetheringConnection();
>>>>>>> 8ca7acc3
  void changeTetheringPassword(const QString &newPassword);
  QString getTetheringPassword();

private:
  QVector<QByteArray> seen_ssids;
  QString adapter;  // Path to network manager wifi-device
  QDBusConnection bus = QDBusConnection::systemBus();
  unsigned int raw_adapter_state;  // Connection status https://developer.gnome.org/NetworkManager/1.26/nm-dbus-types.html#NMDeviceState
  QString connecting_to_network;
  QString tethering_ssid;
  const QString defaultTetheringPassword = "swagswagcommma";

  bool firstScan = true;
  QString getAdapter();
  bool isWirelessAdapter(const QDBusObjectPath &path);
  QString get_ipv4_address();
  QList<Network> get_networks();
  void connect(const QByteArray &ssid, const QString &username, const QString &password, SecurityType security_type);
  QString activeAp;
  void deactivateConnection(const QString &ssid);
  QVector<QDBusObjectPath> get_active_connections();
  uint get_wifi_device_state();
  QByteArray get_property(const QString &network_path, const QString &property);
  unsigned int get_ap_strength(const QString &network_path);
  SecurityType getSecurityType(const QString &path);
  QDBusObjectPath getConnectionPath(const QString &ssid);
  void initConnections();
  QString getConnectionSsid(const QDBusObjectPath &path);
  void setup();

signals:
  void wrongPassword(const QString &ssid);
  void refreshSignal();

private slots:
  void stateChange(unsigned int new_state, unsigned int previous_state, unsigned int change_reason);
  void propertyChange(const QString &interface, const QVariantMap &props, const QStringList &invalidated_props);
  void deviceAdded(const QDBusObjectPath &path);
  void connectionRemoved(const QDBusObjectPath &path);
  void newConnection(const QDBusObjectPath &path);
};<|MERGE_RESOLUTION|>--- conflicted
+++ resolved
@@ -40,10 +40,7 @@
   void refreshNetworks();
   void forgetConnection(const QString &ssid);
   bool isKnownConnection(const QString &ssid);
-<<<<<<< HEAD
-=======
   void activateWifiConnection(const QString &ssid);
->>>>>>> 8ca7acc3
 
   void connect(const Network &ssid);
   void connect(const Network &ssid, const QString &password);
@@ -51,18 +48,9 @@
   void disconnect();
 
   // Tethering functions
-<<<<<<< HEAD
-  void enableTethering();
-  void disableTethering();
-  bool tetheringEnabled();
-
-  void addTetheringConnection();
-  void activateWifiConnection(const QString &ssid);
-=======
   void setTetheringEnabled(bool enabled);
   bool isTetheringEnabled();
   void addTetheringConnection();
->>>>>>> 8ca7acc3
   void changeTetheringPassword(const QString &newPassword);
   QString getTetheringPassword();
 
