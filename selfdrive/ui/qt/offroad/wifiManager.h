#pragma once

#include <QtDBus>
#include <QWidget>

#include "selfdrive/ui/qt/offroad/networkmanager.h"

enum class SecurityType {
  OPEN,
  WPA,
  UNSUPPORTED
};
enum class ConnectedType{
  DISCONNECTED,
  CONNECTING,
  CONNECTED
};

typedef QMap<QString, QMap<QString, QVariant>> Connection;
typedef QVector<QMap<QString, QVariant>> IpConfig;

struct Network {
  QString path;
  QByteArray ssid;
  unsigned int strength;
  ConnectedType connected;
  SecurityType security_type;
};

class WifiManager : public QWidget {
  Q_OBJECT
public:
  explicit WifiManager(QWidget* parent);

  void requestScan();
  QVector<Network> seen_networks;
  QMap<QDBusObjectPath, QString> knownConnections;
  QString ipv4_address;

  void refreshNetworks();
  void forgetConnection(const QString &ssid);
  bool isKnownConnection(const QString &ssid);
  void activateWifiConnection(const QString &ssid);

  void connect(const Network &ssid);
  void connect(const Network &ssid, const QString &password);
  void connect(const Network &ssid, const QString &username, const QString &password);
  void disconnect();

  // Tethering functions
  void setTetheringEnabled(bool enabled);
  bool isTetheringEnabled();
  void addTetheringConnection();
  void changeTetheringPassword(const QString &newPassword);
  QString getTetheringPassword();

private:
  QVector<QByteArray> seen_ssids;
  QString adapter;  // Path to network manager wifi-device
  QDBusConnection bus = QDBusConnection::systemBus();
  unsigned int raw_adapter_state;  // Connection status https://developer.gnome.org/NetworkManager/1.26/nm-dbus-types.html#NMDeviceState
  QString connecting_to_network;
  QString tethering_ssid;
<<<<<<< HEAD
  const QString defaultTetheringPassword = "swagswagcommma";
=======
  const QString defaultTetheringPassword = "swagswagcomma";
>>>>>>> 7d68c064

  bool firstScan = true;
  QString getAdapter();
  bool isWirelessAdapter(const QDBusObjectPath &path);
  QString get_ipv4_address();
<<<<<<< HEAD
  QList<Network> get_networks();
  void connect(const QByteArray &ssid, const QString &username, const QString &password, SecurityType security_type);
  QString activeAp;
=======
  void connect(const QByteArray &ssid, const QString &username, const QString &password, SecurityType security_type);
  QString activeAp;
  QString getActiveAp();
>>>>>>> 7d68c064
  void deactivateConnection(const QString &ssid);
  QVector<QDBusObjectPath> get_active_connections();
  uint get_wifi_device_state();
  QByteArray get_property(const QString &network_path, const QString &property);
  unsigned int get_ap_strength(const QString &network_path);
  SecurityType getSecurityType(const QString &path);
  QDBusObjectPath getConnectionPath(const QString &ssid);
  void initConnections();
  QString getConnectionSsid(const QDBusObjectPath &path);
  void setup();

signals:
  void wrongPassword(const QString &ssid);
  void refreshSignal();

private slots:
  void stateChange(unsigned int new_state, unsigned int previous_state, unsigned int change_reason);
  void propertyChange(const QString &interface, const QVariantMap &props, const QStringList &invalidated_props);
  void deviceAdded(const QDBusObjectPath &path);
  void connectionRemoved(const QDBusObjectPath &path);
  void newConnection(const QDBusObjectPath &path);
};<|MERGE_RESOLUTION|>--- conflicted
+++ resolved
@@ -61,25 +61,15 @@
   unsigned int raw_adapter_state;  // Connection status https://developer.gnome.org/NetworkManager/1.26/nm-dbus-types.html#NMDeviceState
   QString connecting_to_network;
   QString tethering_ssid;
-<<<<<<< HEAD
-  const QString defaultTetheringPassword = "swagswagcommma";
-=======
   const QString defaultTetheringPassword = "swagswagcomma";
->>>>>>> 7d68c064
 
   bool firstScan = true;
   QString getAdapter();
   bool isWirelessAdapter(const QDBusObjectPath &path);
   QString get_ipv4_address();
-<<<<<<< HEAD
-  QList<Network> get_networks();
-  void connect(const QByteArray &ssid, const QString &username, const QString &password, SecurityType security_type);
-  QString activeAp;
-=======
   void connect(const QByteArray &ssid, const QString &username, const QString &password, SecurityType security_type);
   QString activeAp;
   QString getActiveAp();
->>>>>>> 7d68c064
   void deactivateConnection(const QString &ssid);
   QVector<QDBusObjectPath> get_active_connections();
   uint get_wifi_device_state();
