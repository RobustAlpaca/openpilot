#pragma once

#include <QtDBus>
#include <QWidget>

#include "selfdrive/ui/qt/offroad/networkmanager.h"

enum class SecurityType {
  OPEN,
  WPA,
  UNSUPPORTED
};
enum class ConnectedType{
  DISCONNECTED,
  CONNECTING,
  CONNECTED
};

typedef QMap<QString, QMap<QString, QVariant>> Connection;
typedef QVector<QMap<QString, QVariant>> IpConfig;

struct Network {
  QString path;
  QByteArray ssid;
  unsigned int strength;
  ConnectedType connected;
  SecurityType security_type;
};

class WifiManager : public QWidget {
  Q_OBJECT
public:
  explicit WifiManager(QWidget* parent);

  void requestScan();
  QVector<Network> seen_networks;
  QMap<QDBusObjectPath, QString> knownConnections;
  QString ipv4_address;

  void refreshNetworks();
  void forgetConnection(const QString &ssid);
  bool isKnownConnection(const QString &ssid);
  void activateWifiConnection(const QString &ssid);

  void connect(const Network &ssid);
  void connect(const Network &ssid, const QString &password);
  void connect(const Network &ssid, const QString &username, const QString &password);
  void disconnect();

  // Tethering functions
  void setTetheringEnabled(bool enabled);
  bool isTetheringEnabled();
  void addTetheringConnection();
  void changeTetheringPassword(const QString &newPassword);
  QString getTetheringPassword();

private:
  QVector<QByteArray> seen_ssids;
  QString adapter;  // Path to network manager wifi-device
  QDBusConnection bus = QDBusConnection::systemBus();
  unsigned int raw_adapter_state;  // Connection status https://developer.gnome.org/NetworkManager/1.26/nm-dbus-types.html#NMDeviceState
  QString connecting_to_network;
  QString tethering_ssid;
  const QString defaultTetheringPassword = "swagswagcomma";

  bool firstScan = true;
  QString getAdapter();
  bool isWirelessAdapter(const QDBusObjectPath &path);
  QString get_ipv4_address();
  void connect(const QByteArray &ssid, const QString &username, const QString &password, SecurityType security_type);
  QString activeAp;
<<<<<<< HEAD
  QString getActiveAp();
=======
  void initActiveAp();
>>>>>>> c3db60c0
  void deactivateConnection(const QString &ssid);
  QVector<QDBusObjectPath> get_active_connections();
  uint get_wifi_device_state();
  QByteArray get_property(const QString &network_path, const QString &property);
  unsigned int get_ap_strength(const QString &network_path);
  SecurityType getSecurityType(const QString &path);
  QDBusObjectPath getConnectionPath(const QString &ssid);
  void initConnections();
  QString getConnectionSsid(const QDBusObjectPath &path);
  void setup();

signals:
  void wrongPassword(const QString &ssid);
  void refreshSignal();

private slots:
  void stateChange(unsigned int new_state, unsigned int previous_state, unsigned int change_reason);
  void propertyChange(const QString &interface, const QVariantMap &props, const QStringList &invalidated_props);
  void deviceAdded(const QDBusObjectPath &path);
  void connectionRemoved(const QDBusObjectPath &path);
  void newConnection(const QDBusObjectPath &path);
};<|MERGE_RESOLUTION|>--- conflicted
+++ resolved
@@ -69,11 +69,7 @@
   QString get_ipv4_address();
   void connect(const QByteArray &ssid, const QString &username, const QString &password, SecurityType security_type);
   QString activeAp;
-<<<<<<< HEAD
-  QString getActiveAp();
-=======
   void initActiveAp();
->>>>>>> c3db60c0
   void deactivateConnection(const QString &ssid);
   QVector<QDBusObjectPath> get_active_connections();
   uint get_wifi_device_state();
