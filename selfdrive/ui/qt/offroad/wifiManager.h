#pragma once

#include <QtDBus>
#include <QWidget>

#include "selfdrive/ui/qt/offroad/networkmanager.h"

enum class SecurityType {
  OPEN,
  WPA,
  UNSUPPORTED
};
enum class ConnectedType{
  DISCONNECTED,
  CONNECTING,
  CONNECTED
};

typedef QMap<QString, QMap<QString, QVariant>> Connection;
typedef QVector<QMap<QString, QVariant>> IpConfig;

struct Network {
  QString path;
  QByteArray ssid;
  unsigned int strength;
  ConnectedType connected;
  SecurityType security_type;
};

class WifiManager : public QWidget {
  Q_OBJECT
public:
  explicit WifiManager(QWidget* parent);

  void requestScan();
  QVector<Network> seen_networks;
  QMap<QDBusObjectPath, QString> knownConnections;
  QString ipv4_address;

  void refreshNetworks();
  void forgetConnection(const QString &ssid);
  bool isKnownConnection(const QString &ssid);
  void activateWifiConnection(const QString &ssid);

  void connect(const Network &ssid);
  void connect(const Network &ssid, const QString &password);
  void connect(const Network &ssid, const QString &username, const QString &password);
  void disconnect();

  // Tethering functions
  void setTetheringEnabled(bool enabled);
  bool isTetheringEnabled();
  void addTetheringConnection();
  void changeTetheringPassword(const QString &newPassword);
  QString getTetheringPassword();

private:
  QVector<QByteArray> seen_ssids;
  QString adapter;  // Path to network manager wifi-device
  QDBusConnection bus = QDBusConnection::systemBus();
  unsigned int raw_adapter_state;  // Connection status https://developer.gnome.org/NetworkManager/1.26/nm-dbus-types.html#NMDeviceState
  QString connecting_to_network;
  QString tethering_ssid;
  const QString defaultTetheringPassword = "swagswagcomma";

  bool firstScan = true;
  QString getAdapter();
  bool isWirelessAdapter(const QDBusObjectPath &path);
  QString get_ipv4_address();
<<<<<<< HEAD
  QList<Network> get_networks();
=======
>>>>>>> 7d68c064
  void connect(const QByteArray &ssid, const QString &username, const QString &password, SecurityType security_type);
  QString activeAp;
  QString getActiveAp();
  void deactivateConnection(const QString &ssid);
  QVector<QDBusObjectPath> get_active_connections();
  uint get_wifi_device_state();
  QByteArray get_property(const QString &network_path, const QString &property);
  unsigned int get_ap_strength(const QString &network_path);
  SecurityType getSecurityType(const QString &path);
  QDBusObjectPath getConnectionPath(const QString &ssid);
  void initConnections();
  QString getConnectionSsid(const QDBusObjectPath &path);
  void setup();

signals:
  void wrongPassword(const QString &ssid);
  void refreshSignal();

private slots:
  void stateChange(unsigned int new_state, unsigned int previous_state, unsigned int change_reason);
  void propertyChange(const QString &interface, const QVariantMap &props, const QStringList &invalidated_props);
  void deviceAdded(const QDBusObjectPath &path);
  void connectionRemoved(const QDBusObjectPath &path);
  void newConnection(const QDBusObjectPath &path);
};<|MERGE_RESOLUTION|>--- conflicted
+++ resolved
@@ -67,10 +67,6 @@
   QString getAdapter();
   bool isWirelessAdapter(const QDBusObjectPath &path);
   QString get_ipv4_address();
-<<<<<<< HEAD
-  QList<Network> get_networks();
-=======
->>>>>>> 7d68c064
   void connect(const QByteArray &ssid, const QString &username, const QString &password, SecurityType security_type);
   QString activeAp;
   QString getActiveAp();
