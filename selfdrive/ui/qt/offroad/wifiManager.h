#pragma once

#include <QtDBus>
#include <QWidget>
<<<<<<< HEAD
=======

#include "selfdrive/ui/qt/offroad/networkmanager.h"
>>>>>>> fb9040c2

enum class SecurityType {
  OPEN,
  WPA,
  UNSUPPORTED
};
enum class ConnectedType{
  DISCONNECTED,
  CONNECTING,
  CONNECTED
};

typedef QMap<QString, QMap<QString, QVariant>> Connection;
typedef QVector<QMap<QString, QVariant>> IpConfig;

struct Network {
  QString path;
  QByteArray ssid;
  unsigned int strength;
  ConnectedType connected;
  SecurityType security_type;
};

class WifiManager : public QWidget {
  Q_OBJECT
public:
  explicit WifiManager(QWidget* parent);

  void requestScan();
  QVector<Network> seen_networks;
  QMap<QDBusObjectPath, QString> knownConnections;
  QString ipv4_address;

  void refreshNetworks();
  void forgetConnection(const QString &ssid);
  bool isKnownConnection(const QString &ssid);

  void connect(const Network &ssid);
  void connect(const Network &ssid, const QString &password);
  void connect(const Network &ssid, const QString &username, const QString &password);
  void disconnect();

  // Tethering functions
  void enableTethering();
  void disableTethering();
  bool tetheringEnabled();

  void addTetheringConnection();
  void activateWifiConnection(const QString &ssid);
  void changeTetheringPassword(const QString &newPassword);
<<<<<<< HEAD
=======
  QString getTetheringPassword();
>>>>>>> fb9040c2

private:
  QVector<QByteArray> seen_ssids;
  QString adapter;  // Path to network manager wifi-device
  QDBusConnection bus = QDBusConnection::systemBus();
  unsigned int raw_adapter_state;  // Connection status https://developer.gnome.org/NetworkManager/1.26/nm-dbus-types.html#NMDeviceState
  QString connecting_to_network;
  QString tethering_ssid;
  const QString defaultTetheringPassword = "swagswagcommma";

<<<<<<< HEAD
=======
  bool firstScan = true;
>>>>>>> fb9040c2
  QString getAdapter();
  bool isWirelessAdapter(const QDBusObjectPath &path);
  QString get_ipv4_address();
  QList<Network> get_networks();
  void connect(const QByteArray &ssid, const QString &username, const QString &password, SecurityType security_type);
<<<<<<< HEAD
  QString get_active_ap();
=======
  QString activeAp;
>>>>>>> fb9040c2
  void deactivateConnection(const QString &ssid);
  QVector<QDBusObjectPath> get_active_connections();
  uint get_wifi_device_state();
  QByteArray get_property(const QString &network_path, const QString &property);
  unsigned int get_ap_strength(const QString &network_path);
  SecurityType getSecurityType(const QString &path);
  QDBusObjectPath getConnectionPath(const QString &ssid);
<<<<<<< HEAD
  QMap<QDBusObjectPath, QString> listConnections();
=======
  void initConnections();
>>>>>>> fb9040c2
  QString getConnectionSsid(const QDBusObjectPath &path);
  void setup();

signals:
  void wrongPassword(const QString &ssid);
  void refreshSignal();

private slots:
  void stateChange(unsigned int new_state, unsigned int previous_state, unsigned int change_reason);
  void propertyChange(const QString &interface, const QVariantMap &props, const QStringList &invalidated_props);
  void deviceAdded(const QDBusObjectPath &path);
  void connectionRemoved(const QDBusObjectPath &path);
  void newConnection(const QDBusObjectPath &path);
};<|MERGE_RESOLUTION|>--- conflicted
+++ resolved
@@ -2,11 +2,8 @@
 
 #include <QtDBus>
 #include <QWidget>
-<<<<<<< HEAD
-=======
 
 #include "selfdrive/ui/qt/offroad/networkmanager.h"
->>>>>>> fb9040c2
 
 enum class SecurityType {
   OPEN,
@@ -57,10 +54,7 @@
   void addTetheringConnection();
   void activateWifiConnection(const QString &ssid);
   void changeTetheringPassword(const QString &newPassword);
-<<<<<<< HEAD
-=======
   QString getTetheringPassword();
->>>>>>> fb9040c2
 
 private:
   QVector<QByteArray> seen_ssids;
@@ -71,20 +65,13 @@
   QString tethering_ssid;
   const QString defaultTetheringPassword = "swagswagcommma";
 
-<<<<<<< HEAD
-=======
   bool firstScan = true;
->>>>>>> fb9040c2
   QString getAdapter();
   bool isWirelessAdapter(const QDBusObjectPath &path);
   QString get_ipv4_address();
   QList<Network> get_networks();
   void connect(const QByteArray &ssid, const QString &username, const QString &password, SecurityType security_type);
-<<<<<<< HEAD
-  QString get_active_ap();
-=======
   QString activeAp;
->>>>>>> fb9040c2
   void deactivateConnection(const QString &ssid);
   QVector<QDBusObjectPath> get_active_connections();
   uint get_wifi_device_state();
@@ -92,11 +79,7 @@
   unsigned int get_ap_strength(const QString &network_path);
   SecurityType getSecurityType(const QString &path);
   QDBusObjectPath getConnectionPath(const QString &ssid);
-<<<<<<< HEAD
-  QMap<QDBusObjectPath, QString> listConnections();
-=======
   void initConnections();
->>>>>>> fb9040c2
   QString getConnectionSsid(const QDBusObjectPath &path);
   void setup();
 
