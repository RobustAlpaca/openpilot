#pragma once

#include <QtDBus>
#include <QWidget>

enum class SecurityType {
  OPEN,
  WPA,
  UNSUPPORTED
};
enum class ConnectedType{
  DISCONNECTED,
  CONNECTING,
  CONNECTED
};

typedef QMap<QString, QMap<QString, QVariant>> Connection;
typedef QVector<QMap<QString, QVariant>> IpConfig;

struct Network {
  QString path;
  QByteArray ssid;
  unsigned int strength;
  ConnectedType connected;
  SecurityType security_type;
};

class WifiManager : public QWidget {
  Q_OBJECT
public:
  explicit WifiManager(QWidget* parent);

  void requestScan();
  QVector<Network> seen_networks;
  QMap<QDBusObjectPath, QString> knownConnections;
  QString ipv4_address;

  void refreshNetworks();
  void forgetConnection(const QString &ssid);
  bool isKnownConnection(const QString &ssid);

  void connect(const Network &ssid);
  void connect(const Network &ssid, const QString &password);
  void connect(const Network &ssid, const QString &username, const QString &password);
  void disconnect();

  // Tethering functions
  void enableTethering();
  void disableTethering();
  bool tetheringEnabled();

  void addTetheringConnection();
  void activateWifiConnection(const QString &ssid);
  void changeTetheringPassword(const QString &newPassword);

private:
  QVector<QByteArray> seen_ssids;
  QString adapter;  // Path to network manager wifi-device
  QDBusConnection bus = QDBusConnection::systemBus();
  unsigned int raw_adapter_state;  // Connection status https://developer.gnome.org/NetworkManager/1.26/nm-dbus-types.html#NMDeviceState
  QString connecting_to_network;
  QString tethering_ssid;
  QString tetheringPassword = "swagswagcommma";

  QString getAdapter();
  bool isWirelessAdapter(const QDBusObjectPath &path);
  QString get_ipv4_address();
  QList<Network> get_networks();
  void connect(const QByteArray &ssid, const QString &username, const QString &password, SecurityType security_type);
  QString get_active_ap();
  void deactivateConnection(const QString &ssid);
  QVector<QDBusObjectPath> get_active_connections();
  uint get_wifi_device_state();
  QByteArray get_property(const QString &network_path, const QString &property);
  unsigned int get_ap_strength(const QString &network_path);
  SecurityType getSecurityType(const QString &path);
  QDBusObjectPath getConnectionPath(const QString &ssid);
  QMap<QDBusObjectPath, QString> listConnections();
  QString getConnectionSsid(const QDBusObjectPath &path);
<<<<<<< HEAD
=======
  void setup();
>>>>>>> c21f678d

signals:
  void wrongPassword(const QString &ssid);
  void refreshSignal();

private slots:
  void stateChange(unsigned int new_state, unsigned int previous_state, unsigned int change_reason);
  void propertyChange(const QString &interface, const QVariantMap &props, const QStringList &invalidated_props);
<<<<<<< HEAD
=======
  void deviceAdded(const QDBusObjectPath &path);
>>>>>>> c21f678d
  void connectionRemoved(const QDBusObjectPath &path);
  void newConnection(const QDBusObjectPath &path);
};<|MERGE_RESOLUTION|>--- conflicted
+++ resolved
@@ -77,10 +77,7 @@
   QDBusObjectPath getConnectionPath(const QString &ssid);
   QMap<QDBusObjectPath, QString> listConnections();
   QString getConnectionSsid(const QDBusObjectPath &path);
-<<<<<<< HEAD
-=======
   void setup();
->>>>>>> c21f678d
 
 signals:
   void wrongPassword(const QString &ssid);
@@ -89,10 +86,7 @@
 private slots:
   void stateChange(unsigned int new_state, unsigned int previous_state, unsigned int change_reason);
   void propertyChange(const QString &interface, const QVariantMap &props, const QStringList &invalidated_props);
-<<<<<<< HEAD
-=======
   void deviceAdded(const QDBusObjectPath &path);
->>>>>>> c21f678d
   void connectionRemoved(const QDBusObjectPath &path);
   void newConnection(const QDBusObjectPath &path);
 };