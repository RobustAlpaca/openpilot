--- conflicted
+++ resolved
@@ -99,21 +99,13 @@
   update_notif = new QPushButton("UPDATE");
   update_notif->setVisible(false);
   update_notif->setStyleSheet("background-color: #364DEF;");
-<<<<<<< HEAD
-  QObject::connect(update_notif, &QPushButton::released, [=]() { center_layout->setCurrentIndex(1); });
-=======
   QObject::connect(update_notif, &QPushButton::clicked, [=]() { center_layout->setCurrentIndex(1); });
->>>>>>> 7871b2aa
   header_layout->addWidget(update_notif, 0, Qt::AlignHCenter | Qt::AlignRight);
 
   alert_notif = new QPushButton();
   alert_notif->setVisible(false);
   alert_notif->setStyleSheet("background-color: #E22C2C;");
-<<<<<<< HEAD
-  QObject::connect(alert_notif, &QPushButton::released, [=] { center_layout->setCurrentIndex(2); });
-=======
   QObject::connect(alert_notif, &QPushButton::clicked, [=] { center_layout->setCurrentIndex(2); });
->>>>>>> 7871b2aa
   header_layout->addWidget(alert_notif, 0, Qt::AlignHCenter | Qt::AlignRight);
 
   header_layout->addWidget(new QLabel(getBrandVersion()), 0, Qt::AlignHCenter | Qt::AlignRight);
@@ -177,11 +169,7 @@
 }
 
 void OffroadHome::refresh() {
-<<<<<<< HEAD
   date->setText(QDateTime::currentDateTime().toString("yyyy년 M월 d일"));
-=======
-  date->setText(QDateTime::currentDateTime().toString("dddd, MMMM d"));
->>>>>>> 7871b2aa
 
   bool updateAvailable = update_widget->refresh();
   int alerts = alerts_widget->refresh();
@@ -200,10 +188,6 @@
   update_notif->setVisible(updateAvailable);
   alert_notif->setVisible(alerts);
   if (alerts) {
-<<<<<<< HEAD
     alert_notif->setText(QString::number(alerts) + " 경고" + (alerts > 1 ? "S" : ""));
-=======
-    alert_notif->setText(QString::number(alerts) + " ALERT" + (alerts > 1 ? "S" : ""));
->>>>>>> 7871b2aa
   }
 }