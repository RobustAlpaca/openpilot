--- conflicted
+++ resolved
@@ -38,20 +38,11 @@
   setLayout(layout);
 }
 
-<<<<<<< HEAD
-void HomeWindow::mousePressEvent(QMouseEvent* e) {
-  UIState* ui_state = &glWindow->ui_state;
-  if (GLWindow::ui_state.scene.driver_view) {
-    Params().putBool("IsDriverViewEnabled", false);
-    GLWindow::ui_state.scene.driver_view = false;
-    return;
-=======
 void HomeWindow::offroadTransition(bool offroad) {
   if (offroad) {
     slayout->setCurrentWidget(home);
   } else {
     slayout->setCurrentWidget(onroad);
->>>>>>> 13f52b79
   }
   sidebar->setVisible(offroad);
 }
@@ -192,143 +183,4 @@
     style.replace("#E22C2C", "#364DEF");
   }
   alert_notification->setStyleSheet(style);
-<<<<<<< HEAD
-}
-
-
-// GLWindow: the onroad UI
-
-static void handle_display_state(UIState* s, bool user_input) {
-  static int awake_timeout = 0;
-  awake_timeout = std::max(awake_timeout - 1, 0);
-
-  constexpr float accel_samples = 5*UI_FREQ;
-  static float accel_prev = 0., gyro_prev = 0.;
-
-  bool should_wake = s->scene.started || s->scene.ignition || user_input;
-  if (!should_wake) {
-    // tap detection while display is off
-    bool accel_trigger = abs(s->scene.accel_sensor - accel_prev) > 0.2;
-    bool gyro_trigger = abs(s->scene.gyro_sensor - gyro_prev) > 0.15;
-    should_wake = accel_trigger && gyro_trigger;
-    gyro_prev = s->scene.gyro_sensor;
-    accel_prev = (accel_prev * (accel_samples - 1) + s->scene.accel_sensor) / accel_samples;
-  }
-
-  if (should_wake) {
-    awake_timeout = 30 * UI_FREQ;
-  } else if (awake_timeout > 0) {
-    should_wake = true;
-  }
-
-  // handle state transition
-  if (s->awake != should_wake) {
-    s->awake = should_wake;
-    Hardware::set_display_power(s->awake);
-    LOGD("setting display power %d", s->awake);
-  }
-}
-
-GLWindow::GLWindow(QWidget* parent) : brightness_filter(BACKLIGHT_OFFROAD, BACKLIGHT_TS, BACKLIGHT_DT), QOpenGLWidget(parent) {
-  timer = new QTimer(this);
-  QObject::connect(timer, SIGNAL(timeout()), this, SLOT(timerUpdate()));
-
-  backlight_timer = new QTimer(this);
-  QObject::connect(backlight_timer, SIGNAL(timeout()), this, SLOT(backlightUpdate()));
-
-  brightness_b = Params(true).get<float>("BRIGHTNESS_B").value_or(10.0);
-  brightness_m = Params(true).get<float>("BRIGHTNESS_M").value_or(0.1);
-}
-
-GLWindow::~GLWindow() {
-  makeCurrent();
-  doneCurrent();
-}
-
-void GLWindow::initializeGL() {
-  initializeOpenGLFunctions();
-  std::cout << "OpenGL version: " << glGetString(GL_VERSION) << std::endl;
-  std::cout << "OpenGL vendor: " << glGetString(GL_VENDOR) << std::endl;
-  std::cout << "OpenGL renderer: " << glGetString(GL_RENDERER) << std::endl;
-  std::cout << "OpenGL language version: " << glGetString(GL_SHADING_LANGUAGE_VERSION) << std::endl;
-
-  ui_state.sound = &sound;
-  ui_state.fb_w = vwp_w;
-  ui_state.fb_h = vwp_h;
-  ui_init(&ui_state);
-
-  wake();
-
-  prev_draw_t = millis_since_boot();
-  timer->start(1000 / UI_FREQ);
-  backlight_timer->start(BACKLIGHT_DT * 1000);
-}
-
-void GLWindow::backlightUpdate() {
-  // Update brightness
-  float clipped_brightness = std::min(100.0f, (ui_state.scene.light_sensor * brightness_m) + brightness_b);
-  if (!ui_state.scene.started) {
-    clipped_brightness = BACKLIGHT_OFFROAD;
-  }
-
-  int brightness = brightness_filter.update(clipped_brightness);
-  if (!ui_state.awake) {
-    brightness = 0;
-    emit screen_shutoff();
-  }
-
-  if (brightness != last_brightness) {
-    std::thread{Hardware::set_brightness, brightness}.detach();
-  }
-  last_brightness = brightness;
-}
-
-void GLWindow::timerUpdate() {
-  // Connecting to visionIPC requires opengl to be current
-  if (!ui_state.vipc_client->connected){
-    makeCurrent();
-  }
-
-  if (ui_state.scene.started != onroad) {
-    onroad = ui_state.scene.started;
-    emit offroadTransition(!onroad);
-
-    // Change timeout to 0 when onroad, this will call timerUpdate continously.
-    // This puts visionIPC in charge of update frequency, reducing video latency
-    timer->start(onroad ? 0 : 1000 / UI_FREQ);
-  }
-
-  handle_display_state(&ui_state, false);
-
-  // scale volume with speed
-  sound.volume = util::map_val(ui_state.scene.car_state.getVEgo(), 0.f, 20.f,
-                               Hardware::MIN_VOLUME, Hardware::MAX_VOLUME);
-
-  ui_update(&ui_state);
-  if(GLWindow::ui_state.awake){
-    repaint();
-  }
-  watchdog_kick();
-}
-
-void GLWindow::resizeGL(int w, int h) {
-  std::cout << "resize " << w << "x" << h << std::endl;
-}
-
-void GLWindow::paintGL() {
-  ui_draw(&ui_state);
-
-  double cur_draw_t = millis_since_boot();
-  double dt = cur_draw_t - prev_draw_t;
-  if (dt > 66 && onroad && !ui_state.scene.driver_view) {
-    // warn on sub 15fps
-    LOGW("slow frame(%llu) time: %.2f", ui_state.sm->frame, dt);
-  }
-  prev_draw_t = cur_draw_t;
-}
-
-void GLWindow::wake() {
-  handle_display_state(&ui_state, true);
-=======
->>>>>>> 13f52b79
 }