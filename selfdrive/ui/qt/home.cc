#include "selfdrive/ui/qt/home.h"

#include <QDateTime>
#include <QHBoxLayout>
#include <QMouseEvent>
#include <QVBoxLayout>

#include "selfdrive/common/params.h"
#include "selfdrive/ui/qt/util.h"
#include "selfdrive/ui/qt/widgets/drive_stats.h"
#include "selfdrive/ui/qt/widgets/setup.h"

// HomeWindow: the container for the offroad and onroad UIs

HomeWindow::HomeWindow(QWidget* parent) : QWidget(parent) {
  QHBoxLayout *main_layout = new QHBoxLayout(this);
  main_layout->setMargin(0);
  main_layout->setSpacing(0);

  sidebar = new Sidebar(this);
  main_layout->addWidget(sidebar);
  QObject::connect(this, &HomeWindow::update, sidebar, &Sidebar::updateState);
  QObject::connect(sidebar, &Sidebar::openSettings, this, &HomeWindow::openSettings);

  slayout = new QStackedLayout();
  main_layout->addLayout(slayout);

  home = new OffroadHome();
  slayout->addWidget(home);

  onroad = new OnroadWindow(this);
  slayout->addWidget(onroad);

  QObject::connect(this, &HomeWindow::update, onroad, &OnroadWindow::update);
  QObject::connect(this, &HomeWindow::offroadTransitionSignal, onroad, &OnroadWindow::offroadTransitionSignal);

  driver_view = new DriverViewWindow(this);
  connect(driver_view, &DriverViewWindow::done, [=] {
    showDriverView(false);
  });
  slayout->addWidget(driver_view);
}

void HomeWindow::showSidebar(bool show) {
  sidebar->setVisible(show);
}

void HomeWindow::offroadTransition(bool offroad) {
  if (offroad) {
    slayout->setCurrentWidget(home);
  } else {
    slayout->setCurrentWidget(onroad);
  }
  sidebar->setVisible(offroad);
  emit offroadTransitionSignal(offroad);
}

void HomeWindow::showDriverView(bool show) {
  if (show) {
    emit closeSettings();
    slayout->setCurrentWidget(driver_view);
  } else {
    slayout->setCurrentWidget(home);
  }
  sidebar->setVisible(show == false);
}

void HomeWindow::mousePressEvent(QMouseEvent* e) {
  // Handle sidebar collapsing
  if (onroad->isVisible() && (!sidebar->isVisible() || e->x() > sidebar->width())) {

    // TODO: Handle this without exposing pointer to map widget
    // Hide map first if visible, then hide sidebar
    if (onroad->map != nullptr && onroad->map->isVisible()) {
      onroad->map->setVisible(false);
    } else if (!sidebar->isVisible()) {
      sidebar->setVisible(true);
    } else {
      sidebar->setVisible(false);

      if (onroad->map != nullptr) onroad->map->setVisible(true);
    }
  }
}

// OffroadHome: the offroad home page

OffroadHome::OffroadHome(QWidget* parent) : QFrame(parent) {
  QVBoxLayout* main_layout = new QVBoxLayout(this);
  main_layout->setMargin(50);

  // top header
  QHBoxLayout* header_layout = new QHBoxLayout();
  header_layout->setSpacing(16);

  date = new QLabel();
  header_layout->addWidget(date, 1, Qt::AlignHCenter | Qt::AlignLeft);

  update_notif = new QPushButton("UPDATE");
  update_notif->setVisible(false);
  update_notif->setStyleSheet("background-color: #364DEF;");
  QObject::connect(update_notif, &QPushButton::released, [=]() { center_layout->setCurrentIndex(1); });
  header_layout->addWidget(update_notif, 0, Qt::AlignHCenter | Qt::AlignRight);

  alert_notif = new QPushButton();
  alert_notif->setVisible(false);
  alert_notif->setStyleSheet("background-color: #E22C2C;");
  QObject::connect(alert_notif, &QPushButton::released, [=] { center_layout->setCurrentIndex(2); });
  header_layout->addWidget(alert_notif, 0, Qt::AlignHCenter | Qt::AlignRight);

<<<<<<< HEAD
  header_layout->addWidget(new QLabel(getBrandVersion()), 0, Qt::AlignHCenter | Qt::AlignRight);
=======
  std::string brand = Params().getBool("Passive") ? "대시캠" : "오픈파일럿";
  QLabel* version = new QLabel(QString::fromStdString(brand + " v" + Params().get("Version")));
  version->setStyleSheet(R"(font-size: 55px;)");
  header_layout->addWidget(version, 0, Qt::AlignHCenter | Qt::AlignRight);
>>>>>>> 781d7489

  main_layout->addLayout(header_layout);

  // main content
  main_layout->addSpacing(25);
  center_layout = new QStackedLayout();

  QWidget* statsAndSetupWidget = new QWidget(this);
  QHBoxLayout* statsAndSetup = new QHBoxLayout(statsAndSetupWidget);
  statsAndSetup->setMargin(0);
  DriveStats* drive = new DriveStats();
  drive->setFixedSize(800, 800);
  statsAndSetup->addWidget(drive);
  statsAndSetup->addWidget(new SetupWidget);

  center_layout->addWidget(statsAndSetupWidget);

  // add update & alerts widgets
  update_widget = new UpdateAlert();
  QObject::connect(update_widget, &UpdateAlert::dismiss, [=]() { center_layout->setCurrentIndex(0); });
  center_layout->addWidget(update_widget);
  alerts_widget = new OffroadAlert();
  QObject::connect(alerts_widget, &OffroadAlert::dismiss, [=]() { center_layout->setCurrentIndex(0); });
  center_layout->addWidget(alerts_widget);

  main_layout->addLayout(center_layout, 1);

  // set up refresh timer
  timer = new QTimer(this);
  timer->callOnTimeout(this, &OffroadHome::refresh);

  setStyleSheet(R"(
    * {
     color: white;
    }
    OffroadHome {
      background-color: black;
    }
    OffroadHome > QPushButton {
      padding: 15px 30px;
      border-radius: 5px;
      font-size: 40px;
      font-weight: 500;
    }
    OffroadHome > QLabel {
      font-size: 55px;
    }
  )");
  refresh();
}

void OffroadHome::showEvent(QShowEvent *event) {
  timer->start(10 * 1000);
}

void OffroadHome::hideEvent(QHideEvent *event) {
  timer->stop();
}

void OffroadHome::refresh() {
<<<<<<< HEAD
  date->setText(QDateTime::currentDateTime().toString("dddd, MMMM d"));
=======
  bool first_refresh = !date->text().size();
  if (!isVisible() && !first_refresh) {
    return;
  }

  date->setText(QDateTime::currentDateTime().toString("yyyy년 M월 d일"));
>>>>>>> 781d7489

  bool updateAvailable = update_widget->refresh();
  int alerts = alerts_widget->refresh();

  // pop-up new notification
  int idx = center_layout->currentIndex();
  if (!updateAvailable && !alerts) {
    idx = 0;
  } else if (updateAvailable && (!update_notif->isVisible() || (!alerts && idx == 2))) {
    idx = 1;
  } else if (alerts && (!alert_notif->isVisible() || (!updateAvailable && idx == 1))) {
    idx = 2;
  }
  center_layout->setCurrentIndex(idx);

<<<<<<< HEAD
  update_notif->setVisible(updateAvailable);
  alert_notif->setVisible(alerts);
  if (alerts) {
    alert_notif->setText(QString::number(alerts) + " ALERT" + (alerts > 1 ? "S" : ""));
=======
  if (alerts_widget->updateAvailable) {
    alert_notification->setText("업데이트");
  } else {
    int alerts = alerts_widget->alertCount;
    alert_notification->setText(QString::number(alerts) + " 경고" + (alerts == 1 ? "" : "S"));
  }

  if (!alert_notification->isVisible() && !first_refresh) {
    emit openAlerts();
  }
  alert_notification->setVisible(true);

  // Red background for alerts, blue for update available
  QString style = QString(R"(
    padding: 15px;
    padding-left: 30px;
    padding-right: 30px;
    border: 1px solid;
    border-radius: 5px;
    font-size: 40px;
    font-weight: 500;
    background-color: #E22C2C;
  )");
  if (alerts_widget->updateAvailable) {
    style.replace("#E22C2C", "#364DEF");
>>>>>>> 781d7489
  }
}<|MERGE_RESOLUTION|>--- conflicted
+++ resolved
@@ -108,14 +108,7 @@
   QObject::connect(alert_notif, &QPushButton::released, [=] { center_layout->setCurrentIndex(2); });
   header_layout->addWidget(alert_notif, 0, Qt::AlignHCenter | Qt::AlignRight);
 
-<<<<<<< HEAD
   header_layout->addWidget(new QLabel(getBrandVersion()), 0, Qt::AlignHCenter | Qt::AlignRight);
-=======
-  std::string brand = Params().getBool("Passive") ? "대시캠" : "오픈파일럿";
-  QLabel* version = new QLabel(QString::fromStdString(brand + " v" + Params().get("Version")));
-  version->setStyleSheet(R"(font-size: 55px;)");
-  header_layout->addWidget(version, 0, Qt::AlignHCenter | Qt::AlignRight);
->>>>>>> 781d7489
 
   main_layout->addLayout(header_layout);
 
@@ -176,16 +169,7 @@
 }
 
 void OffroadHome::refresh() {
-<<<<<<< HEAD
-  date->setText(QDateTime::currentDateTime().toString("dddd, MMMM d"));
-=======
-  bool first_refresh = !date->text().size();
-  if (!isVisible() && !first_refresh) {
-    return;
-  }
-
   date->setText(QDateTime::currentDateTime().toString("yyyy년 M월 d일"));
->>>>>>> 781d7489
 
   bool updateAvailable = update_widget->refresh();
   int alerts = alerts_widget->refresh();
@@ -201,37 +185,9 @@
   }
   center_layout->setCurrentIndex(idx);
 
-<<<<<<< HEAD
   update_notif->setVisible(updateAvailable);
   alert_notif->setVisible(alerts);
   if (alerts) {
-    alert_notif->setText(QString::number(alerts) + " ALERT" + (alerts > 1 ? "S" : ""));
-=======
-  if (alerts_widget->updateAvailable) {
-    alert_notification->setText("업데이트");
-  } else {
-    int alerts = alerts_widget->alertCount;
-    alert_notification->setText(QString::number(alerts) + " 경고" + (alerts == 1 ? "" : "S"));
-  }
-
-  if (!alert_notification->isVisible() && !first_refresh) {
-    emit openAlerts();
-  }
-  alert_notification->setVisible(true);
-
-  // Red background for alerts, blue for update available
-  QString style = QString(R"(
-    padding: 15px;
-    padding-left: 30px;
-    padding-right: 30px;
-    border: 1px solid;
-    border-radius: 5px;
-    font-size: 40px;
-    font-weight: 500;
-    background-color: #E22C2C;
-  )");
-  if (alerts_widget->updateAvailable) {
-    style.replace("#E22C2C", "#364DEF");
->>>>>>> 781d7489
+    alert_notif->setText(QString::number(alerts) + " 경고" + (alerts > 1 ? "S" : ""));
   }
 }