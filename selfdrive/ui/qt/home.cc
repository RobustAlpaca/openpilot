--- conflicted
+++ resolved
@@ -46,10 +46,7 @@
     slayout->setCurrentWidget(onroad);
   }
   sidebar->setVisible(offroad);
-<<<<<<< HEAD
-=======
   emit offroadTransitionSignal(offroad);
->>>>>>> 7bb0fe6d
 }
 
 void HomeWindow::mousePressEvent(QMouseEvent* e) {
