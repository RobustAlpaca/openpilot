#pragma once

#include <QDateTime>
#include <QLayout>
#include <QLayoutItem>
<<<<<<< HEAD
#include <QPainter>
#include <QSurfaceFormat>
=======
#include <QMouseEvent>
#include <QPainter>
#include <QSurfaceFormat>
#include <QWidget>
>>>>>>> 73502328

#include "selfdrive/common/params.h"


inline QString getBrand() {
  return Params().getBool("Passive") ? "dashcam" : "openpilot";
}

inline QString getBrandVersion() {
  return getBrand() + " v" + QString::fromStdString(Params().get("Version")).left(14).trimmed();
}

inline void configFont(QPainter &p, const QString &family, int size, const QString &style) {
  QFont f(family);
  f.setPixelSize(size);
  f.setStyleName(style);
  p.setFont(f);
}

inline void clearLayout(QLayout* layout) {
  while (QLayoutItem* item = layout->takeAt(0)) {
    if (QWidget* widget = item->widget()) {
      widget->deleteLater();
    }
    if (QLayout* childLayout = item->layout()) {
      clearLayout(childLayout);
    }
    delete item;
  }
}

inline QString timeAgo(const QDateTime &date) {
  int diff = date.secsTo(QDateTime::currentDateTimeUtc());

  QString s;
  if (diff < 60) {
    s = "now";
  } else if (diff < 60 * 60) {
    int minutes = diff / 60;
    s = QString("%1 minute%2 ago").arg(minutes).arg(minutes > 1 ? "s" : "");
  } else if (diff < 60 * 60 * 24) {
    int hours = diff / (60 * 60);
    s = QString("%1 hour%2 ago").arg(hours).arg(hours > 1 ? "s" : "");
  } else if (diff < 3600 * 24 * 7) {
    int days = diff / (60 * 60 * 24);
    s = QString("%1 day%2 ago").arg(days).arg(days > 1 ? "s" : "");
  } else {
    s = date.date().toString();
  }

  return s;
}

inline void setQtSurfaceFormat() {
  QSurfaceFormat fmt;
#ifdef __APPLE__
  fmt.setVersion(3, 2);
  fmt.setProfile(QSurfaceFormat::OpenGLContextProfile::CoreProfile);
  fmt.setRenderableType(QSurfaceFormat::OpenGL);
#else
  fmt.setRenderableType(QSurfaceFormat::OpenGLES);
#endif
  QSurfaceFormat::setDefaultFormat(fmt);
<<<<<<< HEAD
}
=======
}

class ClickableWidget : public QWidget
{
  Q_OBJECT

public:
  ClickableWidget(QWidget *parent = nullptr);

protected:
  void mouseReleaseEvent(QMouseEvent *event) override;
  void paintEvent(QPaintEvent *) override;

signals:
  void clicked();
};
>>>>>>> 73502328
<|MERGE_RESOLUTION|>--- conflicted
+++ resolved
@@ -3,15 +3,10 @@
 #include <QDateTime>
 #include <QLayout>
 #include <QLayoutItem>
-<<<<<<< HEAD
-#include <QPainter>
-#include <QSurfaceFormat>
-=======
 #include <QMouseEvent>
 #include <QPainter>
 #include <QSurfaceFormat>
 #include <QWidget>
->>>>>>> 73502328
 
 #include "selfdrive/common/params.h"
 
@@ -75,9 +70,6 @@
   fmt.setRenderableType(QSurfaceFormat::OpenGLES);
 #endif
   QSurfaceFormat::setDefaultFormat(fmt);
-<<<<<<< HEAD
-}
-=======
 }
 
 class ClickableWidget : public QWidget
@@ -93,5 +85,4 @@
 
 signals:
   void clicked();
-};
->>>>>>> 73502328
+};