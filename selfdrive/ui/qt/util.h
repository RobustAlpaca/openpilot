--- conflicted
+++ resolved
@@ -14,11 +14,6 @@
 void setQtSurfaceFormat();
 QString timeAgo(const QDateTime &date);
 void swagLogMessageHandler(QtMsgType type, const QMessageLogContext &context, const QString &msg);
-<<<<<<< HEAD
-
-class ClickableWidget : public QWidget
-{
-=======
 void initApp();
 
 
@@ -33,7 +28,6 @@
 };
 
 class ClickableWidget : public QWidget {
->>>>>>> 7d68c064
   Q_OBJECT
 
 public:
