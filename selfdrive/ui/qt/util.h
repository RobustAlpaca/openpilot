--- conflicted
+++ resolved
@@ -2,41 +2,17 @@
 
 #include <QDateTime>
 #include <QLayout>
-<<<<<<< HEAD
-#include <QLayoutItem>
-=======
->>>>>>> 360ca0c8
 #include <QMouseEvent>
 #include <QPainter>
 #include <QSurfaceFormat>
 #include <QWidget>
 
-<<<<<<< HEAD
-#include "selfdrive/common/params.h"
-
-
-inline QString getBrand() {
-  return Params().getBool("Passive") ? "dashcam" : "openpilot";
-}
-
-inline QString getBrandVersion() {
-  return getBrand() + " v" + QString::fromStdString(Params().get("Version")).left(14).trimmed();
-}
-
-inline void configFont(QPainter &p, const QString &family, int size, const QString &style) {
-  QFont f(family);
-  f.setPixelSize(size);
-  f.setStyleName(style);
-  p.setFont(f);
-}
-=======
 QString getBrand();
 QString getBrandVersion();
 void configFont(QPainter &p, const QString &family, int size, const QString &style);
 void clearLayout(QLayout* layout);
 void setQtSurfaceFormat();
 QString timeAgo(const QDateTime &date);
->>>>>>> 360ca0c8
 
 class ClickableWidget : public QWidget
 {
@@ -49,35 +25,6 @@
   void mouseReleaseEvent(QMouseEvent *event) override;
   void paintEvent(QPaintEvent *) override;
 
-<<<<<<< HEAD
-  return s;
-}
-
-inline void setQtSurfaceFormat() {
-  QSurfaceFormat fmt;
-#ifdef __APPLE__
-  fmt.setVersion(3, 2);
-  fmt.setProfile(QSurfaceFormat::OpenGLContextProfile::CoreProfile);
-  fmt.setRenderableType(QSurfaceFormat::OpenGL);
-#else
-  fmt.setRenderableType(QSurfaceFormat::OpenGLES);
-#endif
-  QSurfaceFormat::setDefaultFormat(fmt);
-}
-
-class ClickableWidget : public QWidget
-{
-  Q_OBJECT
-
-public:
-  ClickableWidget(QWidget *parent = nullptr);
-
-protected:
-  void mouseReleaseEvent(QMouseEvent *event) override;
-  void paintEvent(QPaintEvent *) override;
-
-=======
->>>>>>> 360ca0c8
 signals:
   void clicked();
 };