#pragma once

#include <QDateTime>
#include <QLayout>
#include <QMouseEvent>
#include <QPainter>
#include <QSurfaceFormat>
#include <QWidget>

QString getBrand();
QString getBrandVersion();
void configFont(QPainter &p, const QString &family, int size, const QString &style);
void clearLayout(QLayout* layout);
void setQtSurfaceFormat();
QString timeAgo(const QDateTime &date);
void swagLogMessageHandler(QtMsgType type, const QMessageLogContext &context, const QString &msg);
<<<<<<< HEAD
=======
void initApp();
>>>>>>> b5147339

class ClickableWidget : public QWidget
{
  Q_OBJECT

public:
  ClickableWidget(QWidget *parent = nullptr);

protected:
  void mouseReleaseEvent(QMouseEvent *event) override;
  void paintEvent(QPaintEvent *) override;

signals:
  void clicked();
};<|MERGE_RESOLUTION|>--- conflicted
+++ resolved
@@ -14,10 +14,7 @@
 void setQtSurfaceFormat();
 QString timeAgo(const QDateTime &date);
 void swagLogMessageHandler(QtMsgType type, const QMessageLogContext &context, const QString &msg);
-<<<<<<< HEAD
-=======
 void initApp();
->>>>>>> b5147339
 
 class ClickableWidget : public QWidget
 {
