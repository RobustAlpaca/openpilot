#pragma once

#include <QDateTime>
#include <QLayout>
#include <QMouseEvent>
#include <QPainter>
#include <QSurfaceFormat>
#include <QWidget>

QString getBrand();
QString getBrandVersion();
void configFont(QPainter &p, const QString &family, int size, const QString &style);
void clearLayout(QLayout* layout);
void setQtSurfaceFormat();
QString timeAgo(const QDateTime &date);
void swagLogMessageHandler(QtMsgType type, const QMessageLogContext &context, const QString &msg);
void initApp();

<<<<<<< HEAD
class ClickableWidget : public QWidget
{
=======

// convenience class for wrapping layouts
class LayoutWidget : public QWidget {
  Q_OBJECT

public:
  LayoutWidget(QLayout *l, QWidget *parent = nullptr) : QWidget(parent) {
    setLayout(l);
  };
};

class ClickableWidget : public QWidget {
>>>>>>> 7d68c064
  Q_OBJECT

public:
  ClickableWidget(QWidget *parent = nullptr);

protected:
  void mouseReleaseEvent(QMouseEvent *event) override;
  void paintEvent(QPaintEvent *) override;

signals:
  void clicked();
};<|MERGE_RESOLUTION|>--- conflicted
+++ resolved
@@ -16,10 +16,6 @@
 void swagLogMessageHandler(QtMsgType type, const QMessageLogContext &context, const QString &msg);
 void initApp();
 
-<<<<<<< HEAD
-class ClickableWidget : public QWidget
-{
-=======
 
 // convenience class for wrapping layouts
 class LayoutWidget : public QWidget {
@@ -32,7 +28,6 @@
 };
 
 class ClickableWidget : public QWidget {
->>>>>>> 7d68c064
   Q_OBJECT
 
 public:
