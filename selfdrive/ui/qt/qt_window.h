#pragma once

#include <string>

#include <QApplication>
#include <QWidget>

#ifdef QCOM2
#include <qpa/qplatformnativeinterface.h>
#include <wayland-client-protocol.h>
#include <QPlatformSurfaceEvent>
#endif

#include "selfdrive/hardware/hw.h"

<<<<<<< HEAD
=======
#ifdef USE_QRC
const QString ASSET_PATH = ":/";
#else
const QString ASSET_PATH = "../assets/";
#endif

>>>>>>> 98abd619
const int vwp_w = (Hardware::TICI() || (getenv("WIDE_UI") != NULL)) ? 2160 : 1920;
const int vwp_h = 1080;

inline void setMainWindow(QWidget *w) {
  const float scale = getenv("SCALE") != NULL ? std::stof(getenv("SCALE")) : 1.0;
  w->setFixedSize(vwp_w*scale, vwp_h*scale);
  w->show();

#ifdef QCOM2
  QPlatformNativeInterface *native = QGuiApplication::platformNativeInterface();
  wl_surface *s = reinterpret_cast<wl_surface*>(native->nativeResourceForWindow("surface", w->windowHandle()));
  wl_surface_set_buffer_transform(s, WL_OUTPUT_TRANSFORM_270);
  wl_surface_commit(s);
  w->showFullScreen();
#endif
}<|MERGE_RESOLUTION|>--- conflicted
+++ resolved
@@ -13,15 +13,12 @@
 
 #include "selfdrive/hardware/hw.h"
 
-<<<<<<< HEAD
-=======
 #ifdef USE_QRC
 const QString ASSET_PATH = ":/";
 #else
 const QString ASSET_PATH = "../assets/";
 #endif
 
->>>>>>> 98abd619
 const int vwp_w = (Hardware::TICI() || (getenv("WIDE_UI") != NULL)) ? 2160 : 1920;
 const int vwp_h = 1080;
 
