#include <QDateTime>
#include <QDebug>
#include <QFile>
#include <QJsonDocument>
#include <QJsonObject>
#include <QNetworkReply>
#include <QNetworkRequest>
#include <QString>
#include <QWidget>
#include <QTimer>
#include <QRandomGenerator>

#include "api.hpp"
#include "common/params.h"
#include "common/util.h"

#if defined(QCOM) || defined(QCOM2)
const std::string private_key_path = "/persist/comma/id_rsa";
#else
const std::string private_key_path = util::getenv_default("HOME", "/.comma/persist/comma/id_rsa", "/persist/comma/id_rsa");
#endif

QByteArray CommaApi::rsa_sign(QByteArray data) {
  auto file = QFile(private_key_path.c_str());
  if (!file.open(QIODevice::ReadOnly)) {
    qDebug() << "No RSA private key found, please run manager.py or registration.py";
    return QByteArray();
  }
  auto key = file.readAll();
  file.close();
  file.deleteLater();
  BIO* mem = BIO_new_mem_buf(key.data(), key.size());
  assert(mem);
  RSA* rsa_private = PEM_read_bio_RSAPrivateKey(mem, NULL, NULL, NULL);
  assert(rsa_private);
  auto sig = QByteArray();
  sig.resize(RSA_size(rsa_private));
  unsigned int sig_len;
  int ret = RSA_sign(NID_sha256, (unsigned char*)data.data(), data.size(), (unsigned char*)sig.data(), &sig_len, rsa_private);
  assert(ret == 1);
  assert(sig_len == sig.size());
  BIO_free(mem);
  RSA_free(rsa_private);
  return sig;
}

QString CommaApi::create_jwt(QVector<QPair<QString, QJsonValue>> payloads, int expiry) {
  QString dongle_id = QString::fromStdString(Params().get("DongleId"));

  QJsonObject header;
  header.insert("alg", "RS256");

  QJsonObject payload;
  payload.insert("identity", dongle_id);

  auto t = QDateTime::currentSecsSinceEpoch();
  payload.insert("nbf", t);
  payload.insert("iat", t);
  payload.insert("exp", t + expiry);
  for (auto load : payloads) {
    payload.insert(load.first, load.second);
  }

  auto b64_opts = QByteArray::Base64UrlEncoding | QByteArray::OmitTrailingEquals;
  QString jwt = QJsonDocument(header).toJson(QJsonDocument::Compact).toBase64(b64_opts) + '.' +
                QJsonDocument(payload).toJson(QJsonDocument::Compact).toBase64(b64_opts);

  auto hash = QCryptographicHash::hash(jwt.toUtf8(), QCryptographicHash::Sha256);
  auto sig = rsa_sign(hash);
  jwt += '.' + sig.toBase64(b64_opts);
  return jwt;
}

<<<<<<< HEAD
RequestRepeater::RequestRepeater(QWidget* parent, QString requestURL, int period_seconds, const QString &cache_key, bool disableWithScreen)
  : disableWithScreen(disableWithScreen), cache_key(cache_key), QObject(parent)  {
=======

HttpRequest::HttpRequest(QObject *parent, QString requestURL, const QString &cache_key) : cache_key(cache_key), QObject(parent) {
>>>>>>> 9174bff8
  networkAccessManager = new QNetworkAccessManager(this);
  reply = NULL;

<<<<<<< HEAD
  QTimer* timer = new QTimer(this);
  QObject::connect(timer, &QTimer::timeout, [=](){sendRequest(requestURL);});
  timer->start(period_seconds * 1000);

=======
>>>>>>> 9174bff8
  networkTimer = new QTimer(this);
  networkTimer->setSingleShot(true);
  networkTimer->setInterval(20000);
  connect(networkTimer, SIGNAL(timeout()), this, SLOT(requestTimeout()));

  sendRequest(requestURL);

  if (!cache_key.isEmpty()) {
    if (std::string cached_resp = Params().get(cache_key.toStdString()); !cached_resp.empty()) {
      QTimer::singleShot(0, [=]() { emit receivedResponse(QString::fromStdString(cached_resp)); });
    }
  }
}

<<<<<<< HEAD
void RequestRepeater::sendRequest(QString requestURL){
  if (GLWindow::ui_state.scene.started || !active || reply != NULL ||
      (!GLWindow::ui_state.awake && disableWithScreen)) {
    return;
  }

=======
void HttpRequest::sendRequest(QString requestURL){
>>>>>>> 9174bff8
  QString token = CommaApi::create_jwt();
  QNetworkRequest request;
  request.setUrl(QUrl(requestURL));
  request.setRawHeader(QByteArray("Authorization"), ("JWT " + token).toUtf8());

#ifdef QCOM
  QSslConfiguration ssl = QSslConfiguration::defaultConfiguration();
  ssl.setCaCertificates(QSslCertificate::fromPath("/usr/etc/tls/cert.pem",
                        QSsl::Pem, QRegExp::Wildcard));
  request.setSslConfiguration(ssl);
#endif

  reply = networkAccessManager->get(request);

  networkTimer->start();
  connect(reply, SIGNAL(finished()), this, SLOT(requestFinished()));
}

void HttpRequest::requestTimeout(){
  reply->abort();
}

// This function should always emit something
void HttpRequest::requestFinished(){
  if (reply->error() != QNetworkReply::OperationCanceledError) {
    networkTimer->stop();
    QString response = reply->readAll();

    if (reply->error() == QNetworkReply::NoError) {
      // save to cache
      if (!cache_key.isEmpty()) {
        Params().put(cache_key.toStdString(), response.toStdString());
      }
      emit receivedResponse(response);
    } else {
      if (!cache_key.isEmpty()) {
        Params().remove(cache_key.toStdString());
      }
      qDebug() << reply->errorString();
      emit failedResponse(reply->errorString());
    }
  } else {
    emit timeoutResponse("timeout");
  }
  reply->deleteLater();
  reply = NULL;
}<|MERGE_RESOLUTION|>--- conflicted
+++ resolved
@@ -71,23 +71,11 @@
   return jwt;
 }
 
-<<<<<<< HEAD
-RequestRepeater::RequestRepeater(QWidget* parent, QString requestURL, int period_seconds, const QString &cache_key, bool disableWithScreen)
-  : disableWithScreen(disableWithScreen), cache_key(cache_key), QObject(parent)  {
-=======
 
 HttpRequest::HttpRequest(QObject *parent, QString requestURL, const QString &cache_key) : cache_key(cache_key), QObject(parent) {
->>>>>>> 9174bff8
   networkAccessManager = new QNetworkAccessManager(this);
   reply = NULL;
 
-<<<<<<< HEAD
-  QTimer* timer = new QTimer(this);
-  QObject::connect(timer, &QTimer::timeout, [=](){sendRequest(requestURL);});
-  timer->start(period_seconds * 1000);
-
-=======
->>>>>>> 9174bff8
   networkTimer = new QTimer(this);
   networkTimer->setSingleShot(true);
   networkTimer->setInterval(20000);
@@ -102,16 +90,7 @@
   }
 }
 
-<<<<<<< HEAD
-void RequestRepeater::sendRequest(QString requestURL){
-  if (GLWindow::ui_state.scene.started || !active || reply != NULL ||
-      (!GLWindow::ui_state.awake && disableWithScreen)) {
-    return;
-  }
-
-=======
 void HttpRequest::sendRequest(QString requestURL){
->>>>>>> 9174bff8
   QString token = CommaApi::create_jwt();
   QNetworkRequest request;
   request.setUrl(QUrl(requestURL));
