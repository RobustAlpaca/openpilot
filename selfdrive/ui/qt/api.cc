#include <QDateTime>
#include <QDebug>
#include <QFile>
#include <QJsonDocument>
#include <QJsonObject>
#include <QNetworkReply>
#include <QNetworkRequest>
#include <QString>
#include <QWidget>
#include <QTimer>
#include <QRandomGenerator>

<<<<<<< HEAD
#include "api.hpp"
=======
#include "api.h"
>>>>>>> f5bab672
#include "common/params.h"
#include "common/util.h"

#if defined(QCOM) || defined(QCOM2)
const std::string private_key_path = "/persist/comma/id_rsa";
#else
const std::string private_key_path = util::getenv_default("HOME", "/.comma/persist/comma/id_rsa", "/persist/comma/id_rsa");
#endif

QByteArray CommaApi::rsa_sign(const QByteArray &data) {
  auto file = QFile(private_key_path.c_str());
  if (!file.open(QIODevice::ReadOnly)) {
    qDebug() << "No RSA private key found, please run manager.py or registration.py";
    return QByteArray();
  }
  auto key = file.readAll();
  file.close();
  file.deleteLater();
  BIO* mem = BIO_new_mem_buf(key.data(), key.size());
  assert(mem);
  RSA* rsa_private = PEM_read_bio_RSAPrivateKey(mem, NULL, NULL, NULL);
  assert(rsa_private);
  auto sig = QByteArray();
  sig.resize(RSA_size(rsa_private));
  unsigned int sig_len;
  int ret = RSA_sign(NID_sha256, (unsigned char*)data.data(), data.size(), (unsigned char*)sig.data(), &sig_len, rsa_private);
  assert(ret == 1);
  assert(sig_len == sig.size());
  BIO_free(mem);
  RSA_free(rsa_private);
  return sig;
}

QString CommaApi::create_jwt(const QVector<QPair<QString, QJsonValue>> &payloads, int expiry) {
  QString dongle_id = QString::fromStdString(Params().get("DongleId"));

  QJsonObject header;
  header.insert("alg", "RS256");

  QJsonObject payload;
  payload.insert("identity", dongle_id);

  auto t = QDateTime::currentSecsSinceEpoch();
  payload.insert("nbf", t);
  payload.insert("iat", t);
  payload.insert("exp", t + expiry);
  for (auto &load : payloads) {
    payload.insert(load.first, load.second);
  }

  auto b64_opts = QByteArray::Base64UrlEncoding | QByteArray::OmitTrailingEquals;
  QString jwt = QJsonDocument(header).toJson(QJsonDocument::Compact).toBase64(b64_opts) + '.' +
                QJsonDocument(payload).toJson(QJsonDocument::Compact).toBase64(b64_opts);

  auto hash = QCryptographicHash::hash(jwt.toUtf8(), QCryptographicHash::Sha256);
  auto sig = rsa_sign(hash);
  jwt += '.' + sig.toBase64(b64_opts);
  return jwt;
}


HttpRequest::HttpRequest(QObject *parent, const QString &requestURL, const QString &cache_key, bool create_jwt_) : cache_key(cache_key), create_jwt(create_jwt_), QObject(parent) {
  networkAccessManager = new QNetworkAccessManager(this);
  reply = NULL;

  networkTimer = new QTimer(this);
  networkTimer->setSingleShot(true);
  networkTimer->setInterval(20000);
  connect(networkTimer, &QTimer::timeout, this, &HttpRequest::requestTimeout);

  sendRequest(requestURL);

  if (!cache_key.isEmpty()) {
    if (std::string cached_resp = Params().get(cache_key.toStdString()); !cached_resp.empty()) {
      QTimer::singleShot(0, [=]() { emit receivedResponse(QString::fromStdString(cached_resp)); });
    }
  }
}

void HttpRequest::sendRequest(const QString &requestURL){
  QString token;
  if(create_jwt) {
    token = CommaApi::create_jwt();
  } else {
    QString token_json = QString::fromStdString(util::read_file(util::getenv_default("HOME", "/.comma/auth.json", "/.comma/auth.json")));
    QJsonDocument json_d = QJsonDocument::fromJson(token_json.toUtf8());
    token = json_d["access_token"].toString();
  }

  QNetworkRequest request;
  request.setUrl(QUrl(requestURL));
  request.setRawHeader(QByteArray("Authorization"), ("JWT " + token).toUtf8());

  reply = networkAccessManager->get(request);

  networkTimer->start();
  connect(reply, &QNetworkReply::finished, this, &HttpRequest::requestFinished);
}

void HttpRequest::requestTimeout(){
  reply->abort();
}

// This function should always emit something
void HttpRequest::requestFinished(){
  if (reply->error() != QNetworkReply::OperationCanceledError) {
    networkTimer->stop();
    QString response = reply->readAll();

    if (reply->error() == QNetworkReply::NoError) {
      // save to cache
      if (!cache_key.isEmpty()) {
        Params().put(cache_key.toStdString(), response.toStdString());
      }
      emit receivedResponse(response);
    } else {
      if (!cache_key.isEmpty()) {
        Params().remove(cache_key.toStdString());
      }
      qDebug() << reply->errorString();
      emit failedResponse(reply->errorString());
    }
  } else {
    emit timeoutResponse("timeout");
  }
  reply->deleteLater();
  reply = NULL;
}<|MERGE_RESOLUTION|>--- conflicted
+++ resolved
@@ -10,11 +10,7 @@
 #include <QTimer>
 #include <QRandomGenerator>
 
-<<<<<<< HEAD
-#include "api.hpp"
-=======
 #include "api.h"
->>>>>>> f5bab672
 #include "common/params.h"
 #include "common/util.h"
 
