--- conflicted
+++ resolved
@@ -45,11 +45,7 @@
   return sig;
 }
 
-<<<<<<< HEAD
-QString CommaApi::create_jwt(const QJsonObject &payloads, int expiry) {
-=======
 QString create_jwt(const QJsonObject &payloads, int expiry) {
->>>>>>> 3f0e5888
   QJsonObject header = {{"alg", "RS256"}};
 
   QString dongle_id = QString::fromStdString(Params().get("DongleId"));
