#include "selfdrive/ui/qt/widgets/input.h"

#include <QPushButton>

#include "selfdrive/ui/qt/qt_window.h"
#include "selfdrive/hardware/hw.h"

<<<<<<< HEAD
InputDialog::InputDialog(const QString &prompt_text, QWidget *parent) : QDialog(parent) {
=======
QDialogBase::QDialogBase(QWidget *parent) : QDialog(parent) {
  Q_ASSERT(parent != nullptr);
  parent->installEventFilter(this);
}

bool QDialogBase::eventFilter(QObject *o, QEvent *e) {
  if (o == parent() && e->type() == QEvent::Hide) {
    reject();
  }
  return QDialog::eventFilter(o, e);
}

InputDialog::InputDialog(const QString &prompt_text, QWidget *parent) : QDialogBase(parent) {
>>>>>>> 7d68c064
  main_layout = new QVBoxLayout(this);
  main_layout->setContentsMargins(50, 50, 50, 50);
  main_layout->setSpacing(20);

  // build header
  QHBoxLayout *header_layout = new QHBoxLayout();

  label = new QLabel(prompt_text, this);
  label->setStyleSheet(R"(font-size: 75px; font-weight: 500;)");
  header_layout->addWidget(label, 1, Qt::AlignLeft);

  QPushButton* cancel_btn = new QPushButton("Cancel");
  cancel_btn->setStyleSheet(R"(
    padding: 30px;
    padding-right: 45px;
    padding-left: 45px;
    border-radius: 7px;
    font-size: 45px;
    background-color: #444444;
  )");
  header_layout->addWidget(cancel_btn, 0, Qt::AlignRight);
  QObject::connect(cancel_btn, &QPushButton::released, this, &InputDialog::reject);
  QObject::connect(cancel_btn, &QPushButton::released, this, &InputDialog::cancel);

  main_layout->addLayout(header_layout);

  // text box
  main_layout->addSpacing(20);
  line = new QLineEdit();
  line->setStyleSheet(R"(
    border: none;
    background-color: #444444;
    font-size: 80px;
    font-weight: 500;
    padding: 10px;
  )");
  main_layout->addWidget(line, 1, Qt::AlignTop);

  k = new Keyboard(this);
  QObject::connect(k, &Keyboard::emitButton, this, &InputDialog::handleInput);
  main_layout->addWidget(k, 2, Qt::AlignBottom);

  setStyleSheet(R"(
    * {
      color: white;
      background-color: black;
    }
  )");

}

<<<<<<< HEAD
QString InputDialog::getText(const QString &prompt, int minLength, const QString &defaultText) {
  InputDialog d = InputDialog(prompt);
=======
QString InputDialog::getText(const QString &prompt, QWidget *parent, int minLength, const QString &defaultText) {
  InputDialog d = InputDialog(prompt, parent);
>>>>>>> 7d68c064
  d.line->setText(defaultText);
  d.setMinLength(minLength);
  const int ret = d.exec();
  return ret ? d.text() : QString();
}

QString InputDialog::text() {
  return line->text();
}

int InputDialog::exec() {
  setMainWindow(this);
  return QDialog::exec();
}

void InputDialog::show() {
  setMainWindow(this);
}

void InputDialog::handleInput(const QString &s) {
  if (!QString::compare(s,"⌫")) {
    line->backspace();
  }

  if (!QString::compare(s,"⏎")) {
    if (line->text().length() >= minLength) {
      done(QDialog::Accepted);
      emitText(line->text());
    } else {
      setMessage("Need at least "+QString::number(minLength)+" characters!", false);
    }
  }

  QVector<QString> control_buttons {"⇧", "↑", "ABC", "⏎", "#+=", "⌫", "123"};
  for(QString c : control_buttons) {
    if (!QString::compare(s, c)) {
      return;
    }
  }

  line->insert(s.left(1));
}

void InputDialog::setMessage(const QString &message, bool clearInputField) {
  label->setText(message);
  if (clearInputField) {
    line->setText("");
  }
}

void InputDialog::setMinLength(int length) {
  minLength = length;
}

ConfirmationDialog::ConfirmationDialog(const QString &prompt_text, const QString &confirm_text, const QString &cancel_text,
                                       QWidget *parent) : QDialogBase(parent) {
  setWindowFlags(Qt::Popup);
  main_layout = new QVBoxLayout(this);
  main_layout->setMargin(25);

  prompt = new QLabel(prompt_text, this);
  prompt->setWordWrap(true);
  prompt->setAlignment(Qt::AlignHCenter);
  prompt->setStyleSheet(R"(font-size: 55px; font-weight: 400;)");
  main_layout->addWidget(prompt, 1, Qt::AlignTop | Qt::AlignHCenter);

  // cancel + confirm buttons
  QHBoxLayout *btn_layout = new QHBoxLayout();
  btn_layout->setSpacing(20);
  btn_layout->addStretch(1);
  main_layout->addLayout(btn_layout);

  if (cancel_text.length()) {
    QPushButton* cancel_btn = new QPushButton(cancel_text);
    btn_layout->addWidget(cancel_btn, 0, Qt::AlignRight);
    QObject::connect(cancel_btn, &QPushButton::released, this, &ConfirmationDialog::reject);
  }

  if (confirm_text.length()) {
    QPushButton* confirm_btn = new QPushButton(confirm_text);
    btn_layout->addWidget(confirm_btn, 0, Qt::AlignRight);
    QObject::connect(confirm_btn, &QPushButton::released, this, &ConfirmationDialog::accept);
  }

  setFixedSize(900, 350);
  setStyleSheet(R"(
    * {
      color: black;
      background-color: white;
    }
    QPushButton {
      font-size: 40px;
      padding: 30px;
      padding-right: 45px;
      padding-left: 45px;
      border-radius: 7px;
      background-color: #44444400;
    }
  )");
}

bool ConfirmationDialog::alert(const QString &prompt_text, QWidget *parent) {
  ConfirmationDialog d = ConfirmationDialog(prompt_text, "Ok", "", parent);
  return d.exec();
}

bool ConfirmationDialog::confirm(const QString &prompt_text, QWidget *parent) {
  ConfirmationDialog d = ConfirmationDialog(prompt_text, "Ok", "Cancel", parent);
  return d.exec();
}

int ConfirmationDialog::exec() {
   // TODO: make this work without fullscreen
  if (Hardware::TICI()) {
    setMainWindow(this);
  }
  return QDialog::exec();
}<|MERGE_RESOLUTION|>--- conflicted
+++ resolved
@@ -5,9 +5,6 @@
 #include "selfdrive/ui/qt/qt_window.h"
 #include "selfdrive/hardware/hw.h"
 
-<<<<<<< HEAD
-InputDialog::InputDialog(const QString &prompt_text, QWidget *parent) : QDialog(parent) {
-=======
 QDialogBase::QDialogBase(QWidget *parent) : QDialog(parent) {
   Q_ASSERT(parent != nullptr);
   parent->installEventFilter(this);
@@ -21,7 +18,6 @@
 }
 
 InputDialog::InputDialog(const QString &prompt_text, QWidget *parent) : QDialogBase(parent) {
->>>>>>> 7d68c064
   main_layout = new QVBoxLayout(this);
   main_layout->setContentsMargins(50, 50, 50, 50);
   main_layout->setSpacing(20);
@@ -73,13 +69,8 @@
 
 }
 
-<<<<<<< HEAD
-QString InputDialog::getText(const QString &prompt, int minLength, const QString &defaultText) {
-  InputDialog d = InputDialog(prompt);
-=======
 QString InputDialog::getText(const QString &prompt, QWidget *parent, int minLength, const QString &defaultText) {
   InputDialog d = InputDialog(prompt, parent);
->>>>>>> 7d68c064
   d.line->setText(defaultText);
   d.setMinLength(minLength);
   const int ret = d.exec();
