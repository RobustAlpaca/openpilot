#include "selfdrive/ui/qt/widgets/input.h"

#include <QPushButton>

#include "selfdrive/ui/qt/qt_window.h"
#include "selfdrive/hardware/hw.h"

<<<<<<< HEAD
=======

>>>>>>> 8d31e90a
QDialogBase::QDialogBase(QWidget *parent) : QDialog(parent) {
  Q_ASSERT(parent != nullptr);
  parent->installEventFilter(this);
}

bool QDialogBase::eventFilter(QObject *o, QEvent *e) {
  if (o == parent() && e->type() == QEvent::Hide) {
    reject();
  }
  return QDialog::eventFilter(o, e);
}

<<<<<<< HEAD
InputDialog::InputDialog(const QString &prompt_text, QWidget *parent) : QDialogBase(parent) {
  main_layout = new QVBoxLayout(this);
  main_layout->setContentsMargins(50, 50, 50, 50);
  main_layout->setSpacing(20);
=======
InputDialog::InputDialog(const QString &title, QWidget *parent, const QString &subtitle, bool secret) : QDialogBase(parent) {
  main_layout = new QVBoxLayout(this);
  main_layout->setContentsMargins(50, 55, 50, 50);
  main_layout->setSpacing(0);
>>>>>>> 8d31e90a

  // build header
  QHBoxLayout *header_layout = new QHBoxLayout();

  QVBoxLayout *vlayout = new QVBoxLayout;
  header_layout->addLayout(vlayout);
  label = new QLabel(title, this);
  label->setStyleSheet("font-size: 90px; font-weight: bold;");
  vlayout->addWidget(label, 1, Qt::AlignTop | Qt::AlignLeft);

  if (!subtitle.isEmpty()) {
    sublabel = new QLabel(subtitle, this);
    sublabel->setStyleSheet("font-size: 55px; font-weight: light; color: #BDBDBD;");
    vlayout->addWidget(sublabel, 1, Qt::AlignTop | Qt::AlignLeft);
  }

  QPushButton* cancel_btn = new QPushButton("Cancel");
  cancel_btn->setFixedSize(386, 125);
  cancel_btn->setStyleSheet(R"(
    font-size: 48px;
    border-radius: 10px;
    color: #E4E4E4;
    background-color: #444444;
  )");
  header_layout->addWidget(cancel_btn, 0, Qt::AlignRight);
  QObject::connect(cancel_btn, &QPushButton::released, this, &InputDialog::reject);
  QObject::connect(cancel_btn, &QPushButton::released, this, &InputDialog::cancel);

  main_layout->addLayout(header_layout);

  // text box
<<<<<<< HEAD
  main_layout->addSpacing(20);
  line = new QLineEdit();
  line->setStyleSheet(R"(
    border: none;
    background-color: #444444;
    font-size: 80px;
    font-weight: 500;
    padding: 10px;
  )");
  main_layout->addWidget(line, 1, Qt::AlignTop);
=======
  main_layout->addStretch(2);

  QWidget *textbox_widget = new QWidget;
  textbox_widget->setObjectName("textbox");
  QHBoxLayout *textbox_layout = new QHBoxLayout(textbox_widget);
  textbox_layout->setContentsMargins(50, 0, 50, 0);

  textbox_widget->setStyleSheet(R"(
    #textbox {
      margin-left: 50px;
      margin-right: 50px;
      border: none;
      border-radius: 0;
      border-bottom: 3px solid #BDBDBD;
    }
    * {
      font-size: 80px;
      font-weight: light;
      background-color: transparent;
    }
  )");
>>>>>>> 8d31e90a

  line = new QLineEdit();
  textbox_layout->addWidget(line, 1);

  if (secret) {
    eye_btn = new QPushButton();
    eye_btn->setCheckable(true);
    QObject::connect(eye_btn, &QPushButton::toggled, [=](bool checked) {
      if (checked) {
        eye_btn->setIcon(QIcon("../assets/img_eye_closed.svg"));
        eye_btn->setIconSize(QSize(81, 54));
        line->setEchoMode(QLineEdit::PasswordEchoOnEdit);
      } else {
        eye_btn->setIcon(QIcon("../assets/img_eye_open.svg"));
        eye_btn->setIconSize(QSize(81, 44));
        line->setEchoMode(QLineEdit::Normal);
      }
    });
    eye_btn->setChecked(true);
    textbox_layout->addWidget(eye_btn);
  }

  main_layout->addWidget(textbox_widget, 0, Qt::AlignBottom);

  main_layout->addSpacing(25);
  k = new Keyboard(this);
  QObject::connect(k, &Keyboard::emitButton, this, &InputDialog::handleInput);
  main_layout->addWidget(k, 2, Qt::AlignBottom);

  setStyleSheet(R"(
    * {
      outline: none;
      color: white;
      font-family: Inter;
      background-color: black;
    }
  )");
<<<<<<< HEAD

}

QString InputDialog::getText(const QString &prompt, QWidget *parent, int minLength, const QString &defaultText) {
  InputDialog d = InputDialog(prompt, parent);
=======
}

QString InputDialog::getText(const QString &prompt, QWidget *parent, const QString &subtitle,
                             bool secret, int minLength, const QString &defaultText) {
  InputDialog d = InputDialog(prompt, parent, subtitle, secret);
>>>>>>> 8d31e90a
  d.line->setText(defaultText);
  d.setMinLength(minLength);
  const int ret = d.exec();
  return ret ? d.text() : QString();
}

QString InputDialog::text() {
  return line->text();
}

int InputDialog::exec() {
  setMainWindow(this);
  return QDialog::exec();
}

void InputDialog::show() {
  setMainWindow(this);
}

void InputDialog::handleInput(const QString &s) {
  if (!QString::compare(s,"⌫")) {
    line->backspace();
  } else if (!QString::compare(s,"⏎")) {
    if (line->text().length() >= minLength) {
      done(QDialog::Accepted);
      emitText(line->text());
    } else {
      setMessage("Need at least "+QString::number(minLength)+" characters!", false);
    }
  } else {
    line->insert(s.left(1));
  }
}

void InputDialog::setMessage(const QString &message, bool clearInputField) {
  label->setText(message);
  if (clearInputField) {
    line->setText("");
  }
}

void InputDialog::setMinLength(int length) {
  minLength = length;
}

ConfirmationDialog::ConfirmationDialog(const QString &prompt_text, const QString &confirm_text, const QString &cancel_text,
                                       QWidget *parent) : QDialogBase(parent) {
  setWindowFlags(Qt::Popup);
  main_layout = new QVBoxLayout(this);
  main_layout->setMargin(25);

  prompt = new QLabel(prompt_text, this);
  prompt->setWordWrap(true);
  prompt->setAlignment(Qt::AlignHCenter);
  prompt->setStyleSheet(R"(font-size: 55px; font-weight: 400;)");
  main_layout->addWidget(prompt, 1, Qt::AlignTop | Qt::AlignHCenter);

  // cancel + confirm buttons
  QHBoxLayout *btn_layout = new QHBoxLayout();
  btn_layout->setSpacing(20);
  btn_layout->addStretch(1);
  main_layout->addLayout(btn_layout);

  if (cancel_text.length()) {
    QPushButton* cancel_btn = new QPushButton(cancel_text);
    btn_layout->addWidget(cancel_btn, 0, Qt::AlignRight);
    QObject::connect(cancel_btn, &QPushButton::released, this, &ConfirmationDialog::reject);
  }

  if (confirm_text.length()) {
    QPushButton* confirm_btn = new QPushButton(confirm_text);
    btn_layout->addWidget(confirm_btn, 0, Qt::AlignRight);
    QObject::connect(confirm_btn, &QPushButton::released, this, &ConfirmationDialog::accept);
  }

  setFixedSize(900, 350);
  setStyleSheet(R"(
    * {
      color: black;
      background-color: white;
    }
    QPushButton {
      font-size: 40px;
      padding: 30px;
      padding-right: 45px;
      padding-left: 45px;
      border-radius: 7px;
      background-color: #44444400;
    }
  )");
}

bool ConfirmationDialog::alert(const QString &prompt_text, QWidget *parent) {
  ConfirmationDialog d = ConfirmationDialog(prompt_text, "Ok", "", parent);
  return d.exec();
}

bool ConfirmationDialog::confirm(const QString &prompt_text, QWidget *parent) {
  ConfirmationDialog d = ConfirmationDialog(prompt_text, "Ok", "Cancel", parent);
  return d.exec();
}

int ConfirmationDialog::exec() {
   // TODO: make this work without fullscreen
  if (Hardware::TICI()) {
    setMainWindow(this);
  }
  return QDialog::exec();
}<|MERGE_RESOLUTION|>--- conflicted
+++ resolved
@@ -5,10 +5,7 @@
 #include "selfdrive/ui/qt/qt_window.h"
 #include "selfdrive/hardware/hw.h"
 
-<<<<<<< HEAD
-=======
-
->>>>>>> 8d31e90a
+
 QDialogBase::QDialogBase(QWidget *parent) : QDialog(parent) {
   Q_ASSERT(parent != nullptr);
   parent->installEventFilter(this);
@@ -21,17 +18,10 @@
   return QDialog::eventFilter(o, e);
 }
 
-<<<<<<< HEAD
-InputDialog::InputDialog(const QString &prompt_text, QWidget *parent) : QDialogBase(parent) {
-  main_layout = new QVBoxLayout(this);
-  main_layout->setContentsMargins(50, 50, 50, 50);
-  main_layout->setSpacing(20);
-=======
 InputDialog::InputDialog(const QString &title, QWidget *parent, const QString &subtitle, bool secret) : QDialogBase(parent) {
   main_layout = new QVBoxLayout(this);
   main_layout->setContentsMargins(50, 55, 50, 50);
   main_layout->setSpacing(0);
->>>>>>> 8d31e90a
 
   // build header
   QHBoxLayout *header_layout = new QHBoxLayout();
@@ -63,18 +53,6 @@
   main_layout->addLayout(header_layout);
 
   // text box
-<<<<<<< HEAD
-  main_layout->addSpacing(20);
-  line = new QLineEdit();
-  line->setStyleSheet(R"(
-    border: none;
-    background-color: #444444;
-    font-size: 80px;
-    font-weight: 500;
-    padding: 10px;
-  )");
-  main_layout->addWidget(line, 1, Qt::AlignTop);
-=======
   main_layout->addStretch(2);
 
   QWidget *textbox_widget = new QWidget;
@@ -96,7 +74,6 @@
       background-color: transparent;
     }
   )");
->>>>>>> 8d31e90a
 
   line = new QLineEdit();
   textbox_layout->addWidget(line, 1);
@@ -134,19 +111,11 @@
       background-color: black;
     }
   )");
-<<<<<<< HEAD
-
-}
-
-QString InputDialog::getText(const QString &prompt, QWidget *parent, int minLength, const QString &defaultText) {
-  InputDialog d = InputDialog(prompt, parent);
-=======
 }
 
 QString InputDialog::getText(const QString &prompt, QWidget *parent, const QString &subtitle,
                              bool secret, int minLength, const QString &defaultText) {
   InputDialog d = InputDialog(prompt, parent, subtitle, secret);
->>>>>>> 8d31e90a
   d.line->setText(defaultText);
   d.setMinLength(minLength);
   const int ret = d.exec();
