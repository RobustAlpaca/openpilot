--- conflicted
+++ resolved
@@ -2,10 +2,7 @@
 
 #include "input.h"
 #include "qt_window.h"
-<<<<<<< HEAD
-=======
 #include "selfdrive/hardware/hw.h"
->>>>>>> 175e6363
 
 InputDialog::InputDialog(const QString &prompt_text, QWidget *parent) : QDialog(parent) {
   layout = new QVBoxLayout();
