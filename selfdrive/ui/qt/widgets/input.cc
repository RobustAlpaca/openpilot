--- conflicted
+++ resolved
@@ -75,8 +75,6 @@
       background-color: transparent;
     }
   )");
-<<<<<<< HEAD
-=======
 
   line = new QLineEdit();
   textbox_layout->addWidget(line, 1);
@@ -102,37 +100,8 @@
 
   main_layout->addWidget(textbox_widget, 0, Qt::AlignBottom);
   main_layout->addSpacing(25);
->>>>>>> 41715f2e
-
-  line = new QLineEdit();
-  textbox_layout->addWidget(line, 1);
-
-  if (secret) {
-    eye_btn = new QPushButton();
-    eye_btn->setCheckable(true);
-    eye_btn->setFixedSize(150, 120);
-    QObject::connect(eye_btn, &QPushButton::toggled, [=](bool checked) {
-      if (checked) {
-        eye_btn->setIcon(QIcon(ASSET_PATH + "img_eye_closed.svg"));
-        eye_btn->setIconSize(QSize(81, 54));
-        line->setEchoMode(QLineEdit::PasswordEchoOnEdit);
-      } else {
-        eye_btn->setIcon(QIcon(ASSET_PATH + "img_eye_open.svg"));
-        eye_btn->setIconSize(QSize(81, 44));
-        line->setEchoMode(QLineEdit::Normal);
-      }
-    });
-    eye_btn->setChecked(true);
-    textbox_layout->addWidget(eye_btn);
-  }
-
-  main_layout->addWidget(textbox_widget, 0, Qt::AlignBottom);
-
-  main_layout->addSpacing(25);
+
   k = new Keyboard(this);
-<<<<<<< HEAD
-  QObject::connect(k, &Keyboard::emitButton, this, &InputDialog::handleInput);
-=======
   QObject::connect(k, &Keyboard::emitEnter, this, &InputDialog::handleEnter);
   QObject::connect(k, &Keyboard::emitBackspace, this, [=]() {
     line->backspace();
@@ -141,7 +110,6 @@
     line->insert(key.left(1));
   });
 
->>>>>>> 41715f2e
   main_layout->addWidget(k, 2, Qt::AlignBottom);
 
   setStyleSheet(R"(
@@ -176,27 +144,12 @@
   setMainWindow(this);
 }
 
-<<<<<<< HEAD
-void InputDialog::handleInput(const QString &s) {
-  if (!QString::compare(s,"⌫")) {
-    line->backspace();
-  } else if (!QString::compare(s,"⏎")) {
-    if (line->text().length() >= minLength) {
-      done(QDialog::Accepted);
-      emitText(line->text());
-    } else {
-      setMessage("Need at least "+QString::number(minLength)+" characters!", false);
-    }
-  } else {
-    line->insert(s.left(1));
-=======
 void InputDialog::handleEnter() {
   if (line->text().length() >= minLength) {
     done(QDialog::Accepted);
     emitText(line->text());
   } else {
     setMessage("Need at least "+QString::number(minLength)+" characters!", false);
->>>>>>> 41715f2e
   }
 }
 
@@ -213,34 +166,19 @@
 
 ConfirmationDialog::ConfirmationDialog(const QString &prompt_text, const QString &confirm_text, const QString &cancel_text,
                                        QWidget *parent) : QDialogBase(parent) {
-<<<<<<< HEAD
-  setWindowFlags(Qt::Popup);
-  main_layout = new QVBoxLayout(this);
-  main_layout->setMargin(25);
-=======
   QFrame *container = new QFrame(this);
   QVBoxLayout *main_layout = new QVBoxLayout(container);
   main_layout->setContentsMargins(32, 120, 32, 32);
->>>>>>> 41715f2e
 
   QLabel *prompt = new QLabel(prompt_text, this);
   prompt->setWordWrap(true);
   prompt->setAlignment(Qt::AlignHCenter);
-<<<<<<< HEAD
-  prompt->setStyleSheet(R"(font-size: 55px; font-weight: 400;)");
-=======
   prompt->setStyleSheet("font-size: 70px; font-weight: bold; color: black;");
->>>>>>> 41715f2e
   main_layout->addWidget(prompt, 1, Qt::AlignTop | Qt::AlignHCenter);
 
   // cancel + confirm buttons
   QHBoxLayout *btn_layout = new QHBoxLayout();
-<<<<<<< HEAD
-  btn_layout->setSpacing(20);
-  btn_layout->addStretch(1);
-=======
   btn_layout->setSpacing(30);
->>>>>>> 41715f2e
   main_layout->addLayout(btn_layout);
 
   if (cancel_text.length()) {
