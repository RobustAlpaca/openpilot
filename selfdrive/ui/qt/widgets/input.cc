--- conflicted
+++ resolved
@@ -64,18 +64,11 @@
     #textbox {
       margin-left: 50px;
       margin-right: 50px;
-<<<<<<< HEAD
-      border: none;
-=======
->>>>>>> 98abd619
       border-radius: 0;
       border-bottom: 3px solid #BDBDBD;
     }
     * {
-<<<<<<< HEAD
-=======
       border: none;
->>>>>>> 98abd619
       font-size: 80px;
       font-weight: light;
       background-color: transparent;
@@ -88,15 +81,6 @@
   if (secret) {
     eye_btn = new QPushButton();
     eye_btn->setCheckable(true);
-<<<<<<< HEAD
-    QObject::connect(eye_btn, &QPushButton::toggled, [=](bool checked) {
-      if (checked) {
-        eye_btn->setIcon(QIcon("../assets/img_eye_closed.svg"));
-        eye_btn->setIconSize(QSize(81, 54));
-        line->setEchoMode(QLineEdit::PasswordEchoOnEdit);
-      } else {
-        eye_btn->setIcon(QIcon("../assets/img_eye_open.svg"));
-=======
     eye_btn->setFixedSize(150, 120);
     QObject::connect(eye_btn, &QPushButton::toggled, [=](bool checked) {
       if (checked) {
@@ -105,7 +89,6 @@
         line->setEchoMode(QLineEdit::PasswordEchoOnEdit);
       } else {
         eye_btn->setIcon(QIcon(ASSET_PATH + "img_eye_open.svg"));
->>>>>>> 98abd619
         eye_btn->setIconSize(QSize(81, 44));
         line->setEchoMode(QLineEdit::Normal);
       }
