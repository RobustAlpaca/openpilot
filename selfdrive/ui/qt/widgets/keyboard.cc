--- conflicted
+++ resolved
@@ -31,13 +31,7 @@
       QMouseEvent mouseEvent(mouseType, touchEvent->touchPoints().front().pos(), Qt::LeftButton, Qt::LeftButton, Qt::NoModifier);
       QPushButton::event(&mouseEvent);
       event->accept();
-<<<<<<< HEAD
-      if (mouseType == QEvent::MouseButtonRelease) {
-        parentWidget()->update();
-      }
-=======
       parentWidget()->update();
->>>>>>> 37192c1a
       return true;
     }
   }
