--- conflicted
+++ resolved
@@ -12,14 +12,6 @@
 const QMap<QString, int> KEY_STRETCH = {{"  ", 5}, {ENTER_KEY, 2}};
 
 const QStringList CONTROL_BUTTONS = {"↑", "↓", "ABC", "#+=", "123", BACKSPACE_KEY, ENTER_KEY};
-
-const float key_spacing_vertical = 20;
-const float key_spacing_horizontal = 15;
-
-const QString BACKSPACE_KEY = "⌫";
-const QString ENTER_KEY = "⏎";
-
-const QStringList CONTROL_BUTTONS = {"↑", "↓", "ABC", "#+=", "123"};
 
 const float key_spacing_vertical = 20;
 const float key_spacing_horizontal = 15;
@@ -121,32 +113,6 @@
 }
 
 void Keyboard::handleButton(QAbstractButton* btn) {
-<<<<<<< HEAD
-  const QString key = btn->text();
-  if (!QString::compare(key, "↓") || !QString::compare(key, "ABC")) {
-    main_layout->setCurrentIndex(0);
-  }
-  if (!QString::compare(key, "↑")) {
-    main_layout->setCurrentIndex(1);
-  }
-  if (!QString::compare(key, "123")) {
-    main_layout->setCurrentIndex(2);
-  }
-  if (!QString::compare(key, "#+=")) {
-    main_layout->setCurrentIndex(3);
-  }
-  if (!QString::compare(key, ENTER_KEY)) {
-    main_layout->setCurrentIndex(0);
-  }
-  if ("A" <= key && key <= "Z") {
-    main_layout->setCurrentIndex(0);
-  }
-
-  // TODO: break up into separate signals
-  if (!CONTROL_BUTTONS.contains(key)) {
-    emit emitButton(key);
-  }
-=======
   const QString &key = btn->text();
   if (CONTROL_BUTTONS.contains(key)) {
     if (key == "↓" || key == "ABC") {
@@ -169,5 +135,4 @@
     }
     emit emitKey(key);
   }
->>>>>>> 41715f2e
 }