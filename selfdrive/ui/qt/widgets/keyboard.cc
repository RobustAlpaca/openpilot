--- conflicted
+++ resolved
@@ -120,11 +120,7 @@
   if (!QString::compare(key, "#+=")) {
     main_layout->setCurrentIndex(3);
   }
-<<<<<<< HEAD
-  if (!QString::compare(key, BACKSPACE_KEY)) {
-=======
   if (!QString::compare(key, ENTER_KEY)) {
->>>>>>> 8d31e90a
     main_layout->setCurrentIndex(0);
   }
   if ("A" <= key && key <= "Z") {
