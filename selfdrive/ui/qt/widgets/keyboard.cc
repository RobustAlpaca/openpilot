--- conflicted
+++ resolved
@@ -13,12 +13,6 @@
 
 const QStringList CONTROL_BUTTONS = {"↑", "↓", "ABC", "#+=", "123"};
 
-<<<<<<< HEAD
-KeyboardLayout::KeyboardLayout(QWidget* parent, const std::vector<QVector<QString>>& layout) : QWidget(parent) {
-  QVBoxLayout* main_layout = new QVBoxLayout(this);
-  main_layout->setMargin(0);
-  main_layout->setSpacing(20);
-=======
 const float key_spacing_vertical = 20;
 const float key_spacing_horizontal = 15;
 
@@ -26,18 +20,13 @@
   QVBoxLayout* main_layout = new QVBoxLayout(this);
   main_layout->setMargin(0);
   main_layout->setSpacing(0);
->>>>>>> 98abd619
 
   QButtonGroup* btn_group = new QButtonGroup(this);
   QObject::connect(btn_group, SIGNAL(buttonClicked(QAbstractButton*)), parent, SLOT(handleButton(QAbstractButton*)));
 
   for (const auto &s : layout) {
     QHBoxLayout *hlayout = new QHBoxLayout;
-<<<<<<< HEAD
-    hlayout->setSpacing(15);
-=======
     hlayout->setSpacing(0);
->>>>>>> 98abd619
 
     if (main_layout->count() == 1) {
       hlayout->addSpacing(90);
@@ -50,11 +39,7 @@
       } else if (p == ENTER_KEY) {
         btn->setStyleSheet("background-color: #465BEA;");
       }
-<<<<<<< HEAD
-      btn->setFixedHeight(135);
-=======
       btn->setFixedHeight(135 + key_spacing_vertical);
->>>>>>> 98abd619
       btn_group->addButton(btn);
       hlayout->addWidget(btn, p == QString("  ") ? SPACEBAR_STRETCH : DEFAULT_STRETCH);
     }
@@ -66,12 +51,6 @@
     main_layout->addLayout(hlayout);
   }
 
-<<<<<<< HEAD
-  setStyleSheet(R"(
-    QPushButton {
-      font-size: 75px;
-      margin: 0px;
-=======
   setStyleSheet(QString(R"(
     QPushButton {
       font-size: 75px;
@@ -79,7 +58,6 @@
       margin-right: %1px;
       margin-top: %2px;
       margin-bottom: %2px;
->>>>>>> 98abd619
       padding: 0px;
       border-radius: 10px;
       color: #dddddd;
@@ -88,11 +66,7 @@
     QPushButton:pressed {
       background-color: #333333;
     }
-<<<<<<< HEAD
-  )");
-=======
   )").arg(key_spacing_vertical / 2).arg(key_spacing_horizontal / 2));
->>>>>>> 98abd619
 }
 
 Keyboard::Keyboard(QWidget *parent) : QFrame(parent) {
