--- conflicted
+++ resolved
@@ -30,19 +30,6 @@
 }
 
 void PairingQRWidget::refresh() {
-<<<<<<< HEAD
-  Params params;
-  QString IMEI = QString::fromStdString(params.get("IMEI"));
-  QString serial = QString::fromStdString(params.get("HardwareSerial"));
-
-  if (std::min(IMEI.length(), serial.length()) <= 5) {
-    qrCode->setText("Error getting serial: contact support");
-    qrCode->setWordWrap(true);
-    qrCode->setStyleSheet(R"(font-size: 60px;)");
-    return;
-  }
-=======
->>>>>>> a4817c8b
   QString pairToken = CommaApi::create_jwt({{"pair", true}});
   QString qrString = "https://my.comma.ai/?pair=" + pairToken;
   this->updateQrCode(qrString);
