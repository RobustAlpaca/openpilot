--- conflicted
+++ resolved
@@ -83,11 +83,7 @@
     }
   )");
   btn.setFixedSize(250, 100);
-<<<<<<< HEAD
-  QObject::connect(&btn, &QPushButton::released, this, &ButtonControl::released);
-=======
   QObject::connect(&btn, &QPushButton::clicked, this, &ButtonControl::clicked);
->>>>>>> df2ccdfb
   hlayout->addWidget(&btn);
 }
 
