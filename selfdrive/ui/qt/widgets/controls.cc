#include "selfdrive/ui/qt/widgets/controls.h"
<<<<<<< HEAD
=======

#include <QPainter>
#include <QStyleOption>
>>>>>>> 11c2f62b

QFrame *horizontal_line(QWidget *parent) {
  QFrame *line = new QFrame(parent);
  line->setFrameShape(QFrame::StyledPanel);
  line->setStyleSheet(R"(
    margin-left: 40px;
    margin-right: 40px;
    border-width: 1px;
    border-bottom-style: solid;
    border-color: gray;
  )");
  line->setFixedHeight(2);
  return line;
}

AbstractControl::AbstractControl(const QString &title, const QString &desc, const QString &icon, QWidget *parent) : QFrame(parent) {
  QVBoxLayout *main_layout = new QVBoxLayout(this);
  main_layout->setMargin(0);

  hlayout = new QHBoxLayout;
  hlayout->setMargin(0);
  hlayout->setSpacing(20);

  // left icon
  if (!icon.isEmpty()) {
    QPixmap pix(icon);
    QLabel *icon = new QLabel();
    icon->setPixmap(pix.scaledToWidth(80, Qt::SmoothTransformation));
    icon->setSizePolicy(QSizePolicy(QSizePolicy::Fixed, QSizePolicy::Fixed));
    hlayout->addWidget(icon);
  }

  // title
  title_label = new QPushButton(title);
  title_label->setStyleSheet("font-size: 50px; font-weight: 400; text-align: left;");
  hlayout->addWidget(title_label);

  main_layout->addLayout(hlayout);

  // description
  if (!desc.isEmpty()) {
    description = new QLabel(desc);
    description->setContentsMargins(40, 20, 40, 20);
    description->setStyleSheet("font-size: 40px; color:grey");
    description->setWordWrap(true);
    description->setVisible(false);
    main_layout->addWidget(description);

    connect(title_label, &QPushButton::clicked, [=]() {
      if (!description->isVisible()) {
        emit showDescription();
      }
      description->setVisible(!description->isVisible());
    });
  }
}

void AbstractControl::hideEvent(QHideEvent *e) {
  if(description != nullptr) {
    description->hide();
  }
}

// controls

ButtonControl::ButtonControl(const QString &title, const QString &text, const QString &desc, QWidget *parent) : AbstractControl(title, desc, "", parent) {
  btn.setText(text);
  btn.setStyleSheet(R"(
    QPushButton {
      padding: 0;
      border-radius: 50px;
      font-size: 35px;
      font-weight: 500;
      color: #E4E4E4;
      background-color: #393939;
    }
    QPushButton:disabled {
      color: #33E4E4E4;
    }
  )");
  btn.setFixedSize(250, 100);
  QObject::connect(&btn, &QPushButton::released, this, &ButtonControl::released);
  hlayout->addWidget(&btn);
<<<<<<< HEAD
=======
}

// ElidedLabel

ElidedLabel::ElidedLabel(QWidget *parent) : ElidedLabel({}, parent) {}

ElidedLabel::ElidedLabel(const QString &text, QWidget *parent) : QLabel(text.trimmed(), parent) {
  setSizePolicy(QSizePolicy::Preferred, QSizePolicy::Preferred);
  setMinimumWidth(1);
}

void ElidedLabel::resizeEvent(QResizeEvent* event) {
  QLabel::resizeEvent(event);
  lastText_ = elidedText_ = "";
}

void ElidedLabel::paintEvent(QPaintEvent *event) {
  const QString curText = text();
  if (curText != lastText_) {
    elidedText_ = fontMetrics().elidedText(curText, Qt::ElideRight, contentsRect().width());
    lastText_ = curText;
  }

  QPainter painter(this);
  drawFrame(&painter);
  QStyleOption opt;
  opt.initFrom(this);
  style()->drawItemText(&painter, contentsRect(), alignment(), opt.palette, isEnabled(), elidedText_, foregroundRole());
>>>>>>> 11c2f62b
}<|MERGE_RESOLUTION|>--- conflicted
+++ resolved
@@ -1,10 +1,7 @@
 #include "selfdrive/ui/qt/widgets/controls.h"
-<<<<<<< HEAD
-=======
 
 #include <QPainter>
 #include <QStyleOption>
->>>>>>> 11c2f62b
 
 QFrame *horizontal_line(QWidget *parent) {
   QFrame *line = new QFrame(parent);
@@ -88,8 +85,6 @@
   btn.setFixedSize(250, 100);
   QObject::connect(&btn, &QPushButton::released, this, &ButtonControl::released);
   hlayout->addWidget(&btn);
-<<<<<<< HEAD
-=======
 }
 
 // ElidedLabel
@@ -118,5 +113,4 @@
   QStyleOption opt;
   opt.initFrom(this);
   style()->drawItemText(&painter, contentsRect(), alignment(), opt.palette, isEnabled(), elidedText_, foregroundRole());
->>>>>>> 11c2f62b
 }