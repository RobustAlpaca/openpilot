#include <QVBoxLayout>
#include <QHBoxLayout>
#include <QJsonObject>
#include <QJsonDocument>

#include "offroad_alerts.h"
#include "selfdrive/hardware/hw.h"
#include "selfdrive/common/util.h"
<<<<<<< HEAD

OffroadAlert::OffroadAlert(QWidget* parent) : QFrame(parent) {
  QVBoxLayout *layout = new QVBoxLayout();
  layout->setMargin(50);
  layout->setSpacing(30);

  QWidget *alerts_widget = new QWidget;
  QVBoxLayout *alerts_layout = new QVBoxLayout;
  alerts_layout->setMargin(0);
  alerts_layout->setSpacing(30);
  alerts_widget->setLayout(alerts_layout);
  alerts_widget->setStyleSheet("background-color: transparent;");

  // setup labels for each alert
  QString json = QString::fromStdString(util::read_file("../controls/lib/alerts_offroad.json"));
  QJsonObject obj = QJsonDocument::fromJson(json.toUtf8()).object();
  for (auto &k : obj.keys()) {
    QLabel *l = new QLabel(this);
    alerts[k.toStdString()] = l;
    int severity = obj[k].toObject()["severity"].toInt();

    l->setMargin(60);
    l->setWordWrap(true);
    l->setStyleSheet("background-color: " + QString(severity ? "#E22C2C" : "#292929"));
    l->setVisible(false);
    alerts_layout->addWidget(l);
  }

  alerts_layout->addStretch(1);
=======

OffroadAlert::OffroadAlert(QWidget* parent) : QFrame(parent) {
  QVBoxLayout *layout = new QVBoxLayout;
  layout->setMargin(50);
  layout->setSpacing(30);

  QWidget *alerts_widget = new QWidget(this);
  alerts_layout = new QVBoxLayout;
  alerts_layout->setMargin(0);
  alerts_layout->setSpacing(30);
  alerts_layout->addStretch(1);
  alerts_widget->setLayout(alerts_layout);
  alerts_widget->setStyleSheet("background-color: transparent;");
>>>>>>> 2265a98e

  // release notes
  releaseNotes.setWordWrap(true);
  releaseNotes.setVisible(false);
  releaseNotes.setStyleSheet("font-size: 48px;");
  releaseNotes.setAlignment(Qt::AlignTop);

  releaseNotesScroll = new ScrollView(&releaseNotes, this);
  layout->addWidget(releaseNotesScroll);

  alertsScroll = new ScrollView(alerts_widget, this);
  layout->addWidget(alertsScroll);

  // bottom footer, dismiss + reboot buttons
  QHBoxLayout *footer_layout = new QHBoxLayout();
  layout->addLayout(footer_layout);

  QPushButton *dismiss_btn = new QPushButton("Dismiss");
  dismiss_btn->setFixedSize(400, 125);
  footer_layout->addWidget(dismiss_btn, 0, Qt::AlignBottom | Qt::AlignLeft);
  QObject::connect(dismiss_btn, &QPushButton::released, this, &OffroadAlert::closeAlerts);
<<<<<<< HEAD

  rebootBtn.setText("Reboot and Update");
  rebootBtn.setFixedSize(600, 125);
  rebootBtn.setVisible(false);
  footer_layout->addWidget(&rebootBtn, 0, Qt::AlignBottom | Qt::AlignRight);
  QObject::connect(&rebootBtn, &QPushButton::released, [=]() { Hardware::reboot(); });

=======

  rebootBtn.setText("Reboot and Update");
  rebootBtn.setFixedSize(600, 125);
  rebootBtn.setVisible(false);
  footer_layout->addWidget(&rebootBtn, 0, Qt::AlignBottom | Qt::AlignRight);
  QObject::connect(&rebootBtn, &QPushButton::released, [=]() { Hardware::reboot(); });

>>>>>>> 2265a98e
  setLayout(layout);
  setStyleSheet(R"(
    * {
      font-size: 48px;
      color: white;
    }
    QFrame {
      border-radius: 30px;
      background-color: #393939;
    }
    QPushButton {
      color: black;
      font-weight: 500;
      border-radius: 30px;
      background-color: white;
    }
  )");
<<<<<<< HEAD

}

void OffroadAlert::refresh() {
  updateAlerts();

=======
}

void OffroadAlert::refresh() {
  if (alerts.empty()) {
    // setup labels for each alert
    QString json = QString::fromStdString(util::read_file("../controls/lib/alerts_offroad.json"));
    QJsonObject obj = QJsonDocument::fromJson(json.toUtf8()).object();
    for (auto &k : obj.keys()) {
      QLabel *l = new QLabel(this);
      alerts[k.toStdString()] = l;
      int severity = obj[k].toObject()["severity"].toInt();

      l->setMargin(60);
      l->setWordWrap(true);
      l->setStyleSheet("background-color: " + QString(severity ? "#E22C2C" : "#292929"));
      l->setVisible(false);
      alerts_layout->addWidget(l);
    }
  }

  updateAlerts();

>>>>>>> 2265a98e
  rebootBtn.setVisible(updateAvailable);
  releaseNotesScroll->setVisible(updateAvailable);
  releaseNotes.setText(QString::fromStdString(params.get("ReleaseNotes")));

  alertsScroll->setVisible(!updateAvailable);
  for (const auto& [k, label] : alerts) {
    label->setVisible(!label->text().isEmpty());
  }
}

void OffroadAlert::updateAlerts() {
  alertCount = 0;
  updateAvailable = params.getBool("UpdateAvailable");
  for (const auto& [key, label] : alerts) {
    auto bytes = params.get(key.c_str());
    if (bytes.size()) {
      QJsonDocument doc_par = QJsonDocument::fromJson(QByteArray(bytes.data(), bytes.size()));
      QJsonObject obj = doc_par.object();
      label->setText(obj.value("text").toString());
      alertCount++;
    } else {
      label->setText("");
    }
  }
}<|MERGE_RESOLUTION|>--- conflicted
+++ resolved
@@ -6,37 +6,6 @@
 #include "offroad_alerts.h"
 #include "selfdrive/hardware/hw.h"
 #include "selfdrive/common/util.h"
-<<<<<<< HEAD
-
-OffroadAlert::OffroadAlert(QWidget* parent) : QFrame(parent) {
-  QVBoxLayout *layout = new QVBoxLayout();
-  layout->setMargin(50);
-  layout->setSpacing(30);
-
-  QWidget *alerts_widget = new QWidget;
-  QVBoxLayout *alerts_layout = new QVBoxLayout;
-  alerts_layout->setMargin(0);
-  alerts_layout->setSpacing(30);
-  alerts_widget->setLayout(alerts_layout);
-  alerts_widget->setStyleSheet("background-color: transparent;");
-
-  // setup labels for each alert
-  QString json = QString::fromStdString(util::read_file("../controls/lib/alerts_offroad.json"));
-  QJsonObject obj = QJsonDocument::fromJson(json.toUtf8()).object();
-  for (auto &k : obj.keys()) {
-    QLabel *l = new QLabel(this);
-    alerts[k.toStdString()] = l;
-    int severity = obj[k].toObject()["severity"].toInt();
-
-    l->setMargin(60);
-    l->setWordWrap(true);
-    l->setStyleSheet("background-color: " + QString(severity ? "#E22C2C" : "#292929"));
-    l->setVisible(false);
-    alerts_layout->addWidget(l);
-  }
-
-  alerts_layout->addStretch(1);
-=======
 
 OffroadAlert::OffroadAlert(QWidget* parent) : QFrame(parent) {
   QVBoxLayout *layout = new QVBoxLayout;
@@ -50,7 +19,6 @@
   alerts_layout->addStretch(1);
   alerts_widget->setLayout(alerts_layout);
   alerts_widget->setStyleSheet("background-color: transparent;");
->>>>>>> 2265a98e
 
   // release notes
   releaseNotes.setWordWrap(true);
@@ -72,7 +40,6 @@
   dismiss_btn->setFixedSize(400, 125);
   footer_layout->addWidget(dismiss_btn, 0, Qt::AlignBottom | Qt::AlignLeft);
   QObject::connect(dismiss_btn, &QPushButton::released, this, &OffroadAlert::closeAlerts);
-<<<<<<< HEAD
 
   rebootBtn.setText("Reboot and Update");
   rebootBtn.setFixedSize(600, 125);
@@ -80,15 +47,6 @@
   footer_layout->addWidget(&rebootBtn, 0, Qt::AlignBottom | Qt::AlignRight);
   QObject::connect(&rebootBtn, &QPushButton::released, [=]() { Hardware::reboot(); });
 
-=======
-
-  rebootBtn.setText("Reboot and Update");
-  rebootBtn.setFixedSize(600, 125);
-  rebootBtn.setVisible(false);
-  footer_layout->addWidget(&rebootBtn, 0, Qt::AlignBottom | Qt::AlignRight);
-  QObject::connect(&rebootBtn, &QPushButton::released, [=]() { Hardware::reboot(); });
-
->>>>>>> 2265a98e
   setLayout(layout);
   setStyleSheet(R"(
     * {
@@ -106,14 +64,6 @@
       background-color: white;
     }
   )");
-<<<<<<< HEAD
-
-}
-
-void OffroadAlert::refresh() {
-  updateAlerts();
-
-=======
 }
 
 void OffroadAlert::refresh() {
@@ -136,7 +86,6 @@
 
   updateAlerts();
 
->>>>>>> 2265a98e
   rebootBtn.setVisible(updateAvailable);
   releaseNotesScroll->setVisible(updateAvailable);
   releaseNotes.setText(QString::fromStdString(params.get("ReleaseNotes")));
