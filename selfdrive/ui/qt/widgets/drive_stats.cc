--- conflicted
+++ resolved
@@ -35,10 +35,6 @@
     labels.hours->setText(QString::number((int)(obj["minutes"].toDouble() / 60)));
   };
 
-<<<<<<< HEAD
-  bool metric = Params().getBool("IsMetric");
-=======
->>>>>>> 2265a98e
   QJsonObject json = doc.object();
   update(json["all"].toObject(), all_, metric);
   update(json["week"].toObject(), week_, metric);
@@ -54,12 +50,7 @@
     gl->addLayout(build_stat_layout(&labels.hours, "HOURS"), row, 2, 3, 1);
   };
 
-<<<<<<< HEAD
-  const char* distance_unit = Params().getBool("IsMetric") ? "KM" : "MILES";
-  QGridLayout* gl = new QGridLayout();
-=======
   QGridLayout* gl = new QGridLayout(this);
->>>>>>> 2265a98e
   gl->setMargin(0);
 
   gl->addWidget(new QLabel("ALL TIME"), 0, 0, 1, 3);
@@ -70,14 +61,9 @@
 
   QString dongleId = QString::fromStdString(Params().get("DongleId"));
   QString url = "https://api.commadotai.com/v1.1/devices/" + dongleId + "/stats";
-<<<<<<< HEAD
-  RequestRepeater *repeater = new RequestRepeater(this, url, "ApiCache_DriveStats", 13);
-  QObject::connect(repeater, &RequestRepeater::receivedResponse, this, &DriveStats::parseResponse);
-=======
   RequestRepeater *repeater = new RequestRepeater(this, url, "ApiCache_DriveStats", 30);
   QObject::connect(repeater, &RequestRepeater::receivedResponse, this, &DriveStats::parseResponse);
 
   setLayout(gl);
   setStyleSheet(R"(QLabel {font-size: 48px; font-weight: 500;})");
->>>>>>> 2265a98e
 }