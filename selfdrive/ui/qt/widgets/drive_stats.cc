--- conflicted
+++ resolved
@@ -71,9 +71,6 @@
   update(json["week"].toObject(), week_);
 }
 
-<<<<<<< HEAD
-  setStyleSheet(R"(QLabel {font-size: 48px; font-weight: 500;})");
-=======
 void DriveStats::parseResponse(const QString& response) {
   QJsonDocument doc = QJsonDocument::fromJson(response.trimmed().toUtf8());
   if (doc.isNull()) {
@@ -90,5 +87,4 @@
     metric_ = metric;
     updateStats();
   }
->>>>>>> ad46c70a
 }