#include "selfdrive/ui/qt/widgets/cameraview.h"

#include "selfdrive/common/swaglog.h"

namespace {

const char frame_vertex_shader[] =
#ifdef NANOVG_GL3_IMPLEMENTATION
  "#version 150 core\n"
#else
  "#version 300 es\n"
#endif
  "in vec4 aPosition;\n"
  "in vec4 aTexCoord;\n"
  "uniform mat4 uTransform;\n"
  "out vec4 vTexCoord;\n"
  "void main() {\n"
  "  gl_Position = uTransform * aPosition;\n"
  "  vTexCoord = aTexCoord;\n"
  "}\n";

const char frame_fragment_shader[] =
#ifdef NANOVG_GL3_IMPLEMENTATION
  "#version 150 core\n"
#else
  "#version 300 es\n"
#endif
  "precision mediump float;\n"
  "uniform sampler2D uTexture;\n"
  "in vec4 vTexCoord;\n"
  "out vec4 colorOut;\n"
  "void main() {\n"
  "  colorOut = texture(uTexture, vTexCoord.xy);\n"
#ifdef QCOM
  "  vec3 dz = vec3(0.0627f, 0.0627f, 0.0627f);\n"
  "  colorOut.rgb = ((vec3(1.0f, 1.0f, 1.0f) - dz) * colorOut.rgb / vec3(1.0f, 1.0f, 1.0f)) + dz;\n"
#endif
  "}\n";

const mat4 device_transform = {{
  1.0,  0.0, 0.0, 0.0,
  0.0,  1.0, 0.0, 0.0,
  0.0,  0.0, 1.0, 0.0,
  0.0,  0.0, 0.0, 1.0,
}};

mat4 get_driver_view_transform() {
  const float driver_view_ratio = 1.333;
  mat4 transform;
  if (Hardware::TICI()) {
    // from dmonitoring.cc
    const int full_width_tici = 1928;
    const int full_height_tici = 1208;
    const int adapt_width_tici = 954;
    const int crop_x_offset = -72;
    const int crop_y_offset = -144;
    const float yscale = full_height_tici * driver_view_ratio / adapt_width_tici;
    const float xscale = yscale*(1080)/(2160)*full_width_tici/full_height_tici;
    transform = (mat4){{
      xscale,  0.0, 0.0, xscale*crop_x_offset/full_width_tici*2,
      0.0,  yscale, 0.0, yscale*crop_y_offset/full_height_tici*2,
      0.0,  0.0, 1.0, 0.0,
      0.0,  0.0, 0.0, 1.0,
    }};
  } else {
    // frame from 4/3 to 16/9 display
    transform = (mat4){{
      driver_view_ratio*(1080)/(1920),  0.0, 0.0, 0.0,
      0.0,  1.0, 0.0, 0.0,
      0.0,  0.0, 1.0, 0.0,
      0.0,  0.0, 0.0, 1.0,
    }};
  }
  return transform;
}

mat4 get_fit_view_transform(float widget_aspect_ratio, float frame_aspect_ratio) {
  float zx = 1, zy = 1;
  if (frame_aspect_ratio > widget_aspect_ratio) {
    zy = widget_aspect_ratio / frame_aspect_ratio;
  } else {
    zx = frame_aspect_ratio / widget_aspect_ratio;
  }

  const mat4 frame_transform = {{
    zx, 0.0, 0.0, 0.0,
    0.0, zy, 0.0, 0.0,
    0.0, 0.0, 1.0, 0.0,
    0.0, 0.0, 0.0, 1.0,
  }};
  return frame_transform;
}

} // namespace

CameraViewWidget::CameraViewWidget(VisionStreamType stream_type, bool zoom, QWidget* parent) :
                                   stream_type(stream_type), zoomed_view(zoom), QOpenGLWidget(parent) {
  setAttribute(Qt::WA_OpaquePaintEvent);
<<<<<<< HEAD
  connect(this, &QOpenGLWidget::frameSwapped, this, &CameraViewWidget::updateFrame);
=======

  QTimer *t = new QTimer(this);
  connect(t, &QTimer::timeout, this, &CameraViewWidget::updateFrame);
  t->start(10);
>>>>>>> 93e8dbb8
}

CameraViewWidget::~CameraViewWidget() {
  makeCurrent();
  if (isValid()) {
    glDeleteVertexArrays(1, &frame_vao);
    glDeleteBuffers(1, &frame_vbo);
    glDeleteBuffers(1, &frame_ibo);
  }
  doneCurrent();
}

void CameraViewWidget::initializeGL() {
  initializeOpenGLFunctions();

  program = new QOpenGLShaderProgram(context());
  bool ret = program->addShaderFromSourceCode(QOpenGLShader::Vertex, frame_vertex_shader);
  assert(ret);
  ret = program->addShaderFromSourceCode(QOpenGLShader::Fragment, frame_fragment_shader);
  assert(ret);

  program->link();
  GLint frame_pos_loc = program->attributeLocation("aPosition");
  GLint frame_texcoord_loc = program->attributeLocation("aTexCoord");

  auto [x1, x2, y1, y2] = stream_type == VISION_STREAM_RGB_FRONT ? std::tuple(0.f, 1.f, 1.f, 0.f) : std::tuple(1.f, 0.f, 1.f, 0.f);
  const uint8_t frame_indicies[] = {0, 1, 2, 0, 2, 3};
  const float frame_coords[4][4] = {
    {-1.0, -1.0, x2, y1}, // bl
    {-1.0,  1.0, x2, y2}, // tl
    { 1.0,  1.0, x1, y2}, // tr
    { 1.0, -1.0, x1, y1}, // br
  };

  glGenVertexArrays(1, &frame_vao);
  glBindVertexArray(frame_vao);
  glGenBuffers(1, &frame_vbo);
  glBindBuffer(GL_ARRAY_BUFFER, frame_vbo);
  glBufferData(GL_ARRAY_BUFFER, sizeof(frame_coords), frame_coords, GL_STATIC_DRAW);
  glEnableVertexAttribArray(frame_pos_loc);
  glVertexAttribPointer(frame_pos_loc, 2, GL_FLOAT, GL_FALSE,
                        sizeof(frame_coords[0]), (const void *)0);
  glEnableVertexAttribArray(frame_texcoord_loc);
  glVertexAttribPointer(frame_texcoord_loc, 2, GL_FLOAT, GL_FALSE,
                        sizeof(frame_coords[0]), (const void *)(sizeof(float) * 2));
  glGenBuffers(1, &frame_ibo);
  glBindBuffer(GL_ELEMENT_ARRAY_BUFFER, frame_ibo);
  glBufferData(GL_ELEMENT_ARRAY_BUFFER, sizeof(frame_indicies), frame_indicies, GL_STATIC_DRAW);
  glBindBuffer(GL_ARRAY_BUFFER, 0);
  glBindVertexArray(0);

  setStreamType(stream_type);
}


void CameraViewWidget::hideEvent(QHideEvent *event) {
  vipc_client->connected = false;
  latest_frame = nullptr;
}

void CameraViewWidget::mouseReleaseEvent(QMouseEvent *event) {
  emit clicked();
}

void CameraViewWidget::resizeGL(int w, int h) {
  updateFrameMat(w, h);
}

void CameraViewWidget::setStreamType(VisionStreamType type) {
  if (!vipc_client || type != stream_type) {
    stream_type = type;
    vipc_client.reset(new VisionIpcClient("camerad", stream_type, true));
    updateFrameMat(width(), height());
  }
}
<<<<<<< HEAD
=======

void CameraViewWidget::setBackgroundColor(QColor color) {
  bg = color;
}
>>>>>>> 93e8dbb8

void CameraViewWidget::updateFrameMat(int w, int h) {
  if (zoomed_view) {
    if (stream_type == VISION_STREAM_RGB_FRONT) {
      frame_mat = matmul(device_transform, get_driver_view_transform());
    } else {
      auto intrinsic_matrix = stream_type == VISION_STREAM_RGB_WIDE ? ecam_intrinsic_matrix : fcam_intrinsic_matrix;
      float zoom = ZOOM / intrinsic_matrix.v[0];
      if (stream_type == VISION_STREAM_RGB_WIDE) {
        zoom *= 0.5;
      }
      float zx = zoom * 2 * intrinsic_matrix.v[2] / width();
      float zy = zoom * 2 * intrinsic_matrix.v[5] / height();

      const mat4 frame_transform = {{
        zx, 0.0, 0.0, 0.0,
        0.0, zy, 0.0, -y_offset / height() * 2,
        0.0, 0.0, 1.0, 0.0,
        0.0, 0.0, 0.0, 1.0,
      }};
      frame_mat = matmul(device_transform, frame_transform);
    }
  } else if (vipc_client->connected) {
    // fit frame to widget size
    float w  = (float)width() / height();
    float f = (float)vipc_client->buffers[0].width  / vipc_client->buffers[0].height;
    frame_mat = matmul(device_transform, get_fit_view_transform(w, f));
  }
}

void CameraViewWidget::paintGL() {
  if (!latest_frame) {
    glClearColor(bg.redF(), bg.greenF(), bg.blueF(), bg.alphaF());
    glClear(GL_STENCIL_BUFFER_BIT | GL_COLOR_BUFFER_BIT);
    return;
  }

  glViewport(0, 0, width(), height());

  glBindVertexArray(frame_vao);
  glActiveTexture(GL_TEXTURE0);

  glBindTexture(GL_TEXTURE_2D, texture[latest_frame->idx]->frame_tex);
  if (!Hardware::EON()) {
    // this is handled in ion on QCOM
    glTexImage2D(GL_TEXTURE_2D, 0, GL_RGB, latest_frame->width, latest_frame->height,
                  0, GL_RGB, GL_UNSIGNED_BYTE, latest_frame->addr);
  }

  glUseProgram(program->programId());
  glUniform1i(program->uniformLocation("uTexture"), 0);
  glUniformMatrix4fv(program->uniformLocation("uTransform"), 1, GL_TRUE, frame_mat.v);

  assert(glGetError() == GL_NO_ERROR);
  glEnableVertexAttribArray(0);
  glDrawElements(GL_TRIANGLES, 6, GL_UNSIGNED_BYTE, (const void *)0);
  glDisableVertexAttribArray(0);
  glBindVertexArray(0);
}

void CameraViewWidget::updateFrame() {
<<<<<<< HEAD
=======
  if (!isVisible()) {
    return;
  }

>>>>>>> 93e8dbb8
  if (!vipc_client->connected) {
    makeCurrent();
    if (vipc_client->connect(false)) {
      // init vision
      for (int i = 0; i < vipc_client->num_buffers; i++) {
        texture[i].reset(new EGLImageTexture(&vipc_client->buffers[i]));

        glBindTexture(GL_TEXTURE_2D, texture[i]->frame_tex);
        glTexParameteri(GL_TEXTURE_2D, GL_TEXTURE_MAG_FILTER, GL_NEAREST);
        glTexParameteri(GL_TEXTURE_2D, GL_TEXTURE_MIN_FILTER, GL_NEAREST);

        // BGR
        glTexParameteri(GL_TEXTURE_2D, GL_TEXTURE_SWIZZLE_R, GL_BLUE);
        glTexParameteri(GL_TEXTURE_2D, GL_TEXTURE_SWIZZLE_G, GL_GREEN);
        glTexParameteri(GL_TEXTURE_2D, GL_TEXTURE_SWIZZLE_B, GL_RED);
        assert(glGetError() == GL_NO_ERROR);
      }
      latest_frame = nullptr;
      resizeGL(width(), height());
    }
  }

  VisionBuf *buf = nullptr;
  if (vipc_client->connected) {
<<<<<<< HEAD
    buf = vipc_client->recv();
=======
    buf = vipc_client->recv(nullptr, 0);
>>>>>>> 93e8dbb8
    if (buf != nullptr) {
      latest_frame = buf;
      update();
      emit frameUpdated();
    }
  }
  if (buf == nullptr && isVisible()) {
    // try to connect or recv again
    QTimer::singleShot(1000. / UI_FREQ, this, &CameraViewWidget::updateFrame);
  }
}<|MERGE_RESOLUTION|>--- conflicted
+++ resolved
@@ -1,6 +1,4 @@
 #include "selfdrive/ui/qt/widgets/cameraview.h"
-
-#include "selfdrive/common/swaglog.h"
 
 namespace {
 
@@ -96,14 +94,10 @@
 CameraViewWidget::CameraViewWidget(VisionStreamType stream_type, bool zoom, QWidget* parent) :
                                    stream_type(stream_type), zoomed_view(zoom), QOpenGLWidget(parent) {
   setAttribute(Qt::WA_OpaquePaintEvent);
-<<<<<<< HEAD
-  connect(this, &QOpenGLWidget::frameSwapped, this, &CameraViewWidget::updateFrame);
-=======
 
   QTimer *t = new QTimer(this);
   connect(t, &QTimer::timeout, this, &CameraViewWidget::updateFrame);
   t->start(10);
->>>>>>> 93e8dbb8
 }
 
 CameraViewWidget::~CameraViewWidget() {
@@ -179,13 +173,10 @@
     updateFrameMat(width(), height());
   }
 }
-<<<<<<< HEAD
-=======
 
 void CameraViewWidget::setBackgroundColor(QColor color) {
   bg = color;
 }
->>>>>>> 93e8dbb8
 
 void CameraViewWidget::updateFrameMat(int w, int h) {
   if (zoomed_view) {
@@ -247,13 +238,10 @@
 }
 
 void CameraViewWidget::updateFrame() {
-<<<<<<< HEAD
-=======
   if (!isVisible()) {
     return;
   }
 
->>>>>>> 93e8dbb8
   if (!vipc_client->connected) {
     makeCurrent();
     if (vipc_client->connect(false)) {
@@ -278,19 +266,11 @@
 
   VisionBuf *buf = nullptr;
   if (vipc_client->connected) {
-<<<<<<< HEAD
-    buf = vipc_client->recv();
-=======
     buf = vipc_client->recv(nullptr, 0);
->>>>>>> 93e8dbb8
     if (buf != nullptr) {
       latest_frame = buf;
       update();
       emit frameUpdated();
     }
   }
-  if (buf == nullptr && isVisible()) {
-    // try to connect or recv again
-    QTimer::singleShot(1000. / UI_FREQ, this, &CameraViewWidget::updateFrame);
-  }
 }