--- conflicted
+++ resolved
@@ -75,11 +75,7 @@
   inline QString text() const { return btn.text(); }
 
 signals:
-<<<<<<< HEAD
-  void released();
-=======
   void clicked();
->>>>>>> 41715f2e
 
 public slots:
   void setEnabled(bool enabled) { btn.setEnabled(enabled); };
