--- conflicted
+++ resolved
@@ -9,8 +9,6 @@
 #include "selfdrive/ui/qt/widgets/toggle.h"
 
 QFrame *horizontal_line(QWidget *parent = nullptr);
-<<<<<<< HEAD
-=======
 
 class ElidedLabel : public QLabel {
   Q_OBJECT
@@ -25,7 +23,6 @@
   QString lastText_, elidedText_;
 };
 
->>>>>>> 626778cd
 class AbstractControl : public QFrame {
   Q_OBJECT
 
