--- conflicted
+++ resolved
@@ -4,21 +4,16 @@
 #include <QHBoxLayout>
 #include <QLabel>
 #include <QPushButton>
-<<<<<<< HEAD
 #include <QVBoxLayout>
 #include <fstream>
 #include <cstdio>
 
 #include "selfdrive/hardware/hw.h"
-=======
->>>>>>> 7d68c064
 
 #include "selfdrive/common/params.h"
 #include "selfdrive/ui/qt/widgets/toggle.h"
 
 QFrame *horizontal_line(QWidget *parent = nullptr);
-<<<<<<< HEAD
-=======
 
 class ElidedLabel : public QLabel {
   Q_OBJECT
@@ -33,7 +28,6 @@
   QString lastText_, elidedText_;
 };
 
->>>>>>> 7d68c064
 class AbstractControl : public QFrame {
   Q_OBJECT
 
