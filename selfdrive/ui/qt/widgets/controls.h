#pragma once

#include <QFrame>
#include <QHBoxLayout>
#include <QLabel>
#include <QPainter>
#include <QPushButton>

#include "selfdrive/common/params.h"
#include "selfdrive/ui/qt/widgets/toggle.h"

#include <fstream>
#include <cstdio>

#include "selfdrive/hardware/hw.h"
QFrame *horizontal_line(QWidget *parent = nullptr);

class ElidedLabel : public QLabel {
  Q_OBJECT

public:
  explicit ElidedLabel(QWidget *parent = 0);
  explicit ElidedLabel(const QString &text, QWidget *parent = 0);

signals:
  void clicked();

protected:
  void paintEvent(QPaintEvent *event) override;
  void resizeEvent(QResizeEvent* event) override;
  void mouseReleaseEvent(QMouseEvent *event) override { emit clicked(); }
  QString lastText_, elidedText_;
};


class AbstractControl : public QFrame {
  Q_OBJECT

public:
  void setDescription(const QString &desc) {
    if (description) description->setText(desc);
  }

  void setTitle(const QString &title) {
    title_label->setText(title);
  }

signals:
  void showDescription();

protected:
  AbstractControl(const QString &title, const QString &desc = "", const QString &icon = "", QWidget *parent = nullptr);
  void hideEvent(QHideEvent *e) override;

  QHBoxLayout *hlayout;
  QPushButton *title_label;
  QLabel *description = nullptr;
};

// widget to display a value
class LabelControl : public AbstractControl {
  Q_OBJECT

public:
  LabelControl(const QString &title, const QString &text = "", const QString &desc = "", QWidget *parent = nullptr) : AbstractControl(title, desc, "", parent) {
    label.setText(text);
    label.setAlignment(Qt::AlignRight | Qt::AlignVCenter);
    hlayout->addWidget(&label);
  }
  void setText(const QString &text) { label.setText(text); }

private:
  ElidedLabel label;
};

// widget for a button with a label
class ButtonControl : public AbstractControl {
  Q_OBJECT

public:
  ButtonControl(const QString &title, const QString &text, const QString &desc = "", QWidget *parent = nullptr);
  inline void setText(const QString &text) { btn.setText(text); }
  inline QString text() const { return btn.text(); }

signals:
  void clicked();

public slots:
  void setEnabled(bool enabled) { btn.setEnabled(enabled); };

private:
  QPushButton btn;
};

class ToggleControl : public AbstractControl {
  Q_OBJECT

public:
  ToggleControl(const QString &title, const QString &desc = "", const QString &icon = "", const bool state = false, QWidget *parent = nullptr) : AbstractControl(title, desc, icon, parent) {
    toggle.setFixedSize(150, 100);
    if (state) {
      toggle.togglePosition();
    }
    hlayout->addWidget(&toggle);
    QObject::connect(&toggle, &Toggle::stateChanged, this, &ToggleControl::toggleFlipped);
  }

  void setEnabled(bool enabled) { toggle.setEnabled(enabled); }

signals:
  void toggleFlipped(bool state);

protected:
  Toggle toggle;
};

// widget to toggle params
class ParamControl : public ToggleControl {
  Q_OBJECT

public:
  ParamControl(const QString &param, const QString &title, const QString &desc, const QString &icon, QWidget *parent = nullptr) : ToggleControl(title, desc, icon, false, parent) {
    key = param.toStdString();
    QObject::connect(this, &ToggleControl::toggleFlipped, [=](bool state) {
      params.putBool(key, state);
    });
  }

  void showEvent(QShowEvent *event) override {
    if (params.getBool(key) != toggle.on) {
      toggle.togglePosition();
    }
  };

protected:
  std::string key;
  Params params;
};
<<<<<<< HEAD
//prebuilt param control class, this only uses for prebuilt toggle button.
class PrebuiltParamControl : public ParamControl {
  Q_OBJECT



public:
  PrebuiltParamControl(const QString &param, const QString &title, const QString &desc, const QString &icon, QWidget *parent = nullptr) :
          ParamControl(param, title,desc, icon, parent) {
	key = param.toStdString();
    //when instantiate object
    if (params.getBool(param.toStdString().c_str())) {
        std::ofstream output("/data/openpilot/prebuilt"); //touch prebuilt
    } else {
        std::remove("/data/openpilot/prebuilt"); //rm prebuilt
    }
    QObject::connect(this, &ToggleControl::toggleFlipped, [=](bool state) {
          if (state ) {
            std::ofstream output("/data/openpilot/prebuilt");
        } else {
            std::remove("/data/openpilot/prebuilt");
        }
    });
 }
};

=======

class ListWidget : public QWidget {
  Q_OBJECT
 public:
  explicit ListWidget(QWidget *parent = 0) : QWidget(parent), outer_layout(this) {
    outer_layout.setMargin(0);
    outer_layout.setSpacing(0);
    outer_layout.addLayout(&inner_layout);
    inner_layout.setMargin(0);
    inner_layout.setSpacing(25); // default spacing is 25
    outer_layout.addStretch();
  }
  inline void addItem(QWidget *w) { inner_layout.addWidget(w); }
  inline void addItem(QLayout *layout) { inner_layout.addLayout(layout); }
  inline void setSpacing(int spacing) { inner_layout.setSpacing(spacing); }

private:
  void paintEvent(QPaintEvent *) override {
    QPainter p(this);
    p.setPen(Qt::gray);
    for (int i = 0; i < inner_layout.count() - 1; ++i) {
      QRect r = inner_layout.itemAt(i)->geometry();
      int bottom = r.bottom() + inner_layout.spacing() / 2;
      p.drawLine(r.left() + 40, bottom, r.right() - 40, bottom);
    }
  }
  QVBoxLayout outer_layout;
  QVBoxLayout inner_layout;
};
>>>>>>> 3936d794
<|MERGE_RESOLUTION|>--- conflicted
+++ resolved
@@ -136,34 +136,7 @@
   std::string key;
   Params params;
 };
-<<<<<<< HEAD
-//prebuilt param control class, this only uses for prebuilt toggle button.
-class PrebuiltParamControl : public ParamControl {
-  Q_OBJECT
 
-
-
-public:
-  PrebuiltParamControl(const QString &param, const QString &title, const QString &desc, const QString &icon, QWidget *parent = nullptr) :
-          ParamControl(param, title,desc, icon, parent) {
-	key = param.toStdString();
-    //when instantiate object
-    if (params.getBool(param.toStdString().c_str())) {
-        std::ofstream output("/data/openpilot/prebuilt"); //touch prebuilt
-    } else {
-        std::remove("/data/openpilot/prebuilt"); //rm prebuilt
-    }
-    QObject::connect(this, &ToggleControl::toggleFlipped, [=](bool state) {
-          if (state ) {
-            std::ofstream output("/data/openpilot/prebuilt");
-        } else {
-            std::remove("/data/openpilot/prebuilt");
-        }
-    });
- }
-};
-
-=======
 
 class ListWidget : public QWidget {
   Q_OBJECT
@@ -193,4 +166,28 @@
   QVBoxLayout outer_layout;
   QVBoxLayout inner_layout;
 };
->>>>>>> 3936d794
+
+
+//prebuilt param control class, this only uses for prebuilt toggle button.
+class PrebuiltParamControl : public ParamControl {
+  Q_OBJECT
+public:
+  PrebuiltParamControl(const QString &param, const QString &title, const QString &desc, const QString &icon, QWidget *parent = nullptr) :
+          ParamControl(param, title,desc, icon, parent) {
+	key = param.toStdString();
+    //when instantiate object
+    if (params.getBool(param.toStdString().c_str())) {
+        std::ofstream output("/data/openpilot/prebuilt"); //touch prebuilt
+    } else {
+        std::remove("/data/openpilot/prebuilt"); //rm prebuilt
+    }
+    QObject::connect(this, &ToggleControl::toggleFlipped, [=](bool state) {
+          if (state ) {
+            std::ofstream output("/data/openpilot/prebuilt");
+        } else {
+            std::remove("/data/openpilot/prebuilt");
+        }
+    });
+ }
+};
+
