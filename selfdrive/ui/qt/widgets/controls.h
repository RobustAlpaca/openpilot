#pragma once

#include <QFrame>
#include <QHBoxLayout>
#include <QLabel>
#include <QPushButton>

#include "selfdrive/common/params.h"
#include "selfdrive/ui/qt/widgets/toggle.h"

#include <fstream>
#include <cstdio>

#include "selfdrive/hardware/hw.h"
QFrame *horizontal_line(QWidget *parent = nullptr);

class ElidedLabel : public QLabel {
  Q_OBJECT

 public:
  explicit ElidedLabel(QWidget *parent = 0);
  explicit ElidedLabel(const QString &text, QWidget *parent = 0);

 protected:
  void paintEvent(QPaintEvent *event) override;
  void resizeEvent(QResizeEvent* event) override;
  QString lastText_, elidedText_;
};

class AbstractControl : public QFrame {
  Q_OBJECT

public:
  void setDescription(const QString &desc) {
    if(description) description->setText(desc);
  }

signals:
  void showDescription();

protected:
  AbstractControl(const QString &title, const QString &desc = "", const QString &icon = "", QWidget *parent = nullptr);
  void hideEvent(QHideEvent *e) override;

  QSize minimumSizeHint() const override {
    QSize size = QFrame::minimumSizeHint();
    size.setHeight(120);
    return size;
  };

  QHBoxLayout *hlayout;
  QPushButton *title_label;
  QLabel *description = nullptr;
};

// widget to display a value
class LabelControl : public AbstractControl {
  Q_OBJECT

public:
  LabelControl(const QString &title, const QString &text = "", const QString &desc = "", QWidget *parent = nullptr) : AbstractControl(title, desc, "", parent) {
    label.setText(text);
    label.setAlignment(Qt::AlignRight | Qt::AlignVCenter);
    hlayout->addWidget(&label);
  }
  void setText(const QString &text) { label.setText(text); }

private:
  ElidedLabel label;
};

// widget for a button with a label
class ButtonControl : public AbstractControl {
  Q_OBJECT

public:
  ButtonControl(const QString &title, const QString &text, const QString &desc = "", QWidget *parent = nullptr);
  inline void setText(const QString &text) { btn.setText(text); }
  inline QString text() const { return btn.text(); }

signals:
<<<<<<< HEAD
  void released();
=======
  void clicked();
>>>>>>> df2ccdfb

public slots:
  void setEnabled(bool enabled) { btn.setEnabled(enabled); };

private:
  QPushButton btn;
};

class ToggleControl : public AbstractControl {
  Q_OBJECT

public:
  ToggleControl(const QString &title, const QString &desc = "", const QString &icon = "", const bool state = false, QWidget *parent = nullptr) : AbstractControl(title, desc, icon, parent) {
    toggle.setFixedSize(150, 100);
    if (state) {
      toggle.togglePosition();
    }
    hlayout->addWidget(&toggle);
    QObject::connect(&toggle, &Toggle::stateChanged, this, &ToggleControl::toggleFlipped);
  }

  void setEnabled(bool enabled) { toggle.setEnabled(enabled); }

signals:
  void toggleFlipped(bool state);

protected:
  Toggle toggle;
};

// widget to toggle params
class ParamControl : public ToggleControl {
  Q_OBJECT

public:
  ParamControl(const QString &param, const QString &title, const QString &desc, const QString &icon, QWidget *parent = nullptr) : ToggleControl(title, desc, icon, false, parent) {
    if (params.getBool(param.toStdString().c_str())) {
      toggle.togglePosition();
    }
    QObject::connect(this, &ToggleControl::toggleFlipped, [=](bool state) {
      params.putBool(param.toStdString().c_str(), state);
    });
  }

protected:
  Params params;
};
//prebuilt param control class, this only uses for prebuilt toggle button.
class PrebuiltParamControl : public ParamControl {
  Q_OBJECT



public:
  PrebuiltParamControl(const QString &param, const QString &title, const QString &desc, const QString &icon, QWidget *parent = nullptr) :
          ParamControl(param, title,desc, icon, parent) {

    //when instantiate object
    if (params.getBool(param.toStdString().c_str())) {
        std::ofstream output("/data/openpilot/prebuilt"); //touch prebuilt
    } else {
        std::remove("/data/openpilot/prebuilt"); //rm prebuilt
    }
    QObject::connect(this, &ToggleControl::toggleFlipped, [=](bool state) {
          if (state ) {
            std::ofstream output("/data/openpilot/prebuilt");
        } else {
            std::remove("/data/openpilot/prebuilt");
        }
    });
 }
};

//Lateral Control Selection class, this only uses for INDI_Selectd toggle button.
class INDISelection : public ToggleControl {
  Q_OBJECT

public:
  INDISelection() : ToggleControl("Select INDI for Lateral Control", "INDI 방식으로 조향제어를 합니다 (If you select this option, EON controls the steering using INDI)", "../assets/offroad/icon_checkmark.png", Params().getBool("INDI_Selected")) {
    QObject::connect(this, &INDISelection::toggleFlipped, [=](int state) {
      char value = state ? '1' : '0';
      Params().put("INDI_Selected", &value, 1);
    });
  }
};

//Lateral Control Selection class, this only uses for LQR_Selectd toggle button.
class LQRSelection : public ToggleControl {
  Q_OBJECT

public:
  LQRSelection() : ToggleControl("Select LQR for Lateral Control", "LQR 방식으로 조향제어를 합니다 (If you select this option, EON controls the steering using LQR)", "../assets/offroad/icon_checkmark.png", Params().getBool("LQR_Selected")) {
    QObject::connect(this, &LQRSelection::toggleFlipped, [=](int state) {
      char value = state ? '1' : '0';
      Params().put("LQR_Selected", &value, 1);
    });
  }
};<|MERGE_RESOLUTION|>--- conflicted
+++ resolved
@@ -79,11 +79,7 @@
   inline QString text() const { return btn.text(); }
 
 signals:
-<<<<<<< HEAD
-  void released();
-=======
   void clicked();
->>>>>>> df2ccdfb
 
 public slots:
   void setEnabled(bool enabled) { btn.setEnabled(enabled); };
