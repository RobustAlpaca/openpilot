#pragma once

#include <QFrame>
#include <QHBoxLayout>
#include <QLabel>
#include <QPushButton>
#include <QVBoxLayout>
#include <fstream>
#include <cstdio>

#include "common/params.h"
#include "toggle.hpp"

QFrame *horizontal_line(QWidget *parent = nullptr);

class AbstractControl : public QFrame {
  Q_OBJECT

public:
  void setDescription(const QString &desc) {
    if(description) description->setText(desc);
  }

signals:
  void showDescription();

protected:
  AbstractControl(const QString &title, const QString &desc = "", const QString &icon = "", QWidget *parent = nullptr);
  void hideEvent(QHideEvent *e);

  QSize minimumSizeHint() const override {
    QSize size = QFrame::minimumSizeHint();
    size.setHeight(120);
    return size;
  };

  QHBoxLayout *hlayout;
  QPushButton *title_label;
  QLabel *description = nullptr;
};

// widget to display a value
class LabelControl : public AbstractControl {
  Q_OBJECT

public:
  LabelControl(const QString &title, const QString &text, const QString &desc = "", QWidget *parent = nullptr) : AbstractControl(title, desc, "", parent) {
    label.setText(text);
    label.setAlignment(Qt::AlignRight | Qt::AlignVCenter);
    hlayout->addWidget(&label);
  }
  void setText(const QString &text) { label.setText(text); }

private:
  QLabel label;
};

// widget for a button with a label
class ButtonControl : public AbstractControl {
  Q_OBJECT

public:
  template <typename Functor>
  ButtonControl(const QString &title, const QString &text, const QString &desc, Functor functor, const QString &icon = "", QWidget *parent = nullptr) : AbstractControl(title, desc, icon, parent) {
    btn.setText(text);
    btn.setStyleSheet(R"(
      QPushButton {
        padding: 0;
        border-radius: 50px;
        font-size: 35px;
        font-weight: 500;
        color: #E4E4E4;
        background-color: #393939;
      }
      QPushButton:disabled {
        color: #33E4E4E4;
      }
    )");
    btn.setFixedSize(250, 100);
    QObject::connect(&btn, &QPushButton::released, functor);
    hlayout->addWidget(&btn);
  }
  void setText(const QString &text) { btn.setText(text); }

public slots:
  void setEnabled(bool enabled) {
    btn.setEnabled(enabled);
  };

private:
  QPushButton btn;
};

class ToggleControl : public AbstractControl {
  Q_OBJECT

public:
  ToggleControl(const QString &title, const QString &desc = "", const QString &icon = "", const bool state = false, QWidget *parent = nullptr) : AbstractControl(title, desc, icon, parent) {
    toggle.setFixedSize(150, 100);
    if (state) {
      toggle.togglePosition();
    }
    hlayout->addWidget(&toggle);
    QObject::connect(&toggle, &Toggle::stateChanged, this, &ToggleControl::toggleFlipped);
  }

  void setEnabled(bool enabled) { toggle.setEnabled(enabled); }

signals:
  void toggleFlipped(bool state);

protected:
  Toggle toggle;
};

// widget to toggle params
class ParamControl : public ToggleControl {
  Q_OBJECT

public:
<<<<<<< HEAD
  ParamControl(const QString &param, const QString &title, const QString &desc, const QString &icon, QWidget *parent = nullptr) : ToggleControl(title, desc, icon,false, parent) {
    // set initial state from param
    if (Params().getBool(param.toStdString().c_str())) {
      toggle.togglePosition();
    }
    QObject::connect(this, &ToggleControl::toggleFlipped, [=](bool state) {
      Params().putBool(param.toStdString().c_str(), state);
    });
  }
};

class PrebuiltParamControl : public ParamControl {
  Q_OBJECT



 public:
  PrebuiltParamControl(const QString &param, const QString &title, const QString &desc, const QString &icon, QWidget *parent = nullptr) :
                ParamControl(param, title,desc, icon, parent)
 {
    if (Params().getBool(param.toStdString().c_str())) {
    //touch prebuilt
        std::ofstream output("/data/openpilot/prebuilt");

    } else {
    //remove prebuilt
        std::remove("/data/openpilot/prebuilt");
    }
    QObject::connect(this, &ToggleControl::toggleFlipped, [=](bool state) {
//      char value = state ? '1' : '0';
        if (state ) {
            std::ofstream output("/data/openpilot/prebuilt");
        } else {
            std::remove("/data/openpilot/prebuilt");
        }
//      Params().write_db_value(param.toStdString().c_str(), &value, 1);
    });
 }
=======
  ParamControl(const QString &param, const QString &title, const QString &desc, const QString &icon, QWidget *parent = nullptr) : ToggleControl(title, desc, icon, false, parent) {
    if (params.getBool(param.toStdString().c_str())) {
      toggle.togglePosition();
    }
    QObject::connect(this, &ToggleControl::toggleFlipped, [=](bool state) {
      params.putBool(param.toStdString().c_str(), state);
    });
  }

private:
  Params params;
>>>>>>> b0951f8f
};<|MERGE_RESOLUTION|>--- conflicted
+++ resolved
@@ -118,16 +118,17 @@
   Q_OBJECT
 
 public:
-<<<<<<< HEAD
-  ParamControl(const QString &param, const QString &title, const QString &desc, const QString &icon, QWidget *parent = nullptr) : ToggleControl(title, desc, icon,false, parent) {
-    // set initial state from param
-    if (Params().getBool(param.toStdString().c_str())) {
+  ParamControl(const QString &param, const QString &title, const QString &desc, const QString &icon, QWidget *parent = nullptr) : ToggleControl(title, desc, icon, false, parent) {
+    if (params.getBool(param.toStdString().c_str())) {
       toggle.togglePosition();
     }
     QObject::connect(this, &ToggleControl::toggleFlipped, [=](bool state) {
-      Params().putBool(param.toStdString().c_str(), state);
+      params.putBool(param.toStdString().c_str(), state);
     });
   }
+
+private:
+  Params params;
 };
 
 class PrebuiltParamControl : public ParamControl {
@@ -139,35 +140,17 @@
   PrebuiltParamControl(const QString &param, const QString &title, const QString &desc, const QString &icon, QWidget *parent = nullptr) :
                 ParamControl(param, title,desc, icon, parent)
  {
-    if (Params().getBool(param.toStdString().c_str())) {
-    //touch prebuilt
-        std::ofstream output("/data/openpilot/prebuilt");
-
+    if (params.getBool(param.toStdString().c_str())) {
+        std::ofstream output("/data/openpilot/prebuilt"); //touch prebuilt
     } else {
-    //remove prebuilt
-        std::remove("/data/openpilot/prebuilt");
+        std::remove("/data/openpilot/prebuilt"); //rm prebuilt
     }
     QObject::connect(this, &ToggleControl::toggleFlipped, [=](bool state) {
-//      char value = state ? '1' : '0';
         if (state ) {
             std::ofstream output("/data/openpilot/prebuilt");
         } else {
             std::remove("/data/openpilot/prebuilt");
         }
-//      Params().write_db_value(param.toStdString().c_str(), &value, 1);
     });
  }
-=======
-  ParamControl(const QString &param, const QString &title, const QString &desc, const QString &icon, QWidget *parent = nullptr) : ToggleControl(title, desc, icon, false, parent) {
-    if (params.getBool(param.toStdString().c_str())) {
-      toggle.togglePosition();
-    }
-    QObject::connect(this, &ToggleControl::toggleFlipped, [=](bool state) {
-      params.putBool(param.toStdString().c_str(), state);
-    });
-  }
-
-private:
-  Params params;
->>>>>>> b0951f8f
 };