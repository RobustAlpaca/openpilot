--- conflicted
+++ resolved
@@ -155,21 +155,4 @@
         }
     });
 #endif
- }
-<<<<<<< HEAD
-=======
-};
-
-//Lateral Control Selection class, this only uses for LQR_Selectd toggle button.
-class LateralSelection : public ToggleControl {
-  Q_OBJECT
-
-public:
-  LateralSelection() : ToggleControl("Select INDI for Lateral Control", "INDI 방식으로 조향제어를 합니다 (If you select this option, EON controls the steering using INDI)", "../assets/offroad/icon_checkmark.png", Params().getBool("LQR_Selected")) {
-    QObject::connect(this, &LateralSelection::toggleFlipped, [=](int state) {
-      char value = state ? '1' : '0';
-      Params().put("LQR_Selected", &value, 1);
-    });
-  }
->>>>>>> 83e5f9e0
-};+ }