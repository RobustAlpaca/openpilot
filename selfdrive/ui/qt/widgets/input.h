#pragma once

#include <QDialog>
#include <QLabel>
#include <QLineEdit>
#include <QString>
#include <QVBoxLayout>
#include <QWidget>

#include "selfdrive/ui/qt/widgets/keyboard.h"

<<<<<<< HEAD
=======

>>>>>>> 8d31e90a
class QDialogBase : public QDialog {
  Q_OBJECT

protected:
  QDialogBase(QWidget *parent);
<<<<<<< HEAD
  bool eventFilter(QObject *o, QEvent *e) override;  
=======
  bool eventFilter(QObject *o, QEvent *e) override;
>>>>>>> 8d31e90a
};

class InputDialog : public QDialogBase {
  Q_OBJECT

public:
<<<<<<< HEAD
  explicit InputDialog(const QString &prompt_text, QWidget *parent);
  static QString getText(const QString &prompt, QWidget *parent, int minLength = -1, const QString &defaultText = "");
=======
  explicit InputDialog(const QString &title, QWidget *parent, const QString &subtitle = "", bool secret = false);
  static QString getText(const QString &title, QWidget *parent, const QString &substitle = "",
                         bool secret = false, int minLength = -1, const QString &defaultText = "");
>>>>>>> 8d31e90a
  QString text();
  void setMessage(const QString &message, bool clearInputField = true);
  void setMinLength(int length);
  void show();

private:
  int minLength;
  QLineEdit *line;
  Keyboard *k;
  QLabel *label;
<<<<<<< HEAD
  QVBoxLayout *main_layout;
=======
  QLabel *sublabel;
  QVBoxLayout *main_layout;
  QPushButton *eye_btn;
>>>>>>> 8d31e90a

public slots:
  int exec() override;

private slots:
  void handleInput(const QString &s);

signals:
  void cancel();
  void emitText(const QString &text);
};

class ConfirmationDialog : public QDialogBase {
  Q_OBJECT

public:
  explicit ConfirmationDialog(const QString &prompt_text, const QString &confirm_text,
                              const QString &cancel_text, QWidget* parent);
  static bool alert(const QString &prompt_text, QWidget *parent);
  static bool confirm(const QString &prompt_text, QWidget *parent);

private:
  QLabel *prompt;
  QVBoxLayout *main_layout;

public slots:
  int exec() override;
};<|MERGE_RESOLUTION|>--- conflicted
+++ resolved
@@ -9,34 +9,22 @@
 
 #include "selfdrive/ui/qt/widgets/keyboard.h"
 
-<<<<<<< HEAD
-=======
 
->>>>>>> 8d31e90a
 class QDialogBase : public QDialog {
   Q_OBJECT
 
 protected:
   QDialogBase(QWidget *parent);
-<<<<<<< HEAD
-  bool eventFilter(QObject *o, QEvent *e) override;  
-=======
   bool eventFilter(QObject *o, QEvent *e) override;
->>>>>>> 8d31e90a
 };
 
 class InputDialog : public QDialogBase {
   Q_OBJECT
 
 public:
-<<<<<<< HEAD
-  explicit InputDialog(const QString &prompt_text, QWidget *parent);
-  static QString getText(const QString &prompt, QWidget *parent, int minLength = -1, const QString &defaultText = "");
-=======
   explicit InputDialog(const QString &title, QWidget *parent, const QString &subtitle = "", bool secret = false);
   static QString getText(const QString &title, QWidget *parent, const QString &substitle = "",
                          bool secret = false, int minLength = -1, const QString &defaultText = "");
->>>>>>> 8d31e90a
   QString text();
   void setMessage(const QString &message, bool clearInputField = true);
   void setMinLength(int length);
@@ -47,13 +35,9 @@
   QLineEdit *line;
   Keyboard *k;
   QLabel *label;
-<<<<<<< HEAD
-  QVBoxLayout *main_layout;
-=======
   QLabel *sublabel;
   QVBoxLayout *main_layout;
   QPushButton *eye_btn;
->>>>>>> 8d31e90a
 
 public slots:
   int exec() override;
