--- conflicted
+++ resolved
@@ -11,11 +11,7 @@
 
   QObject::connect(this, &ButtonControl::released, [=]() {
     if (text() == "ADD") {
-<<<<<<< HEAD
-      QString username = InputDialog::getText("Enter your GitHub username");
-=======
       QString username = InputDialog::getText("Enter your GitHub username", this);
->>>>>>> 7d68c064
       if (username.length() > 0) {
         setText("LOADING");
         setEnabled(false);
