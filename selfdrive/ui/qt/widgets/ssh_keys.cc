--- conflicted
+++ resolved
@@ -9,11 +9,7 @@
   username_label.setStyleSheet("color: #aaaaaa");
   hlayout->insertWidget(1, &username_label);
 
-<<<<<<< HEAD
-  QObject::connect(this, &ButtonControl::released, [=]() {
-=======
   QObject::connect(this, &ButtonControl::clicked, [=]() {
->>>>>>> 41715f2e
     if (text() == "ADD") {
       QString username = InputDialog::getText("Enter your GitHub username", this);
       if (username.length() > 0) {
