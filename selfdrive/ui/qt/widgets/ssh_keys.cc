--- conflicted
+++ resolved
@@ -4,29 +4,14 @@
 #include "selfdrive/ui/qt/api.h"
 #include "selfdrive/ui/qt/widgets/input.h"
 
-<<<<<<< HEAD
-SshControl::SshControl() : ButtonControl("SSH Keys", "", "Warning: This grants SSH access to all public keys in your GitHub settings. Never enter a GitHub username other than your own. A comma employee will NEVER ask you to add their GitHub username.") {
+SshControl::SshControl() : ButtonControl("SSH Keys", "", "경고: 이 버튼을 승인할 시 당신의 깃허브 설정에서 공개키로 ssh 접속이 허가됩니다. 본인의 계정 이외의 다른 계정을 입력하지 마십시오. 콤마에서는 절대 개인의 깃허브 아이디를 요청하지 않습니다.") {
   username_label.setAlignment(Qt::AlignRight | Qt::AlignVCenter);
-=======
-SshControl::SshControl() : AbstractControl("SSH Keys", "경고: 이 버튼을 승인할 시 당신의 깃허브 설정에서 공개키로 ssh 접속이 허가됩니다. 본인의 계정 이외의 다른 계정을 입력하지 마십시오. 콤마에서는 절대 개인의 깃허브 아이디를 요청하지 않습니다.", "") {
-
-  // setup widget
-  hlayout->addStretch(1);
-
-  username_label.setAlignment(Qt::AlignVCenter);
->>>>>>> 781d7489
   username_label.setStyleSheet("color: #aaaaaa");
   hlayout->insertWidget(1, &username_label);
 
-<<<<<<< HEAD
   QObject::connect(this, &ButtonControl::released, [=]() {
-    if (text() == "ADD") {
+    if (text() == "추가") {
       QString username = InputDialog::getText("Enter your GitHub username", this);
-=======
-  QObject::connect(&btn, &QPushButton::released, [=]() {
-    if (btn.text() == "추가") {
-      QString username = InputDialog::getText("Enter your GitHub username");
->>>>>>> 781d7489
       if (username.length() > 0) {
         setText("LOADING");
         setEnabled(false);
@@ -46,17 +31,10 @@
   QString param = QString::fromStdString(params.get("GithubSshKeys"));
   if (param.length()) {
     username_label.setText(QString::fromStdString(params.get("GithubUsername")));
-<<<<<<< HEAD
-    setText("REMOVE");
+    setText("제거");
   } else {
     username_label.setText("");
-    setText("ADD");
-=======
-    btn.setText("제거");
-  } else {
-    username_label.setText("");
-    btn.setText("추가");
->>>>>>> 781d7489
+    setText("추가");
   }
   setEnabled(true);
 }
