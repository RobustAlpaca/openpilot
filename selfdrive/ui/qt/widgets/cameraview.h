#pragma once

#include <memory>

#include <QOpenGLFunctions>
#include <QOpenGLShaderProgram>
#include <QOpenGLWidget>

#include "cereal/visionipc/visionipc_client.h"
#include "selfdrive/common/mat.h"
#include "selfdrive/common/visionimg.h"
#include "selfdrive/ui/ui.h"

class CameraViewWidget : public QOpenGLWidget, protected QOpenGLFunctions {
  Q_OBJECT

public:
  using QOpenGLWidget::QOpenGLWidget;
  explicit CameraViewWidget(VisionStreamType stream_type, bool zoom, QWidget* parent = nullptr);
  ~CameraViewWidget();
  void setStreamType(VisionStreamType type);

signals:
  void clicked();
  void frameUpdated();

protected:
  void paintGL() override;
  void resizeGL(int w, int h) override;
  void initializeGL() override;
  void hideEvent(QHideEvent *event) override;
  void mouseReleaseEvent(QMouseEvent *event) override;
<<<<<<< HEAD
=======
  void updateFrameMat(int w, int h);
  std::unique_ptr<VisionIpcClient> vipc_client;
>>>>>>> d157c9a6

protected slots:
  void updateFrame();

private:
  bool zoomed_view;
  VisionBuf *latest_frame = nullptr;
  GLuint frame_vao, frame_vbo, frame_ibo;
  mat4 frame_mat;
  std::unique_ptr<EGLImageTexture> texture[UI_BUF_COUNT];
  QOpenGLShaderProgram *program;

<<<<<<< HEAD
  QTimer* timer;
=======
>>>>>>> d157c9a6
  VisionStreamType stream_type;
};<|MERGE_RESOLUTION|>--- conflicted
+++ resolved
@@ -30,11 +30,8 @@
   void initializeGL() override;
   void hideEvent(QHideEvent *event) override;
   void mouseReleaseEvent(QMouseEvent *event) override;
-<<<<<<< HEAD
-=======
   void updateFrameMat(int w, int h);
   std::unique_ptr<VisionIpcClient> vipc_client;
->>>>>>> d157c9a6
 
 protected slots:
   void updateFrame();
@@ -47,9 +44,5 @@
   std::unique_ptr<EGLImageTexture> texture[UI_BUF_COUNT];
   QOpenGLShaderProgram *program;
 
-<<<<<<< HEAD
-  QTimer* timer;
-=======
->>>>>>> d157c9a6
   VisionStreamType stream_type;
 };