#pragma once

#include <memory>

#include <QOpenGLFunctions>
#include <QOpenGLShaderProgram>
#include <QOpenGLWidget>

#include "cereal/visionipc/visionipc_client.h"
#include "selfdrive/common/mat.h"
#include "selfdrive/common/visionimg.h"
#include "selfdrive/ui/ui.h"

class CameraViewWidget : public QOpenGLWidget, protected QOpenGLFunctions {
  Q_OBJECT

public:
  using QOpenGLWidget::QOpenGLWidget;
  explicit CameraViewWidget(VisionStreamType stream_type, bool zoom, QWidget* parent = nullptr);
  ~CameraViewWidget();
  void setStreamType(VisionStreamType type);
<<<<<<< HEAD
=======
  void setBackgroundColor(QColor color);
>>>>>>> 93e8dbb8

signals:
  void clicked();
  void frameUpdated();

protected:
  void paintGL() override;
  void resizeGL(int w, int h) override;
  void initializeGL() override;
  void hideEvent(QHideEvent *event) override;
  void mouseReleaseEvent(QMouseEvent *event) override;
  void updateFrameMat(int w, int h);
  std::unique_ptr<VisionIpcClient> vipc_client;

protected slots:
  void updateFrame();

private:
  bool zoomed_view;
  VisionBuf *latest_frame = nullptr;
  GLuint frame_vao, frame_vbo, frame_ibo;
  mat4 frame_mat;
  std::unique_ptr<EGLImageTexture> texture[UI_BUF_COUNT];
  QOpenGLShaderProgram *program;

  VisionStreamType stream_type;
  QColor bg = QColor("#000000");
};<|MERGE_RESOLUTION|>--- conflicted
+++ resolved
@@ -19,10 +19,7 @@
   explicit CameraViewWidget(VisionStreamType stream_type, bool zoom, QWidget* parent = nullptr);
   ~CameraViewWidget();
   void setStreamType(VisionStreamType type);
-<<<<<<< HEAD
-=======
   void setBackgroundColor(QColor color);
->>>>>>> 93e8dbb8
 
 signals:
   void clicked();
