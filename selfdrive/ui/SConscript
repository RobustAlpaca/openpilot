import os
Import('qt_env', 'arch', 'common', 'messaging', 'gpucommon', 'visionipc',
       'cereal', 'transformations')

base_libs = [gpucommon, common, messaging, cereal, visionipc, transformations, 'zmq',
             'capnp', 'kj', 'm', 'OpenCL', 'ssl', 'crypto', 'pthread'] + qt_env["LIBS"]

maps = arch in ['larch64', 'x86_64']

if arch == 'aarch64':
  base_libs += ['log', 'utils', 'gui', 'ui', 'CB', 'gsl', 'adreno_utils', 'cutils', 'uuid']

if maps and arch == 'x86_64':
  rpath = [Dir(f"#third_party/mapbox-gl-native-qt/{arch}").srcnode().abspath]
  qt_env["RPATH"] += rpath

if arch == "Darwin":
  del base_libs[base_libs.index('OpenCL')]
  qt_env['FRAMEWORKS'] += ['OpenCL']

widgets_src = ["qt/util.cc", "qt/widgets/input.cc", "qt/widgets/drive_stats.cc",
               "qt/widgets/ssh_keys.cc", "qt/widgets/toggle.cc", "qt/widgets/controls.cc",
               "qt/widgets/offroad_alerts.cc", "qt/widgets/prime.cc", "qt/widgets/keyboard.cc",
               "qt/widgets/scrollview.cc", "qt/widgets/cameraview.cc", "#third_party/qrcode/QrCode.cc", "qt/api.cc",
               "qt/request_repeater.cc"]

if arch != 'aarch64':
  widgets_src += ["qt/offroad/networking.cc", "qt/offroad/wifiManager.cc"]

qt_env['CPPDEFINES'] = []
if maps:
  base_libs += ['qmapboxgl']
  widgets_src += ["qt/maps/map_helpers.cc", "qt/maps/map_settings.cc", "qt/maps/map.cc"]
  qt_env['CPPDEFINES'] += ["ENABLE_MAPS"]

widgets = qt_env.Library("qt_widgets", widgets_src, LIBS=base_libs)
qt_libs = [widgets] + base_libs

# build assets
assets = "#selfdrive/assets/assets.cc"
assets_src = "#selfdrive/assets/assets.qrc"
qt_env.Command(assets, assets_src, f"rcc $SOURCES -o $TARGET")
qt_env.Depends(assets, Glob('#selfdrive/assets/*', exclude=[assets, assets_src, "#selfdrive/assets/assets.o"]))
asset_obj = qt_env.Object("assets", assets)

# build soundd
qt_env.Program("_soundd", "soundd.cc", LIBS=base_libs)

# spinner and text window
qt_env.Program("qt/text", ["qt/text.cc"], LIBS=qt_libs)
qt_env.Program("qt/spinner", ["qt/spinner.cc"], LIBS=qt_libs)

# build main UI
qt_src = ["main.cc", "ui.cc", "paint.cc", "qt/sidebar.cc", "qt/onroad.cc",
          "qt/window.cc", "qt/home.cc", "qt/offroad/settings.cc",
          "qt/offroad/onboarding.cc", "qt/offroad/driverview.cc",
          "#third_party/nanovg/nanovg.c"]
qt_env.Program("_ui", qt_src + [asset_obj], LIBS=qt_libs)


# setup and factory resetter
if arch != 'aarch64' and GetOption('setup'):
  qt_env.Program("qt/setup/reset", ["qt/setup/reset.cc"], LIBS=qt_libs)
  qt_env.Program("qt/setup/setup", ["qt/setup/setup.cc", asset_obj],
                 LIBS=qt_libs + ['curl', 'common', 'json11'])


if GetOption('setup'):
  # buidl updater UI
  qt_env.Program("qt/setup/updater", ["qt/setup/updater.cc", asset_obj], LIBS=qt_libs)

  # build installers
  senv = qt_env.Clone()
  senv['LINKFLAGS'].append('-Wl,-strip-debug')

  release = "release3" if arch == 'larch64' else "release2"
  dashcam = "dashcam3" if arch == 'larch64' else "dashcam"
  installers = [
    ("openpilot", release),
    ("openpilot_test", f"{release}-staging"),
    ("openpilot_nightly", "master-ci"),
    ("openpilot_internal", "master"),
    ("dashcam", dashcam),
    ("dashcam_test", f"{dashcam}-staging"),
  ]

  cont = {}
  for brand in ("openpilot", "dashcam"):
    cont[brand] = senv.Command(f"installer/continue_{brand}.o", f"installer/continue_{brand}.sh",
                               "ld -r -b binary -o $TARGET $SOURCE")
  for name, branch in installers:
    brand = "dashcam" if "dashcam" in branch else "openpilot"
    d = {'BRANCH': f"'\"{branch}\"'", 'BRAND': f"'\"{brand}\"'"}
    if "internal" in name:
      d['INTERNAL'] = "1"

      import requests
      r = requests.get("https://github.com/commaci2.keys")
      r.raise_for_status()
      d['SSH_KEYS'] = f'\\"{r.text.strip()}\\"'
    obj = senv.Object(f"installer/installers/installer_{name}.o", ["installer/installer.cc"], CPPDEFINES=d)
    f = senv.Program(f"installer/installers/installer_{name}", [obj, cont[brand]], LIBS=qt_libs)
    # keep installers small
    assert f[0].get_size() < 300*1e3


# build headless replay
if arch in ['x86_64', 'Darwin'] and os.path.exists(Dir("#tools/").get_abspath()):
  qt_env['CXXFLAGS'] += ["-Wno-deprecated-declarations"]

  replay_lib_src = ["replay/replay.cc", "replay/camera.cc", "replay/logreader.cc", "replay/framereader.cc", "replay/route.cc", "replay/util.cc"]

  replay_lib = qt_env.Library("qt_replay", replay_lib_src, LIBS=base_libs)
<<<<<<< HEAD
  replay_libs = [replay_lib, 'avutil', 'avcodec', 'avformat', 'swscale', 'bz2', 'curl'] + qt_libs
=======
  replay_libs = [replay_lib, 'avutil', 'avcodec', 'avformat', 'bz2', 'curl', 'yuv'] + qt_libs
>>>>>>> cf76590d
  qt_env.Program("replay/replay", ["replay/main.cc"], LIBS=replay_libs)

  qt_env.Program("watch3", ["watch3.cc"], LIBS=qt_libs)

  if GetOption('test'):
    qt_env.Program('replay/tests/test_replay', ['replay/tests/test_runner.cc', 'replay/tests/test_replay.cc'], LIBS=[replay_libs])<|MERGE_RESOLUTION|>--- conflicted
+++ resolved
@@ -111,11 +111,7 @@
   replay_lib_src = ["replay/replay.cc", "replay/camera.cc", "replay/logreader.cc", "replay/framereader.cc", "replay/route.cc", "replay/util.cc"]
 
   replay_lib = qt_env.Library("qt_replay", replay_lib_src, LIBS=base_libs)
-<<<<<<< HEAD
-  replay_libs = [replay_lib, 'avutil', 'avcodec', 'avformat', 'swscale', 'bz2', 'curl'] + qt_libs
-=======
   replay_libs = [replay_lib, 'avutil', 'avcodec', 'avformat', 'bz2', 'curl', 'yuv'] + qt_libs
->>>>>>> cf76590d
   qt_env.Program("replay/replay", ["replay/main.cc"], LIBS=replay_libs)
 
   qt_env.Program("watch3", ["watch3.cc"], LIBS=qt_libs)
