--- conflicted
+++ resolved
@@ -14,12 +14,8 @@
 widgets_src = ["qt/widgets/input.cc", "qt/widgets/drive_stats.cc", "qt/sound.cc",
                "qt/widgets/ssh_keys.cc", "qt/widgets/toggle.cc", "qt/widgets/controls.cc",
                "qt/widgets/offroad_alerts.cc", "qt/widgets/setup.cc", "qt/widgets/keyboard.cc",
-<<<<<<< HEAD
-               "qt/widgets/scrollview.cc", "#phonelibs/qrcode/QrCode.cc"]
-=======
                "qt/widgets/scrollview.cc", "#phonelibs/qrcode/QrCode.cc", "qt/api.cc",
                "qt/request_repeater.cc"]
->>>>>>> 9174bff8
 if arch != 'aarch64':
   widgets_src += ["qt/offroad/networking.cc", "qt/offroad/wifiManager.cc"]
 
@@ -31,16 +27,10 @@
 qt_env.Program("qt/spinner", ["qt/spinner.cc"], LIBS=base_libs)
 
 # build main UI
-<<<<<<< HEAD
-qt_src = ["main.cc", "ui.cc", "paint.cc", "sidebar.cc", "#phonelibs/nanovg/nanovg.c",
-          "qt/window.cc", "qt/home.cc", "qt/api.cc", "qt/offroad/settings.cc",
-          "qt/offroad/onboarding.cc"]
-=======
 qt_src = ["main.cc", "ui.cc", "paint.cc", "sidebar.cc",
           "qt/window.cc", "qt/home.cc", "qt/offroad/settings.cc",
           "qt/offroad/onboarding.cc", "#phonelibs/nanovg/nanovg.c"]
 
->>>>>>> 9174bff8
 qt_env.Program("_ui", qt_src, LIBS=qt_libs)
 
 # setup, factory resetter, and installer
@@ -66,9 +56,6 @@
       r.raise_for_status()
       d['SSH_KEYS'] = f'\\"{r.text.strip()}\\"'
     obj = qt_env.Object(f"qt/setup/installer_{name}.o", ["qt/setup/installer.cc"], CPPDEFINES=d)
-<<<<<<< HEAD
-    qt_env.Program(f"qt/setup/installer_{name}", obj, LIBS=qt_libs, CPPDEFINES=d)
-=======
     qt_env.Program(f"qt/setup/installer_{name}", obj, LIBS=qt_libs, CPPDEFINES=d)
 
 # build headless replay
@@ -81,5 +68,4 @@
 
   replay_lib = qt_env.Library("qt_replay", replay_lib_src, LIBS=base_libs)
   replay_libs = [replay_lib, 'avutil', 'avcodec', 'avformat', 'swscale', 'bz2'] + qt_libs
-  qt_env.Program("replay/replay", ["replay/main.cc"], LIBS=replay_libs)
->>>>>>> 9174bff8
+  qt_env.Program("replay/replay", ["replay/main.cc"], LIBS=replay_libs)