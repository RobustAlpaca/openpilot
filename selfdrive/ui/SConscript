--- conflicted
+++ resolved
@@ -19,12 +19,7 @@
   del base_libs[base_libs.index('OpenCL')]
   qt_env['FRAMEWORKS'] += ['OpenCL']
 
-<<<<<<< HEAD
-widgets_src = ["qt/util.cc",
-               "qt/widgets/input.cc", "qt/widgets/drive_stats.cc",
-=======
 widgets_src = ["qt/util.cc", "qt/widgets/input.cc", "qt/widgets/drive_stats.cc",
->>>>>>> 98abd619
                "qt/widgets/ssh_keys.cc", "qt/widgets/toggle.cc", "qt/widgets/controls.cc",
                "qt/widgets/offroad_alerts.cc", "qt/widgets/setup.cc", "qt/widgets/keyboard.cc",
                "qt/widgets/scrollview.cc", "qt/widgets/cameraview.cc", "#phonelibs/qrcode/QrCode.cc", "qt/api.cc",
@@ -39,11 +34,7 @@
 elif maps:
   base_libs += ['qmapboxgl']
   widgets_src += ["qt/maps/map_helpers.cc", "qt/maps/map_settings.cc", "qt/maps/map.cc"]
-<<<<<<< HEAD
-  qt_env['CPPDEFINES'] = ["ENABLE_MAPS"]
-=======
   qt_env['CPPDEFINES'] += ["ENABLE_MAPS"]
->>>>>>> 98abd619
 
 widgets = qt_env.Library("qt_widgets", widgets_src, LIBS=base_libs)
 qt_libs = [widgets] + base_libs
@@ -64,8 +55,6 @@
   qt_env.Program("qt/setup/reset", ["qt/setup/reset.cc"], LIBS=qt_libs)
   qt_env.Program("qt/setup/wifi", ["qt/setup/wifi.cc"], LIBS=qt_libs + ['common', 'json11'])
 
-<<<<<<< HEAD
-=======
   # TODO: do this for all resources once NEOS has rcc
   assets = "#selfdrive/assets/assets.cc"
   assets_src = "#selfdrive/assets/assets.qrc"
@@ -74,7 +63,6 @@
   qt_env.Program("qt/setup/setup", ["qt/setup/setup.cc", assets],
                  LIBS=qt_libs + ['curl', 'common', 'json11'])
 
->>>>>>> 98abd619
   senv = qt_env.Clone()
   senv['LINKFLAGS'].append('-Wl,-strip-debug')
   installers = [
