import os
Import('qt_env', 'arch', 'common', 'messaging', 'gpucommon', 'visionipc',
       'cereal', 'transformations')

base_libs = [gpucommon, common, messaging, cereal, visionipc, transformations, 'zmq',
             'capnp', 'kj', 'm', 'OpenCL', 'ssl', 'crypto', 'pthread'] + qt_env["LIBS"]

maps = arch in ['larch64', 'x86_64']

if arch == 'aarch64':
  base_libs += ['log', 'utils', 'gui', 'ui', 'CB', 'gsl', 'adreno_utils', 'cutils', 'uuid']

if maps and arch == 'x86_64':
  rpath = [Dir(f"#phonelibs/mapbox-gl-native-qt/{arch}").srcnode().abspath]
  qt_env["RPATH"] += rpath

if arch == "Darwin":
  del base_libs[base_libs.index('OpenCL')]
  qt_env['FRAMEWORKS'] += ['OpenCL']

widgets_src = ["qt/util.cc", "qt/widgets/input.cc", "qt/widgets/drive_stats.cc",
               "qt/widgets/ssh_keys.cc", "qt/widgets/toggle.cc", "qt/widgets/controls.cc",
               "qt/widgets/offroad_alerts.cc", "qt/widgets/prime.cc", "qt/widgets/keyboard.cc",
               "qt/widgets/scrollview.cc", "qt/widgets/cameraview.cc", "#phonelibs/qrcode/QrCode.cc", "qt/api.cc",
               "qt/request_repeater.cc"]

if arch != 'aarch64':
  widgets_src += ["qt/offroad/networking.cc", "qt/offroad/wifiManager.cc"]

qt_env['CPPDEFINES'] = []
if maps:
  base_libs += ['qmapboxgl']
  widgets_src += ["qt/maps/map_helpers.cc", "qt/maps/map_settings.cc", "qt/maps/map.cc"]
  qt_env['CPPDEFINES'] += ["ENABLE_MAPS"]

widgets = qt_env.Library("qt_widgets", widgets_src, LIBS=base_libs)
qt_libs = [widgets] + base_libs

# build assets
assets = "#selfdrive/assets/assets.cc"
assets_src = "#selfdrive/assets/assets.qrc"
qt_env.Command(assets, assets_src, f"rcc $SOURCES -o $TARGET")
qt_env.Depends(assets, Glob('#selfdrive/assets/*', exclude=[assets, assets_src, "#selfdrive/assets/assets.o"]))
asset_obj = qt_env.Object("assets", assets)

# build soundd
qt_env.Program("_soundd", "soundd.cc", LIBS=base_libs)

# spinner and text window
qt_env.Program("qt/text", ["qt/text.cc"], LIBS=qt_libs)
qt_env.Program("qt/spinner", ["qt/spinner.cc"], LIBS=qt_libs)

# build main UI
qt_src = ["main.cc", "ui.cc", "paint.cc", "qt/sidebar.cc", "qt/onroad.cc",
          "qt/window.cc", "qt/home.cc", "qt/offroad/settings.cc",
          "qt/offroad/onboarding.cc", "qt/offroad/driverview.cc",
          "#phonelibs/nanovg/nanovg.c"]
qt_env.Program("_ui", qt_src + [asset_obj], LIBS=qt_libs)


# setup, factory resetter, and agnos updater
if arch != 'aarch64' and GetOption('setup'):

  qt_env.Program("qt/setup/reset", ["qt/setup/reset.cc"], LIBS=qt_libs)
  qt_env.Program("qt/setup/updater", ["qt/setup/updater.cc", asset_obj], LIBS=qt_libs)
  qt_env.Program("qt/setup/setup", ["qt/setup/setup.cc", asset_obj],
                 LIBS=qt_libs + ['curl', 'common', 'json11'])


# build installers
if GetOption('setup'):
  senv = qt_env.Clone()
  senv['LINKFLAGS'].append('-Wl,-strip-debug')

  release = "release3" if arch == 'larch64' else "release2"
  dashcam = "dashcam3" if arch == 'larch64' else "dashcam"
  installers = [
<<<<<<< HEAD
    ("openpilot", "release3"),
    ("openpilot_test", "release3-staging"),
    ("openpilot_nightly", "master-ci"),
    ("openpilot_internal", "master"),
    ("dashcam", "dashcam3"),
    ("dashcam_test", "dashcam3-staging"),
=======
    ("openpilot", release),
    ("openpilot_test", f"{release}-staging"),
    ("openpilot_nightly", "master-ci"),
    ("openpilot_internal", "master"),
    ("dashcam", dashcam),
    ("dashcam_test", f"{dashcam}-staging"),
>>>>>>> c04f28fd
  ]

  cont = {}
  for brand in ("openpilot", "dashcam"):
<<<<<<< HEAD
    cont[brand] = senv.Command(f"qt/setup/continue_{brand}.o", f"#installer/continue_{brand}.sh",
=======
    cont[brand] = senv.Command(f"installer/continue_{brand}.o", f"installer/continue_{brand}.sh",
>>>>>>> c04f28fd
                               "ld -r -b binary -o $TARGET $SOURCE")
  for name, branch in installers:
    brand = "dashcam" if "dashcam" in branch else "openpilot"
    d = {'BRANCH': f"'\"{branch}\"'", 'BRAND': f"'\"{brand}\"'"}
    if "internal" in name:
      d['INTERNAL'] = "1"

      import requests
      r = requests.get("https://github.com/commaci2.keys")
      r.raise_for_status()
      d['SSH_KEYS'] = f'\\"{r.text.strip()}\\"'
<<<<<<< HEAD
    obj = senv.Object(f"qt/setup/installer_{name}.o", ["qt/setup/installer.cc"], CPPDEFINES=d)
    f = senv.Program(f"qt/setup/installer_{name}", [obj, cont[brand]], LIBS=qt_libs)
=======
    obj = senv.Object(f"installer/installers/installer_{name}.o", ["installer/installer.cc"], CPPDEFINES=d)
    f = senv.Program(f"installer/installers/installer_{name}", [obj, cont[brand]], LIBS=qt_libs)
>>>>>>> c04f28fd
    # keep installers small
    assert f[0].get_size() < 300*1e3


# build headless replay
if arch == 'x86_64' and os.path.exists(Dir("#tools/").get_abspath()):
  qt_env['CXXFLAGS'] += ["-Wno-deprecated-declarations"]

  replay_lib_src = ["replay/replay.cc", "replay/filereader.cc", "replay/framereader.cc"]

  replay_lib = qt_env.Library("qt_replay", replay_lib_src, LIBS=base_libs)
  replay_libs = [replay_lib, 'avutil', 'avcodec', 'avformat', 'swscale', 'bz2'] + qt_libs
  qt_env.Program("replay/replay", ["replay/main.cc"], LIBS=replay_libs)<|MERGE_RESOLUTION|>--- conflicted
+++ resolved
@@ -75,30 +75,17 @@
   release = "release3" if arch == 'larch64' else "release2"
   dashcam = "dashcam3" if arch == 'larch64' else "dashcam"
   installers = [
-<<<<<<< HEAD
-    ("openpilot", "release3"),
-    ("openpilot_test", "release3-staging"),
-    ("openpilot_nightly", "master-ci"),
-    ("openpilot_internal", "master"),
-    ("dashcam", "dashcam3"),
-    ("dashcam_test", "dashcam3-staging"),
-=======
     ("openpilot", release),
     ("openpilot_test", f"{release}-staging"),
     ("openpilot_nightly", "master-ci"),
     ("openpilot_internal", "master"),
     ("dashcam", dashcam),
     ("dashcam_test", f"{dashcam}-staging"),
->>>>>>> c04f28fd
   ]
 
   cont = {}
   for brand in ("openpilot", "dashcam"):
-<<<<<<< HEAD
-    cont[brand] = senv.Command(f"qt/setup/continue_{brand}.o", f"#installer/continue_{brand}.sh",
-=======
     cont[brand] = senv.Command(f"installer/continue_{brand}.o", f"installer/continue_{brand}.sh",
->>>>>>> c04f28fd
                                "ld -r -b binary -o $TARGET $SOURCE")
   for name, branch in installers:
     brand = "dashcam" if "dashcam" in branch else "openpilot"
@@ -110,13 +97,8 @@
       r = requests.get("https://github.com/commaci2.keys")
       r.raise_for_status()
       d['SSH_KEYS'] = f'\\"{r.text.strip()}\\"'
-<<<<<<< HEAD
-    obj = senv.Object(f"qt/setup/installer_{name}.o", ["qt/setup/installer.cc"], CPPDEFINES=d)
-    f = senv.Program(f"qt/setup/installer_{name}", [obj, cont[brand]], LIBS=qt_libs)
-=======
     obj = senv.Object(f"installer/installers/installer_{name}.o", ["installer/installer.cc"], CPPDEFINES=d)
     f = senv.Program(f"installer/installers/installer_{name}", [obj, cont[brand]], LIBS=qt_libs)
->>>>>>> c04f28fd
     # keep installers small
     assert f[0].get_size() < 300*1e3
 
