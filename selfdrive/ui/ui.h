--- conflicted
+++ resolved
@@ -60,11 +60,7 @@
   STATUS_ALERT,
 } UIStatus;
 
-<<<<<<< HEAD
-static QColor bg_colors [] = {
-=======
 const QColor bg_colors [] = {
->>>>>>> c1112e44
   [STATUS_DISENGAGED] =  QColor(0x17, 0x33, 0x49, 0xc8),
   [STATUS_ENGAGED] = QColor(0x17, 0x86, 0x44, 0xf1),
   [STATUS_WARNING] = QColor(0xDA, 0x6F, 0x25, 0xf1),
