--- conflicted
+++ resolved
@@ -83,12 +83,6 @@
 
   cereal::PandaState::PandaType pandaType;
 
-<<<<<<< HEAD
-  // gps
-  int satelliteCount;
-
-=======
->>>>>>> 326e7f18
   // modelV2
   float lane_line_probs[4];
   float road_edge_stds[2];
