--- conflicted
+++ resolved
@@ -73,15 +73,16 @@
   ui_draw_circle_image(s, center_x, center_y, radius, image, nvgRGBA(0, 0, 0, (255 * bg_alpha)), img_alpha);
 }
 
-static void draw_lead(UIState *s, const cereal::RadarState::LeadData::Reader &lead_data, const vertex_data &vd) {
+static void draw_lead(UIState *s, int idx) {
   // Draw lead car indicator
-  auto [x, y] = vd;
+  const auto &lead = s->scene.lead_data[idx];
+  auto [x, y] = s->scene.lead_vertices[idx];
 
   float fillAlpha = 0;
   float speedBuff = 10.;
   float leadBuff = 40.;
-  float d_rel = lead_data.getDRel();
-  float v_rel = lead_data.getVRel();
+  float d_rel = lead.getDRel();
+  float v_rel = lead.getVRel();
   if (d_rel < leadBuff) {
     fillAlpha = 255*(1.0-(d_rel/leadBuff));
     if (v_rel < 0) {
@@ -172,6 +173,7 @@
 
 // Draw all world space objects.
 static void ui_draw_world(UIState *s) {
+  const UIScene *scene = &s->scene;
   // Don't draw on top of sidebar
   nvgScissor(s->vg, s->viz_rect.x, s->viz_rect.y, s->viz_rect.w, s->viz_rect.h);
 
@@ -180,14 +182,11 @@
 
   // Draw lead indicators if openpilot is handling longitudinal
   if (s->scene.longitudinal_control) {
-    auto radar_state = (*s->sm)["radarState"].getRadarState();
-    auto lead_one = radar_state.getLeadOne();
-    auto lead_two = radar_state.getLeadTwo();
-    if (lead_one.getStatus()) {
-      draw_lead(s, lead_one, s->scene.lead_vertices[0]);
-    }
-    if (lead_two.getStatus() && (std::abs(lead_one.getDRel() - lead_two.getDRel()) > 3.0)) {
-      draw_lead(s, lead_two, s->scene.lead_vertices[1]);
+    if (scene->lead_data[0].getStatus()) {
+      draw_lead(s, 0);
+    }
+    if (scene->lead_data[1].getStatus() && (std::abs(scene->lead_data[0].getDRel() - scene->lead_data[1].getDRel()) > 3.0)) {
+      draw_lead(s, 1);
     }
   }
   nvgResetScissor(s->vg);
@@ -195,7 +194,7 @@
 
 static void ui_draw_vision_maxspeed(UIState *s) {
   const int SET_SPEED_NA = 255;
-  float maxspeed = (*s->sm)["controlsState"].getControlsState().getVCruise();
+  float maxspeed = s->scene.controls_state.getVCruise();
   const bool is_cruise_set = maxspeed != 0 && maxspeed != SET_SPEED_NA;
   if (is_cruise_set && !s->scene.is_metric) { maxspeed *= 0.6225; }
 
@@ -214,7 +213,7 @@
 }
 
 static void ui_draw_vision_speed(UIState *s) {
-  const float speed = std::max(0.0, (*s->sm)["carState"].getCarState().getVEgo() * (s->scene.is_metric ? 3.6 : 2.2369363));
+  const float speed = std::max(0.0, s->scene.car_state.getVEgo() * (s->scene.is_metric ? 3.6 : 2.2369363));
   const std::string speed_str = std::to_string((int)std::nearbyint(speed));
   nvgTextAlign(s->vg, NVG_ALIGN_CENTER | NVG_ALIGN_BASELINE);
   ui_draw_text(s, s->viz_rect.centerX(), 240, speed_str.c_str(), 96 * 2.5, COLOR_WHITE, "sans-bold");
@@ -222,7 +221,7 @@
 }
 
 static void ui_draw_vision_event(UIState *s) {
-  if ((*s->sm)["controlsState"].getControlsState().getEngageable()) {
+  if (s->scene.controls_state.getEngageable()) {
     // draw steering wheel
     const int radius = 96;
     const int center_x = s->viz_rect.right() - radius - bdr_s * 2;
@@ -235,12 +234,7 @@
   const int radius = 96;
   const int center_x = s->viz_rect.x + radius + (bdr_s * 2);
   const int center_y = s->viz_rect.bottom() - footer_h / 2;
-<<<<<<< HEAD
-  bool is_active = (*s->sm)["driverMonitoringState"].getDriverMonitoringState().getIsActiveMode();
-  ui_draw_circle_image(s, center_x, center_y, radius, "driver_face", is_active);
-=======
   ui_draw_circle_image(s, center_x, center_y, radius, "driver_face", s->scene.dmonitoring_state.getIsActiveMode());
->>>>>>> 6418d4a0
 }
 
 static void ui_draw_driver_view(UIState *s) {
@@ -258,10 +252,9 @@
   ui_fill_rect(s->vg, {blackout_x_l, rect.y, blackout_w_l, rect.h}, COLOR_BLACK_ALPHA(144));
   ui_fill_rect(s->vg, {blackout_x_r, rect.y, blackout_w_r, rect.h}, COLOR_BLACK_ALPHA(144));
 
-  auto driver_state = (*s->sm)["driverState"].getDriverState();
-  const bool face_detected = driver_state.getFaceProb() > 0.4;
+  const bool face_detected = s->scene.driver_state.getFaceProb() > 0.4;
   if (face_detected) {
-    auto fxy_list = driver_state.getFacePosition();
+    auto fxy_list = s->scene.driver_state.getFacePosition();
     float face_x = fxy_list[0];
     float face_y = fxy_list[1];
     int fbox_x = valid_rect.centerX() + (is_rhd ? face_x : -face_x) * valid_rect.w;
@@ -315,11 +308,7 @@
     }
     // Set Speed, Current Speed, Status/Events
     ui_draw_vision_header(s);
-<<<<<<< HEAD
-    if ((*s->sm)["controlsState"].getControlsState().getAlertSize() == cereal::ControlsState::AlertSize::NONE) {
-=======
     if (s->scene.controls_state.getAlertSize() == cereal::ControlsState::AlertSize::NONE) {
->>>>>>> 6418d4a0
       ui_draw_vision_face(s);
     }
   } else {
