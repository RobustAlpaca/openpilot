--- conflicted
+++ resolved
@@ -209,7 +209,7 @@
     const std::string maxspeed_str = std::to_string((int)std::nearbyint(maxspeed));
     ui_draw_text(s, rect.centerX(), 242, maxspeed_str.c_str(), 48 * 2.5, COLOR_WHITE, "sans-bold");
   } else {
-    ui_draw_text(s, rect.centerX(), 242, "N/A", 42 * 2.5, COLOR_WHITE_ALPHA(100), "sans-semibold");
+    ui_draw_text(s, rect.centerX(), 242, "-", 42 * 2.5, COLOR_WHITE_ALPHA(100), "sans-semibold");
   }
 }
 
@@ -308,8 +308,6 @@
   ui_draw_vision_event(s);
 }
 
-<<<<<<< HEAD
-=======
 //BB START: functions added for the display of various items
 static int bb_ui_draw_measure(UIState *s,  const char* bb_value, const char* bb_uom, const char* bb_label,
     int bb_x, int bb_y, int bb_uom_dx,
@@ -458,7 +456,6 @@
   bb_ui_draw_measures_left(s, bb_dml_x, bb_dml_y, bb_dml_w);
 }
 
->>>>>>> d85a974d
 static void ui_draw_vision_frame(UIState *s) {
   // Draw video frames
   glEnable(GL_SCISSOR_TEST);
@@ -481,11 +478,8 @@
     ui_draw_vision_header(s);
     if (s->scene.controls_state.getAlertSize() == cereal::ControlsState::AlertSize::NONE) {
       ui_draw_vision_face(s);
-<<<<<<< HEAD
-=======
 	    ui_draw_vision_brake(s);
 	    bb_ui_draw_UI(s);
->>>>>>> d85a974d
     }
   } else {
     ui_draw_driver_view(s);
@@ -559,53 +553,53 @@
 
 static const char frame_vertex_shader[] =
 #ifdef NANOVG_GL3_IMPLEMENTATION
-        "#version 150 core\n"
+  "#version 150 core\n"
 #else
-        "#version 300 es\n"
-        #endif
-        "in vec4 aPosition;\n"
-        "in vec4 aTexCoord;\n"
-        "uniform mat4 uTransform;\n"
-        "out vec4 vTexCoord;\n"
-        "void main() {\n"
-        "  gl_Position = uTransform * aPosition;\n"
-        "  vTexCoord = aTexCoord;\n"
-        "}\n";
+  "#version 300 es\n"
+#endif
+  "in vec4 aPosition;\n"
+  "in vec4 aTexCoord;\n"
+  "uniform mat4 uTransform;\n"
+  "out vec4 vTexCoord;\n"
+  "void main() {\n"
+  "  gl_Position = uTransform * aPosition;\n"
+  "  vTexCoord = aTexCoord;\n"
+  "}\n";
 
 static const char frame_fragment_shader[] =
 #ifdef NANOVG_GL3_IMPLEMENTATION
-        "#version 150 core\n"
+  "#version 150 core\n"
 #else
-        "#version 300 es\n"
-        #endif
-        "precision mediump float;\n"
-        "uniform sampler2D uTexture;\n"
-        "in vec4 vTexCoord;\n"
-        "out vec4 colorOut;\n"
-        "void main() {\n"
-        "  colorOut = texture(uTexture, vTexCoord.xy);\n"
-        #ifdef QCOM
-        "  vec3 dz = vec3(0.0627f, 0.0627f, 0.0627f);\n"
+  "#version 300 es\n"
+#endif
+  "precision mediump float;\n"
+  "uniform sampler2D uTexture;\n"
+  "in vec4 vTexCoord;\n"
+  "out vec4 colorOut;\n"
+  "void main() {\n"
+  "  colorOut = texture(uTexture, vTexCoord.xy);\n"
+#ifdef QCOM
+  "  vec3 dz = vec3(0.0627f, 0.0627f, 0.0627f);\n"
   "  colorOut.rgb = ((vec3(1.0f, 1.0f, 1.0f) - dz) * colorOut.rgb / vec3(1.0f, 1.0f, 1.0f)) + dz;\n"
-        #endif
-        "}\n";
+#endif
+  "}\n";
 
 static const mat4 device_transform = {{
-                                              1.0,  0.0, 0.0, 0.0,
-                                              0.0,  1.0, 0.0, 0.0,
-                                              0.0,  0.0, 1.0, 0.0,
-                                              0.0,  0.0, 0.0, 1.0,
-                                      }};
+  1.0,  0.0, 0.0, 0.0,
+  0.0,  1.0, 0.0, 0.0,
+  0.0,  0.0, 1.0, 0.0,
+  0.0,  0.0, 0.0, 1.0,
+}};
 
 static const float driver_view_ratio = 1.333;
 #ifndef QCOM2
 // frame from 4/3 to 16/9 display
 static const mat4 driver_view_transform = {{
-                                                   driver_view_ratio*(1080-2*bdr_s)/(1920-2*bdr_s),  0.0, 0.0, 0.0,
-                                                   0.0,  1.0, 0.0, 0.0,
-                                                   0.0,  0.0, 1.0, 0.0,
-                                                   0.0,  0.0, 0.0, 1.0,
-                                           }};
+  driver_view_ratio*(1080-2*bdr_s)/(1920-2*bdr_s),  0.0, 0.0, 0.0,
+  0.0,  1.0, 0.0, 0.0,
+  0.0,  0.0, 1.0, 0.0,
+  0.0,  0.0, 0.0, 1.0,
+}};
 #else
 // from dmonitoring.cc
 static const int full_width_tici = 1928;
@@ -636,9 +630,9 @@
 
   // init fonts
   std::pair<const char *, const char *> fonts[] = {
-          {"sans-regular", "../assets/fonts/opensans_regular.ttf"},
-          {"sans-semibold", "../assets/fonts/opensans_semibold.ttf"},
-          {"sans-bold", "../assets/fonts/opensans_bold.ttf"},
+      {"sans-regular", "../assets/fonts/opensans_regular.ttf"},
+      {"sans-semibold", "../assets/fonts/opensans_semibold.ttf"},
+      {"sans-bold", "../assets/fonts/opensans_bold.ttf"},
   };
   for (auto [name, file] : fonts) {
     int font_id = nvgCreateFont(s->vg, name, file);
@@ -683,10 +677,10 @@
     }
     const uint8_t frame_indicies[] = {0, 1, 2, 0, 2, 3};
     const float frame_coords[4][4] = {
-            {-1.0, -1.0, x2, y1}, //bl
-            {-1.0,  1.0, x2, y2}, //tl
-            { 1.0,  1.0, x1, y2}, //tr
-            { 1.0, -1.0, x1, y1}, //br
+      {-1.0, -1.0, x2, y1}, //bl
+      {-1.0,  1.0, x2, y2}, //tl
+      { 1.0,  1.0, x1, y2}, //tr
+      { 1.0, -1.0, x1, y1}, //br
     };
 
     glGenVertexArrays(1, &s->frame_vao[i]);
@@ -720,11 +714,11 @@
   float zy = s->zoom * 2 * intrinsic_matrix.v[5] / s->video_rect.h;
 
   const mat4 frame_transform = {{
-                                        zx, 0.0, 0.0, 0.0,
-                                        0.0, zy, 0.0, -y_offset / s->video_rect.h * 2,
-                                        0.0, 0.0, 1.0, 0.0,
-                                        0.0, 0.0, 0.0, 1.0,
-                                }};
+    zx, 0.0, 0.0, 0.0,
+    0.0, zy, 0.0, -y_offset / s->video_rect.h * 2,
+    0.0, 0.0, 1.0, 0.0,
+    0.0, 0.0, 0.0, 1.0,
+  }};
 
   s->front_frame_mat = matmul(device_transform, driver_view_transform);
   s->rear_frame_mat = matmul(device_transform, frame_transform);
