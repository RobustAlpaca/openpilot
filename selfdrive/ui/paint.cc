--- conflicted
+++ resolved
@@ -228,48 +228,6 @@
   const int center_y = s->viz_rect.bottom() - footer_h / 2;
   bool is_active = (*s->sm)["driverMonitoringState"].getDriverMonitoringState().getIsActiveMode();
   ui_draw_circle_image(s, center_x, center_y, radius, "driver_face", is_active);
-<<<<<<< HEAD
-}
-
-static void ui_draw_driver_view(UIState *s) {
-  const bool is_rhd = s->scene.is_rhd;
-  const int width = 4 * s->viz_rect.h / 3;
-  const Rect rect = {s->viz_rect.centerX() - width / 2, s->viz_rect.y, width, s->viz_rect.h};  // x, y, w, h
-  const Rect valid_rect = {is_rhd ? rect.right() - rect.h / 2 : rect.x, rect.y, rect.h / 2, rect.h};
-
-  // blackout
-  const int blackout_x_r = valid_rect.right();
-  const Rect &blackout_rect = Hardware::TICI() ? s->viz_rect : rect;
-  const int blackout_w_r = blackout_rect.right() - valid_rect.right();
-  const int blackout_x_l = blackout_rect.x;
-  const int blackout_w_l = valid_rect.x - blackout_x_l;
-  ui_fill_rect(s->vg, {blackout_x_l, rect.y, blackout_w_l, rect.h}, COLOR_BLACK_ALPHA(144));
-  ui_fill_rect(s->vg, {blackout_x_r, rect.y, blackout_w_r, rect.h}, COLOR_BLACK_ALPHA(144));
-
-  auto driver_state = (*s->sm)["driverState"].getDriverState();
-  const bool face_detected = driver_state.getFaceProb() > 0.4;
-  if (face_detected) {
-    auto fxy_list = driver_state.getFacePosition();
-    float face_x = fxy_list[0];
-    float face_y = fxy_list[1];
-    int fbox_x = valid_rect.centerX() + (is_rhd ? face_x : -face_x) * valid_rect.w;
-    int fbox_y = valid_rect.centerY() + face_y * valid_rect.h;
-
-    float alpha = 0.2;
-    if (face_x = std::abs(face_x), face_y = std::abs(face_y); face_x <= 0.35 && face_y <= 0.4)
-      alpha = 0.8 - (face_x > face_y ? face_x : face_y) * 0.6 / 0.375;
-
-    const int box_size = 0.6 * rect.h / 2;
-    ui_draw_rect(s->vg, {fbox_x - box_size / 2, fbox_y - box_size / 2, box_size, box_size}, nvgRGBAf(1.0, 1.0, 1.0, alpha), 10, 35.);
-  }
-
-  // draw face icon
-  const int face_radius = 85;
-  const int center_x = is_rhd ? rect.right() - face_radius - bdr_s * 2 : rect.x + face_radius + bdr_s * 2;
-  const int center_y = rect.bottom() - face_radius - bdr_s * 2.5;
-  ui_draw_circle_image(s, center_x, center_y, face_radius, "driver_face", face_detected);
-=======
->>>>>>> 825fa79e
 }
 
 static void ui_draw_vision_header(UIState *s) {
@@ -298,20 +256,6 @@
 
 static void ui_draw_vision(UIState *s) {
   const UIScene *scene = &s->scene;
-<<<<<<< HEAD
-  if (!scene->driver_view) {
-    // Draw augmented elements
-    if (scene->world_objects_visible) {
-      ui_draw_world(s);
-    }
-    // Set Speed, Current Speed, Status/Events
-    ui_draw_vision_header(s);
-    if ((*s->sm)["controlsState"].getControlsState().getAlertSize() == cereal::ControlsState::AlertSize::NONE) {
-      ui_draw_vision_face(s);
-    }
-  } else {
-    ui_draw_driver_view(s);
-=======
   // Draw augmented elements
   if (scene->world_objects_visible) {
     ui_draw_world(s);
@@ -320,7 +264,6 @@
   ui_draw_vision_header(s);
   if ((*s->sm)["controlsState"].getControlsState().getAlertSize() == cereal::ControlsState::AlertSize::NONE) {
     ui_draw_vision_face(s);
->>>>>>> 825fa79e
   }
 }
 
@@ -425,40 +368,6 @@
   0.0,  0.0, 0.0, 1.0,
 }};
 
-<<<<<<< HEAD
-static mat4 get_driver_view_transform() {
-  const float driver_view_ratio = 1.333;
-  mat4 transform;
-  if (Hardware::TICI()) {
-    // from dmonitoring.cc
-    const int full_width_tici = 1928;
-    const int full_height_tici = 1208;
-    const int adapt_width_tici = 668;
-    const int crop_x_offset = 32;
-    const int crop_y_offset = -196;
-    const float yscale = full_height_tici * driver_view_ratio / adapt_width_tici;
-    const float xscale = yscale*(1080-2*bdr_s)/(2160-2*bdr_s)*full_width_tici/full_height_tici;
-    transform = (mat4){{
-      xscale,  0.0, 0.0, xscale*crop_x_offset/full_width_tici*2,
-      0.0,  yscale, 0.0, yscale*crop_y_offset/full_height_tici*2,
-      0.0,  0.0, 1.0, 0.0,
-      0.0,  0.0, 0.0, 1.0,
-    }};
-
-  } else {
-     // frame from 4/3 to 16/9 display
-    transform = (mat4){{
-      driver_view_ratio*(1080-2*bdr_s)/(1920-2*bdr_s),  0.0, 0.0, 0.0,
-      0.0,  1.0, 0.0, 0.0,
-      0.0,  0.0, 1.0, 0.0,
-      0.0,  0.0, 0.0, 1.0,
-    }};
-  }
-  return transform;
-}
-
-=======
->>>>>>> 825fa79e
 void ui_nvg_init(UIState *s) {
   // init drawing
 
@@ -531,14 +440,6 @@
   s->fb_w = width;
   s->fb_h = height;
 
-  ui_resize(s, s->fb_w, s->fb_h);
-}
-
-
-void ui_resize(UIState *s, int width, int height){
-  s->fb_w = width;
-  s->fb_h = height;
-
   auto intrinsic_matrix = s->wide_camera ? ecam_intrinsic_matrix : fcam_intrinsic_matrix;
 
   s->zoom = zoom / intrinsic_matrix.v[0];
