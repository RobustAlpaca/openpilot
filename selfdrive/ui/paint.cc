#include <assert.h>
#include <algorithm>

#include "ui.h"
#ifdef __APPLE__
#include <OpenGL/gl3.h>
#define NANOVG_GL3_IMPLEMENTATION
#define nvgCreate nvgCreateGL3
#else
#include <GLES3/gl3.h>
#define NANOVG_GLES3_IMPLEMENTATION
#define nvgCreate nvgCreateGLES3
#endif

#include "common/util.h"
#include "common/timing.h"

#define NANOVG_GLES3_IMPLEMENTATION
#include "nanovg_gl.h"
#include "nanovg_gl_utils.h"
#include "paint.h"
<<<<<<< HEAD

// TODO: this is also hardcoded in common/transformations/camera.py
// TODO: choose based on frame input size
#ifdef QCOM2
const float y_offset = 150.0;
const float zoom = 2912.8;
#else
const float y_offset = 0.0;
const float zoom = 2138.5;
#endif
=======
#include "selfdrive/hardware/hw.h"

// TODO: this is also hardcoded in common/transformations/camera.py
// TODO: choose based on frame input size
const float y_offset = Hardware::TICI() ? 150.0 : 0.0;
const float zoom = Hardware::TICI() ? 2912.8 : 2138.5;
>>>>>>> 175e6363

static void ui_draw_text(const UIState *s, float x, float y, const char *string, float size, NVGcolor color, const char *font_name) {
  nvgFontFace(s->vg, font_name);
  nvgFontSize(s->vg, size);
  nvgFillColor(s->vg, color);
  nvgText(s->vg, x, y, string, NULL);
}

static void draw_chevron(UIState *s, float x, float y, float sz, NVGcolor fillColor, NVGcolor glowColor) {
  // glow
  float g_xo = sz/5;
  float g_yo = sz/10;
  nvgBeginPath(s->vg);
  nvgMoveTo(s->vg, x+(sz*1.35)+g_xo, y+sz+g_yo);
  nvgLineTo(s->vg, x, y-g_xo);
  nvgLineTo(s->vg, x-(sz*1.35)-g_xo, y+sz+g_yo);
  nvgClosePath(s->vg);
  nvgFillColor(s->vg, glowColor);
  nvgFill(s->vg);

  // chevron
  nvgBeginPath(s->vg);
  nvgMoveTo(s->vg, x+(sz*1.25), y+sz);
  nvgLineTo(s->vg, x, y);
  nvgLineTo(s->vg, x-(sz*1.25), y+sz);
  nvgClosePath(s->vg);
  nvgFillColor(s->vg, fillColor);
  nvgFill(s->vg);
}

static void ui_draw_circle_image(const UIState *s, int center_x, int center_y, int radius, const char *image, NVGcolor color, float img_alpha) {
  nvgBeginPath(s->vg);
  nvgCircle(s->vg, center_x, center_y, radius);
  nvgFillColor(s->vg, color);
  nvgFill(s->vg);
  const int img_size = radius * 1.5;
  ui_draw_image(s, {center_x - (img_size / 2), center_y - (img_size / 2), img_size, img_size}, image, img_alpha);
}

static void ui_draw_circle_image(const UIState *s, int center_x, int center_y, int radius, const char *image, bool active) {
  float bg_alpha = active ? 0.3f : 0.1f;
  float img_alpha = active ? 1.0f : 0.15f;
  ui_draw_circle_image(s, center_x, center_y, radius, image, nvgRGBA(0, 0, 0, (255 * bg_alpha)), img_alpha);
}

static void draw_lead(UIState *s, int idx) {
  // Draw lead car indicator
  const auto &lead = s->scene.lead_data[idx];
  auto [x, y] = s->scene.lead_vertices[idx];

  float fillAlpha = 0;
  float speedBuff = 10.;
  float leadBuff = 40.;
  float d_rel = lead.getDRel();
  float v_rel = lead.getVRel();
  if (d_rel < leadBuff) {
    fillAlpha = 255*(1.0-(d_rel/leadBuff));
    if (v_rel < 0) {
      fillAlpha += 255*(-1*(v_rel/speedBuff));
    }
    fillAlpha = (int)(fmin(fillAlpha, 255));
  }

  float sz = std::clamp((25 * 30) / (d_rel / 3 + 30), 15.0f, 30.0f) * s->zoom;
  x = std::clamp(x, 0.f, s->viz_rect.right() - sz / 2);
  y = std::fmin(s->viz_rect.bottom() - sz * .6, y);
  draw_chevron(s, x, y, sz, nvgRGBA(201, 34, 49, fillAlpha), COLOR_YELLOW);
}

static void ui_draw_line(UIState *s, const line_vertices_data &vd, NVGcolor *color, NVGpaint *paint) {
  if (vd.cnt == 0) return;

  const vertex_data *v = &vd.v[0];
  nvgBeginPath(s->vg);
  nvgMoveTo(s->vg, v[0].x, v[0].y);
  for (int i = 1; i < vd.cnt; i++) {
    nvgLineTo(s->vg, v[i].x, v[i].y);
  }
  nvgClosePath(s->vg);
  if (color) {
    nvgFillColor(s->vg, *color);
  } else if (paint) {
    nvgFillPaint(s->vg, *paint);
  }
  nvgFill(s->vg);
}

static void draw_frame(UIState *s) {
  mat4 *out_mat;
  if (s->scene.driver_view) {
    glBindVertexArray(s->frame_vao[1]);
    out_mat = &s->front_frame_mat;
  } else {
    glBindVertexArray(s->frame_vao[0]);
    out_mat = &s->rear_frame_mat;
  }
  glActiveTexture(GL_TEXTURE0);

  if (s->last_frame) {
    glBindTexture(GL_TEXTURE_2D, s->texture[s->last_frame->idx]->frame_tex);
    if (!Hardware::EON()) {
      // this is handled in ion on QCOM
      glTexImage2D(GL_TEXTURE_2D, 0, GL_RGB, s->last_frame->width, s->last_frame->height,
                   0, GL_RGB, GL_UNSIGNED_BYTE, s->last_frame->addr);
    }
  }

  glUseProgram(s->gl_shader->prog);
  glUniform1i(s->gl_shader->getUniformLocation("uTexture"), 0);
  glUniformMatrix4fv(s->gl_shader->getUniformLocation("uTransform"), 1, GL_TRUE, out_mat->v);

  assert(glGetError() == GL_NO_ERROR);
  glEnableVertexAttribArray(0);
  glDrawElements(GL_TRIANGLES, 6, GL_UNSIGNED_BYTE, (const void *)0);
  glDisableVertexAttribArray(0);
  glBindVertexArray(0);
}

static void ui_draw_vision_lane_lines(UIState *s) {
  const UIScene &scene = s->scene;
  NVGpaint track_bg;
  if (!scene.end_to_end) {
    // paint lanelines
    for (int i = 0; i < std::size(scene.lane_line_vertices); i++) {
      NVGcolor color = nvgRGBAf(1.0, 1.0, 1.0, scene.lane_line_probs[i]);
      ui_draw_line(s, scene.lane_line_vertices[i], &color, nullptr);
    }

    // paint road edges
    for (int i = 0; i < std::size(scene.road_edge_vertices); i++) {
      NVGcolor color = nvgRGBAf(1.0, 0.0, 0.0, std::clamp<float>(1.0 - scene.road_edge_stds[i], 0.0, 1.0));
      ui_draw_line(s, scene.road_edge_vertices[i], &color, nullptr);
    }
    track_bg = nvgLinearGradient(s->vg, s->fb_w, s->fb_h, s->fb_w, s->fb_h * .4,
                                          COLOR_WHITE, COLOR_WHITE_ALPHA(0));
  } else {
    track_bg = nvgLinearGradient(s->vg, s->fb_w, s->fb_h, s->fb_w, s->fb_h * .4,
                                          COLOR_RED, COLOR_RED_ALPHA(0));
  }
  // paint path
  ui_draw_line(s, scene.track_vertices, nullptr, &track_bg);
}

// Draw all world space objects.
static void ui_draw_world(UIState *s) {
  const UIScene *scene = &s->scene;
  // Don't draw on top of sidebar
  nvgScissor(s->vg, s->viz_rect.x, s->viz_rect.y, s->viz_rect.w, s->viz_rect.h);

  // Draw lane edges and vision/mpc tracks
  ui_draw_vision_lane_lines(s);

  // Draw lead indicators if openpilot is handling longitudinal
  if (s->scene.longitudinal_control) {
    if (scene->lead_data[0].getStatus()) {
      draw_lead(s, 0);
    }
    if (scene->lead_data[1].getStatus() && (std::abs(scene->lead_data[0].getDRel() - scene->lead_data[1].getDRel()) > 3.0)) {
      draw_lead(s, 1);
    }
  }
  nvgResetScissor(s->vg);
}

static void ui_draw_vision_maxspeed(UIState *s) {
  const int SET_SPEED_NA = 255;
  float maxspeed = s->scene.controls_state.getVCruise();
  const bool is_cruise_set = maxspeed != 0 && maxspeed != SET_SPEED_NA;
  if (is_cruise_set && !s->scene.is_metric) { maxspeed *= 0.6225; }

  const Rect rect = {s->viz_rect.x + (bdr_s * 2), int(s->viz_rect.y + (bdr_s * 1.5)), 184, 202};
  ui_fill_rect(s->vg, rect, COLOR_BLACK_ALPHA(100), 30.);
  ui_draw_rect(s->vg, rect, COLOR_WHITE_ALPHA(100), 10, 20.);

  nvgTextAlign(s->vg, NVG_ALIGN_CENTER | NVG_ALIGN_BASELINE);
  ui_draw_text(s, rect.centerX(), 148, "MAX", 26 * 2.5, COLOR_WHITE_ALPHA(is_cruise_set ? 200 : 100), "sans-regular");
  if (is_cruise_set) {
    const std::string maxspeed_str = std::to_string((int)std::nearbyint(maxspeed));
    ui_draw_text(s, rect.centerX(), 242, maxspeed_str.c_str(), 48 * 2.5, COLOR_WHITE, "sans-bold");
  } else {
    ui_draw_text(s, rect.centerX(), 242, "N/A", 42 * 2.5, COLOR_WHITE_ALPHA(100), "sans-semibold");
  }
}

static void ui_draw_vision_speed(UIState *s) {
  const float speed = std::max(0.0, s->scene.car_state.getVEgo() * (s->scene.is_metric ? 3.6 : 2.2369363));
  const std::string speed_str = std::to_string((int)std::nearbyint(speed));
  nvgTextAlign(s->vg, NVG_ALIGN_CENTER | NVG_ALIGN_BASELINE);
  ui_draw_text(s, s->viz_rect.centerX(), 240, speed_str.c_str(), 96 * 2.5, COLOR_WHITE, "sans-bold");
  ui_draw_text(s, s->viz_rect.centerX(), 320, s->scene.is_metric ? "km/h" : "mph", 36 * 2.5, COLOR_WHITE_ALPHA(200), "sans-regular");
}

static void ui_draw_vision_event(UIState *s) {
  if (s->scene.controls_state.getEngageable()) {
    // draw steering wheel
    const int radius = 96;
    const int center_x = s->viz_rect.right() - radius - bdr_s * 2;
    const int center_y = s->viz_rect.y + radius  + (bdr_s * 1.5);
    ui_draw_circle_image(s, center_x, center_y, radius, "wheel", bg_colors[s->status], 1.0f);
  }
}

static void ui_draw_vision_face(UIState *s) {
  const int radius = 96;
  const int center_x = s->viz_rect.x + radius + (bdr_s * 2);
  const int center_y = s->viz_rect.bottom() - footer_h / 2;
  ui_draw_circle_image(s, center_x, center_y, radius, "driver_face", s->scene.dmonitoring_state.getIsActiveMode());
}

static void ui_draw_driver_view(UIState *s) {
  const bool is_rhd = s->scene.is_rhd;
  const int width = 4 * s->viz_rect.h / 3;
  const Rect rect = {s->viz_rect.centerX() - width / 2, s->viz_rect.y, width, s->viz_rect.h};  // x, y, w, h
  const Rect valid_rect = {is_rhd ? rect.right() - rect.h / 2 : rect.x, rect.y, rect.h / 2, rect.h};

  // blackout
  const int blackout_x_r = valid_rect.right();
  const Rect &blackout_rect = Hardware::TICI() ? s->viz_rect : rect;
  const int blackout_w_r = blackout_rect.right() - valid_rect.right();
  const int blackout_x_l = blackout_rect.x;
  const int blackout_w_l = valid_rect.x - blackout_x_l;
  ui_fill_rect(s->vg, {blackout_x_l, rect.y, blackout_w_l, rect.h}, COLOR_BLACK_ALPHA(144));
  ui_fill_rect(s->vg, {blackout_x_r, rect.y, blackout_w_r, rect.h}, COLOR_BLACK_ALPHA(144));

  const bool face_detected = s->scene.driver_state.getFaceProb() > 0.4;
  if (face_detected) {
    auto fxy_list = s->scene.driver_state.getFacePosition();
    float face_x = fxy_list[0];
    float face_y = fxy_list[1];
    int fbox_x = valid_rect.centerX() + (is_rhd ? face_x : -face_x) * valid_rect.w;
    int fbox_y = valid_rect.centerY() + face_y * valid_rect.h;

    float alpha = 0.2;
    if (face_x = std::abs(face_x), face_y = std::abs(face_y); face_x <= 0.35 && face_y <= 0.4)
      alpha = 0.8 - (face_x > face_y ? face_x : face_y) * 0.6 / 0.375;

    const int box_size = 0.6 * rect.h / 2;
    ui_draw_rect(s->vg, {fbox_x - box_size / 2, fbox_y - box_size / 2, box_size, box_size}, nvgRGBAf(1.0, 1.0, 1.0, alpha), 10, 35.);
  }

  // draw face icon
  const int face_radius = 85;
  const int center_x = is_rhd ? rect.right() - face_radius - bdr_s * 2 : rect.x + face_radius + bdr_s * 2;
  const int center_y = rect.bottom() - face_radius - bdr_s * 2.5;
  ui_draw_circle_image(s, center_x, center_y, face_radius, "driver_face", face_detected);
}

static void ui_draw_vision_header(UIState *s) {
  NVGpaint gradient = nvgLinearGradient(s->vg, s->viz_rect.x,
                        s->viz_rect.y+(header_h-(header_h/2.5)),
                        s->viz_rect.x, s->viz_rect.y+header_h,
                        nvgRGBAf(0,0,0,0.45), nvgRGBAf(0,0,0,0));

  ui_fill_rect(s->vg, {s->viz_rect.x, s->viz_rect.y, s->viz_rect.w, header_h}, gradient);

  ui_draw_vision_maxspeed(s);
  ui_draw_vision_speed(s);
  ui_draw_vision_event(s);
}

static void ui_draw_vision_frame(UIState *s) {
  // Draw video frames
  glEnable(GL_SCISSOR_TEST);
  glViewport(s->video_rect.x, s->video_rect.y, s->video_rect.w, s->video_rect.h);
  glScissor(s->viz_rect.x, s->viz_rect.y, s->viz_rect.w, s->viz_rect.h);
  draw_frame(s);
  glDisable(GL_SCISSOR_TEST);

  glViewport(0, 0, s->fb_w, s->fb_h);
}

static void ui_draw_vision(UIState *s) {
  const UIScene *scene = &s->scene;
  if (!scene->driver_view) {
    // Draw augmented elements
    if (scene->world_objects_visible) {
      ui_draw_world(s);
    }
    // Set Speed, Current Speed, Status/Events
    ui_draw_vision_header(s);
    if (s->scene.controls_state.getAlertSize() == cereal::ControlsState::AlertSize::NONE) {
      ui_draw_vision_face(s);
    }
  } else {
    ui_draw_driver_view(s);
  }
}

static void ui_draw_background(UIState *s) {
  const NVGcolor color = bg_colors[s->status];
  glClearColor(color.r, color.g, color.b, 1.0);
  glClear(GL_STENCIL_BUFFER_BIT | GL_COLOR_BUFFER_BIT);
}

void ui_draw(UIState *s, int w, int h) {
  s->viz_rect = Rect{bdr_s, bdr_s, w - 2 * bdr_s, h - 2 * bdr_s};

  const bool draw_vision = s->scene.started && s->vipc_client->connected;

  // GL drawing functions
  ui_draw_background(s);
  if (draw_vision) {
    ui_draw_vision_frame(s);
  }
  glEnable(GL_BLEND);
  glBlendFunc(GL_SRC_ALPHA, GL_ONE_MINUS_SRC_ALPHA);
  glViewport(0, 0, s->fb_w, s->fb_h);

  // NVG drawing functions - should be no GL inside NVG frame
  nvgBeginFrame(s->vg, s->fb_w, s->fb_h, 1.0f);

  if (draw_vision) {
    ui_draw_vision(s);
  }

  if (s->scene.driver_view && !s->vipc_client->connected) {
    nvgTextAlign(s->vg, NVG_ALIGN_CENTER | NVG_ALIGN_MIDDLE);
    ui_draw_text(s, s->viz_rect.centerX(), s->viz_rect.centerY(), "Please wait for camera to start", 40 * 2.5, COLOR_WHITE, "sans-bold");
  }
  nvgEndFrame(s->vg);
  glDisable(GL_BLEND);
}

void ui_draw_image(const UIState *s, const Rect &r, const char *name, float alpha) {
  nvgBeginPath(s->vg);
  NVGpaint imgPaint = nvgImagePattern(s->vg, r.x, r.y, r.w, r.h, 0, s->images.at(name), alpha);
  nvgRect(s->vg, r.x, r.y, r.w, r.h);
  nvgFillPaint(s->vg, imgPaint);
  nvgFill(s->vg);
}

void ui_draw_rect(NVGcontext *vg, const Rect &r, NVGcolor color, int width, float radius) {
  nvgBeginPath(vg);
  radius > 0 ? nvgRoundedRect(vg, r.x, r.y, r.w, r.h, radius) : nvgRect(vg, r.x, r.y, r.w, r.h);
  nvgStrokeColor(vg, color);
  nvgStrokeWidth(vg, width);
  nvgStroke(vg);
}

static inline void fill_rect(NVGcontext *vg, const Rect &r, const NVGcolor *color, const NVGpaint *paint, float radius) {
  nvgBeginPath(vg);
  radius > 0 ? nvgRoundedRect(vg, r.x, r.y, r.w, r.h, radius) : nvgRect(vg, r.x, r.y, r.w, r.h);
  if (color) nvgFillColor(vg, *color);
  if (paint) nvgFillPaint(vg, *paint);
  nvgFill(vg);
}
void ui_fill_rect(NVGcontext *vg, const Rect &r, const NVGcolor &color, float radius) {
  fill_rect(vg, r, &color, nullptr, radius);
}
void ui_fill_rect(NVGcontext *vg, const Rect &r, const NVGpaint &paint, float radius) {
  fill_rect(vg, r, nullptr, &paint, radius);
}

static const char frame_vertex_shader[] =
#ifdef NANOVG_GL3_IMPLEMENTATION
  "#version 150 core\n"
#else
  "#version 300 es\n"
#endif
  "in vec4 aPosition;\n"
  "in vec4 aTexCoord;\n"
  "uniform mat4 uTransform;\n"
  "out vec4 vTexCoord;\n"
  "void main() {\n"
  "  gl_Position = uTransform * aPosition;\n"
  "  vTexCoord = aTexCoord;\n"
  "}\n";

static const char frame_fragment_shader[] =
#ifdef NANOVG_GL3_IMPLEMENTATION
  "#version 150 core\n"
#else
  "#version 300 es\n"
#endif
  "precision mediump float;\n"
  "uniform sampler2D uTexture;\n"
  "in vec4 vTexCoord;\n"
  "out vec4 colorOut;\n"
  "void main() {\n"
  "  colorOut = texture(uTexture, vTexCoord.xy);\n"
#ifdef QCOM
  "  vec3 dz = vec3(0.0627f, 0.0627f, 0.0627f);\n"
  "  colorOut.rgb = ((vec3(1.0f, 1.0f, 1.0f) - dz) * colorOut.rgb / vec3(1.0f, 1.0f, 1.0f)) + dz;\n"
#endif
  "}\n";

static const mat4 device_transform = {{
  1.0,  0.0, 0.0, 0.0,
  0.0,  1.0, 0.0, 0.0,
  0.0,  0.0, 1.0, 0.0,
  0.0,  0.0, 0.0, 1.0,
}};

static mat4 get_driver_view_transform() {
  const float driver_view_ratio = 1.333;
  mat4 transform;
  if (Hardware::TICI()) {
    // from dmonitoring.cc
    const int full_width_tici = 1928;
    const int full_height_tici = 1208;
    const int adapt_width_tici = 668;
    const int crop_x_offset = 32;
    const int crop_y_offset = -196;
    const float yscale = full_height_tici * driver_view_ratio / adapt_width_tici;
    const float xscale = yscale*(1080-2*bdr_s)/(2160-2*bdr_s)*full_width_tici/full_height_tici;
    transform = (mat4){{
      xscale,  0.0, 0.0, xscale*crop_x_offset/full_width_tici*2,
      0.0,  yscale, 0.0, yscale*crop_y_offset/full_height_tici*2,
      0.0,  0.0, 1.0, 0.0,
      0.0,  0.0, 0.0, 1.0,
    }};
  
  } else {
     // frame from 4/3 to 16/9 display
    transform = (mat4){{
      driver_view_ratio*(1080-2*bdr_s)/(1920-2*bdr_s),  0.0, 0.0, 0.0,
      0.0,  1.0, 0.0, 0.0,
      0.0,  0.0, 1.0, 0.0,
      0.0,  0.0, 0.0, 1.0,
    }};
  }
  return transform;
}

void ui_nvg_init(UIState *s) {
  // init drawing

  // on EON, we enable MSAA
  s->vg = Hardware::EON() ? nvgCreate(0) : nvgCreate(NVG_ANTIALIAS | NVG_STENCIL_STROKES | NVG_DEBUG);
  assert(s->vg);

  // init fonts
  std::pair<const char *, const char *> fonts[] = {
      {"sans-regular", "../assets/fonts/opensans_regular.ttf"},
      {"sans-semibold", "../assets/fonts/opensans_semibold.ttf"},
      {"sans-bold", "../assets/fonts/opensans_bold.ttf"},
  };
  for (auto [name, file] : fonts) {
    int font_id = nvgCreateFont(s->vg, name, file);
    assert(font_id >= 0);
  }

  // init images
  std::vector<std::pair<const char *, const char *>> images = {
    {"wheel", "../assets/img_chffr_wheel.png"},
    {"driver_face", "../assets/img_driver_face.png"},
  };
  for (auto [name, file] : images) {
    s->images[name] = nvgCreateImage(s->vg, file, 1);
    assert(s->images[name] != 0);
  }

  // init gl
  s->gl_shader = std::make_unique<GLShader>(frame_vertex_shader, frame_fragment_shader);
  GLint frame_pos_loc = glGetAttribLocation(s->gl_shader->prog, "aPosition");
  GLint frame_texcoord_loc = glGetAttribLocation(s->gl_shader->prog, "aTexCoord");

  glViewport(0, 0, s->fb_w, s->fb_h);

  glDisable(GL_DEPTH_TEST);

  assert(glGetError() == GL_NO_ERROR);

  for (int i = 0; i < 2; i++) {
    float x1, x2, y1, y2;
    if (i == 1) {
      // flip horizontally so it looks like a mirror
      x1 = 0.0;
      x2 = 1.0;
      y1 = 1.0;
      y2 = 0.0;
    } else {
      x1 = 1.0;
      x2 = 0.0;
      y1 = 1.0;
      y2 = 0.0;
    }
    const uint8_t frame_indicies[] = {0, 1, 2, 0, 2, 3};
    const float frame_coords[4][4] = {
      {-1.0, -1.0, x2, y1}, //bl
      {-1.0,  1.0, x2, y2}, //tl
      { 1.0,  1.0, x1, y2}, //tr
      { 1.0, -1.0, x1, y1}, //br
    };

    glGenVertexArrays(1, &s->frame_vao[i]);
    glBindVertexArray(s->frame_vao[i]);
    glGenBuffers(1, &s->frame_vbo[i]);
    glBindBuffer(GL_ARRAY_BUFFER, s->frame_vbo[i]);
    glBufferData(GL_ARRAY_BUFFER, sizeof(frame_coords), frame_coords, GL_STATIC_DRAW);
    glEnableVertexAttribArray(frame_pos_loc);
    glVertexAttribPointer(frame_pos_loc, 2, GL_FLOAT, GL_FALSE,
                          sizeof(frame_coords[0]), (const void *)0);
    glEnableVertexAttribArray(frame_texcoord_loc);
    glVertexAttribPointer(frame_texcoord_loc, 2, GL_FLOAT, GL_FALSE,
                          sizeof(frame_coords[0]), (const void *)(sizeof(float) * 2));
    glGenBuffers(1, &s->frame_ibo[i]);
    glBindBuffer(GL_ELEMENT_ARRAY_BUFFER, s->frame_ibo[i]);
    glBufferData(GL_ELEMENT_ARRAY_BUFFER, sizeof(frame_indicies), frame_indicies, GL_STATIC_DRAW);
    glBindBuffer(GL_ARRAY_BUFFER, 0);
    glBindVertexArray(0);
  }

  auto intrinsic_matrix = s->wide_camera ? ecam_intrinsic_matrix : fcam_intrinsic_matrix;

  s->zoom = zoom / intrinsic_matrix.v[0];

  if (s->wide_camera) {
    s->zoom *= 0.5;
  }

  s->video_rect = Rect{bdr_s, bdr_s, s->fb_w - 2 * bdr_s, s->fb_h - 2 * bdr_s};
  float zx = s->zoom * 2 * intrinsic_matrix.v[2] / s->video_rect.w;
  float zy = s->zoom * 2 * intrinsic_matrix.v[5] / s->video_rect.h;

  const mat4 frame_transform = {{
    zx, 0.0, 0.0, 0.0,
    0.0, zy, 0.0, -y_offset / s->video_rect.h * 2,
    0.0, 0.0, 1.0, 0.0,
    0.0, 0.0, 0.0, 1.0,
  }};

  s->front_frame_mat = matmul(device_transform, get_driver_view_transform());
  s->rear_frame_mat = matmul(device_transform, frame_transform);

  // Apply transformation such that video pixel coordinates match video
  // 1) Put (0, 0) in the middle of the video
  nvgTranslate(s->vg, s->video_rect.x + s->video_rect.w / 2, s->video_rect.y + s->video_rect.h / 2 + y_offset);

  // 2) Apply same scaling as video
  nvgScale(s->vg, s->zoom, s->zoom);

  // 3) Put (0, 0) in top left corner of video
  nvgTranslate(s->vg, -intrinsic_matrix.v[2], -intrinsic_matrix.v[5]);

  nvgCurrentTransform(s->vg, s->car_space_transform);
  nvgResetTransform(s->vg);
}<|MERGE_RESOLUTION|>--- conflicted
+++ resolved
@@ -19,25 +19,12 @@
 #include "nanovg_gl.h"
 #include "nanovg_gl_utils.h"
 #include "paint.h"
-<<<<<<< HEAD
-
-// TODO: this is also hardcoded in common/transformations/camera.py
-// TODO: choose based on frame input size
-#ifdef QCOM2
-const float y_offset = 150.0;
-const float zoom = 2912.8;
-#else
-const float y_offset = 0.0;
-const float zoom = 2138.5;
-#endif
-=======
 #include "selfdrive/hardware/hw.h"
 
 // TODO: this is also hardcoded in common/transformations/camera.py
 // TODO: choose based on frame input size
 const float y_offset = Hardware::TICI() ? 150.0 : 0.0;
 const float zoom = Hardware::TICI() ? 2912.8 : 2138.5;
->>>>>>> 175e6363
 
 static void ui_draw_text(const UIState *s, float x, float y, const char *string, float size, NVGcolor color, const char *font_name) {
   nvgFontFace(s->vg, font_name);
