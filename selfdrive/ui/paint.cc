--- conflicted
+++ resolved
@@ -230,17 +230,10 @@
 }
 
 static void ui_draw_vision_brake(UIState *s) {
-<<<<<<< HEAD
-  const int radius = 96;
-  const int center_x = s->viz_rect.x + radius + (bdr_s * 2) + 255;
-  const int center_y = s->viz_rect.bottom() - footer_h / 2;
-  ui_draw_circle_image(s, center_x, center_y, radius, "brake_img", s->scene.brakeLights);
-=======
   const int brake_size = 96;
   const int brake_x = s->viz_rect.x + brake_size + (bdr_s * 2) + 255;
   const int brake_y = s->viz_rect.bottom() - footer_h / 2;
   ui_draw_circle_image(s, brake_x, brake_y, brake_size, "brake_img", s->scene.brakeLights);
->>>>>>> a72dd17a
 }
 
 static void ui_draw_driver_view(UIState *s) {
@@ -286,17 +279,10 @@
   ui_draw_circle_image(s, center_x, center_y, face_radius, "driver_face", face_detected);
 
   //draw brake icon
-<<<<<<< HEAD
-  const int brake_radius = 85;
-  const int x2 = rect.x + brake_radius + bdr_s * 2 + 200;
-  const int y2 = rect.bottom() - brake_radius - (bdr_s * 2.5);
-  ui_draw_circle_image(s, x2, y2, brake_radius, "brake_img", s->scene.brakeLights);
-=======
   const int brake_size = 85;
   const int x2 = rect.x + brake_size + bdr_s * 2 + 200;
   const int y2 = rect.bottom() - brake_size - (bdr_s * 2.5);
   ui_draw_circle_image(s, x2, y2, brake_size, "brake_img", s->scene.brakeLights);
->>>>>>> a72dd17a
 }
 
 static void ui_draw_vision_header(UIState *s) {
