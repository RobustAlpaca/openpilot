--- conflicted
+++ resolved
@@ -211,11 +211,7 @@
 }
 
 static void ui_draw_vision_event(UIState *s) {
-<<<<<<< HEAD
-  if ((*s->sm)["controlsState"].getControlsState().getEngageable()) {
-=======
   if (s->scene.engageable) {
->>>>>>> 966787d6
     // draw steering wheel
     const int radius = 96;
     const int center_x = s->viz_rect.right() - radius - bdr_s * 2;
@@ -230,12 +226,7 @@
   const int radius = 96;
   const int center_x = s->viz_rect.x + radius + (bdr_s * 2);
   const int center_y = s->viz_rect.bottom() - footer_h / 2;
-<<<<<<< HEAD
-  bool is_active = (*s->sm)["driverMonitoringState"].getDriverMonitoringState().getIsActiveMode();
-  ui_draw_circle_image(s, center_x, center_y, radius, "driver_face", is_active);
-=======
   ui_draw_circle_image(s, center_x, center_y, radius, "driver_face", s->scene.dm_active);
->>>>>>> 966787d6
 }
 
 static void ui_draw_vision_header(UIState *s) {
