#include <assert.h>
#include <algorithm>

<<<<<<< HEAD
#include "ui.hpp"
=======
#include "ui.h"
>>>>>>> cf2aee0e
#ifdef __APPLE__
#include <OpenGL/gl3.h>
#define NANOVG_GL3_IMPLEMENTATION
#define nvgCreate nvgCreateGL3
#else
#include <GLES3/gl3.h>
#define NANOVG_GLES3_IMPLEMENTATION
#define nvgCreate nvgCreateGLES3
#endif

#include "common/util.h"
#include "common/timing.h"

#define NANOVG_GLES3_IMPLEMENTATION
#include "nanovg_gl.h"
#include "nanovg_gl_utils.h"
<<<<<<< HEAD
#include "paint.hpp"
=======
#include "paint.h"
>>>>>>> cf2aee0e

// TODO: this is also hardcoded in common/transformations/camera.py
// TODO: choose based on frame input size
#ifdef QCOM2
const float y_offset = 150.0;
const float zoom = 2912.8;
#else
const float y_offset = 0.0;
const float zoom = 2138.5;
#endif

static void ui_draw_text(const UIState *s, float x, float y, const char *string, float size, NVGcolor color, const char *font_name) {
  nvgFontFace(s->vg, font_name);
  nvgFontSize(s->vg, size);
  nvgFillColor(s->vg, color);
  nvgText(s->vg, x, y, string, NULL);
}

static void draw_chevron(UIState *s, float x, float y, float sz, NVGcolor fillColor, NVGcolor glowColor) {
  // glow
  float g_xo = sz/5;
  float g_yo = sz/10;
  nvgBeginPath(s->vg);
  nvgMoveTo(s->vg, x+(sz*1.35)+g_xo, y+sz+g_yo);
  nvgLineTo(s->vg, x, y-g_xo);
  nvgLineTo(s->vg, x-(sz*1.35)-g_xo, y+sz+g_yo);
  nvgClosePath(s->vg);
  nvgFillColor(s->vg, glowColor);
  nvgFill(s->vg);

  // chevron
  nvgBeginPath(s->vg);
  nvgMoveTo(s->vg, x+(sz*1.25), y+sz);
  nvgLineTo(s->vg, x, y);
  nvgLineTo(s->vg, x-(sz*1.25), y+sz);
  nvgClosePath(s->vg);
  nvgFillColor(s->vg, fillColor);
  nvgFill(s->vg);
}

static void ui_draw_circle_image(const UIState *s, int center_x, int center_y, int radius, const char *image, NVGcolor color, float img_alpha) {
  nvgBeginPath(s->vg);
  nvgCircle(s->vg, center_x, center_y, radius);
  nvgFillColor(s->vg, color);
  nvgFill(s->vg);
  const int img_size = radius * 1.5;
  ui_draw_image(s, {center_x - (img_size / 2), center_y - (img_size / 2), img_size, img_size}, image, img_alpha);
}

static void ui_draw_circle_image(const UIState *s, int center_x, int center_y, int radius, const char *image, bool active) {
  float bg_alpha = active ? 0.3f : 0.1f;
  float img_alpha = active ? 1.0f : 0.15f;
  ui_draw_circle_image(s, center_x, center_y, radius, image, nvgRGBA(0, 0, 0, (255 * bg_alpha)), img_alpha);
}

static void draw_lead(UIState *s, int idx) {
  // Draw lead car indicator
  const auto &lead = s->scene.lead_data[idx];
  auto [x, y] = s->scene.lead_vertices[idx];

  float fillAlpha = 0;
  float speedBuff = 10.;
  float leadBuff = 40.;
  float d_rel = lead.getDRel();
  float v_rel = lead.getVRel();
  if (d_rel < leadBuff) {
    fillAlpha = 255*(1.0-(d_rel/leadBuff));
    if (v_rel < 0) {
      fillAlpha += 255*(-1*(v_rel/speedBuff));
    }
    fillAlpha = (int)(fmin(fillAlpha, 255));
  }

  float sz = std::clamp((25 * 30) / (d_rel / 3 + 30), 15.0f, 30.0f) * s->zoom;
  x = std::clamp(x, 0.f, s->viz_rect.right() - sz / 2);
  y = std::fmin(s->viz_rect.bottom() - sz * .6, y);
  draw_chevron(s, x, y, sz, nvgRGBA(201, 34, 49, fillAlpha), COLOR_YELLOW);
}

static void ui_draw_line(UIState *s, const line_vertices_data &vd, NVGcolor *color, NVGpaint *paint) {
  if (vd.cnt == 0) return;

  const vertex_data *v = &vd.v[0];
  nvgBeginPath(s->vg);
  nvgMoveTo(s->vg, v[0].x, v[0].y);
  for (int i = 1; i < vd.cnt; i++) {
    nvgLineTo(s->vg, v[i].x, v[i].y);
  }
  nvgClosePath(s->vg);
  if (color) {
    nvgFillColor(s->vg, *color);
  } else if (paint) {
    nvgFillPaint(s->vg, *paint);
  }
  nvgFill(s->vg);
}

static void draw_frame(UIState *s) {
  mat4 *out_mat;
  if (s->scene.driver_view) {
    glBindVertexArray(s->frame_vao[1]);
    out_mat = &s->front_frame_mat;
  } else {
    glBindVertexArray(s->frame_vao[0]);
    out_mat = &s->rear_frame_mat;
  }
  glActiveTexture(GL_TEXTURE0);

  if (s->last_frame) {
    glBindTexture(GL_TEXTURE_2D, s->texture[s->last_frame->idx]->frame_tex);
#ifndef QCOM
    // this is handled in ion on QCOM
    glTexImage2D(GL_TEXTURE_2D, 0, GL_RGB, s->last_frame->width, s->last_frame->height,
                 0, GL_RGB, GL_UNSIGNED_BYTE, s->last_frame->addr);
#endif
  }

  glUseProgram(s->gl_shader->prog);
  glUniform1i(s->gl_shader->getUniformLocation("uTexture"), 0);
  glUniformMatrix4fv(s->gl_shader->getUniformLocation("uTransform"), 1, GL_TRUE, out_mat->v);

  assert(glGetError() == GL_NO_ERROR);
  glEnableVertexAttribArray(0);
  glDrawElements(GL_TRIANGLES, 6, GL_UNSIGNED_BYTE, (const void *)0);
  glDisableVertexAttribArray(0);
  glBindVertexArray(0);
}

static void ui_draw_vision_lane_lines(UIState *s) {
  const UIScene &scene = s->scene;
  NVGpaint track_bg;
  if (!scene.end_to_end) {
    // paint lanelines
    for (int i = 0; i < std::size(scene.lane_line_vertices); i++) {
      NVGcolor color = nvgRGBAf(1.0, 1.0, 1.0, scene.lane_line_probs[i]);
      ui_draw_line(s, scene.lane_line_vertices[i], &color, nullptr);
    }

    // paint road edges
    for (int i = 0; i < std::size(scene.road_edge_vertices); i++) {
      NVGcolor color = nvgRGBAf(1.0, 0.0, 0.0, std::clamp<float>(1.0 - scene.road_edge_stds[i], 0.0, 1.0));
      ui_draw_line(s, scene.road_edge_vertices[i], &color, nullptr);
    }
    track_bg = nvgLinearGradient(s->vg, s->fb_w, s->fb_h, s->fb_w, s->fb_h * .4,
                                          COLOR_WHITE, COLOR_WHITE_ALPHA(0));
  } else {
    track_bg = nvgLinearGradient(s->vg, s->fb_w, s->fb_h, s->fb_w, s->fb_h * .4,
                                          COLOR_RED, COLOR_RED_ALPHA(0));
  }
  // paint path
  ui_draw_line(s, scene.track_vertices, nullptr, &track_bg);
}

// Draw all world space objects.
static void ui_draw_world(UIState *s) {
  const UIScene *scene = &s->scene;
  // Don't draw on top of sidebar
  nvgScissor(s->vg, s->viz_rect.x, s->viz_rect.y, s->viz_rect.w, s->viz_rect.h);

  // Draw lane edges and vision/mpc tracks
  ui_draw_vision_lane_lines(s);

  // Draw lead indicators if openpilot is handling longitudinal
  if (s->scene.longitudinal_control) {
    if (scene->lead_data[0].getStatus()) {
      draw_lead(s, 0);
    }
    if (scene->lead_data[1].getStatus() && (std::abs(scene->lead_data[0].getDRel() - scene->lead_data[1].getDRel()) > 3.0)) {
      draw_lead(s, 1);
    }
  }
  nvgResetScissor(s->vg);
}

static void ui_draw_vision_maxspeed(UIState *s) {
  const int SET_SPEED_NA = 255;
  float maxspeed = s->scene.controls_state.getVCruise();
  const bool is_cruise_set = maxspeed != 0 && maxspeed != SET_SPEED_NA;
  if (is_cruise_set && !s->scene.is_metric) { maxspeed *= 0.6225; }

  const Rect rect = {s->viz_rect.x + (bdr_s * 2), int(s->viz_rect.y + (bdr_s * 1.5)), 184, 202};
  ui_fill_rect(s->vg, rect, COLOR_BLACK_ALPHA(100), 30.);
  ui_draw_rect(s->vg, rect, COLOR_WHITE_ALPHA(100), 10, 20.);

  nvgTextAlign(s->vg, NVG_ALIGN_CENTER | NVG_ALIGN_BASELINE);
  ui_draw_text(s, rect.centerX(), 148, "MAX", 26 * 2.5, COLOR_WHITE_ALPHA(is_cruise_set ? 200 : 100), "sans-regular");
  if (is_cruise_set) {
    const std::string maxspeed_str = std::to_string((int)std::nearbyint(maxspeed));
    ui_draw_text(s, rect.centerX(), 242, maxspeed_str.c_str(), 48 * 2.5, COLOR_WHITE, "sans-bold");
  } else {
    ui_draw_text(s, rect.centerX(), 242, "-", 42 * 2.5, COLOR_WHITE_ALPHA(100), "sans-semibold");
  }
}

static void ui_draw_vision_speed(UIState *s) {
  const float speed = std::max(0.0, s->scene.car_state.getVEgo() * (s->scene.is_metric ? 3.6 : 2.2369363));
  const std::string speed_str = std::to_string((int)std::nearbyint(speed));
  nvgTextAlign(s->vg, NVG_ALIGN_CENTER | NVG_ALIGN_BASELINE);
  ui_draw_text(s, s->viz_rect.centerX(), 240, speed_str.c_str(), 96 * 2.5, COLOR_WHITE, "sans-bold");
  ui_draw_text(s, s->viz_rect.centerX(), 320, s->scene.is_metric ? "km/h" : "mph", 36 * 2.5, COLOR_WHITE_ALPHA(200), "sans-regular");
}

static void ui_draw_vision_event(UIState *s) {
  if (s->scene.controls_state.getEngageable()) {
    // draw steering wheel
    const int radius = 96;
    const int center_x = s->viz_rect.right() - radius - bdr_s * 2;
    const int center_y = s->viz_rect.y + radius  + (bdr_s * 1.5);
    ui_draw_circle_image(s, center_x, center_y, radius, "wheel", bg_colors[s->status], 1.0f);
  }
}

static void ui_draw_vision_face(UIState *s) {
  const int radius = 96;
  const int center_x = s->viz_rect.x + radius + (bdr_s * 2);
  const int center_y = s->viz_rect.bottom() - footer_h / 2;
  ui_draw_circle_image(s, center_x, center_y, radius, "driver_face", s->scene.dmonitoring_state.getIsActiveMode());
<<<<<<< HEAD
}

static void ui_draw_vision_brake(UIState *s) {
  const int brake_size = 96;
  const int brake_x = s->viz_rect.x + brake_size + (bdr_s * 2) + 255;
  const int brake_y = s->viz_rect.bottom() - footer_h / 2;
  ui_draw_circle_image(s, brake_x, brake_y, brake_size, "brake_img", s->scene.brakeLights);
=======
>>>>>>> cf2aee0e
}

static void ui_draw_driver_view(UIState *s) {
  const bool is_rhd = s->scene.is_rhd;
  const int width = 4 * s->viz_rect.h / 3;
  const Rect rect = {s->viz_rect.centerX() - width / 2, s->viz_rect.y, width, s->viz_rect.h};  // x, y, w, h
  const Rect valid_rect = {is_rhd ? rect.right() - rect.h / 2 : rect.x, rect.y, rect.h / 2, rect.h};

  // blackout
  const int blackout_x_r = valid_rect.right();
#ifndef QCOM2
  const int blackout_w_r = rect.right() - valid_rect.right();
  const int blackout_x_l = rect.x;
#else
  const int blackout_w_r = s->viz_rect.right() - valid_rect.right();
  const int blackout_x_l = s->viz_rect.x;
#endif
  const int blackout_w_l = valid_rect.x - blackout_x_l;
  ui_fill_rect(s->vg, {blackout_x_l, rect.y, blackout_w_l, rect.h}, COLOR_BLACK_ALPHA(144));
  ui_fill_rect(s->vg, {blackout_x_r, rect.y, blackout_w_r, rect.h}, COLOR_BLACK_ALPHA(144));

  const bool face_detected = s->scene.driver_state.getFaceProb() > 0.4;
  if (face_detected) {
    auto fxy_list = s->scene.driver_state.getFacePosition();
    float face_x = fxy_list[0];
    float face_y = fxy_list[1];
    int fbox_x = valid_rect.centerX() + (is_rhd ? face_x : -face_x) * valid_rect.w;
    int fbox_y = valid_rect.centerY() + face_y * valid_rect.h;

    float alpha = 0.2;
    if (face_x = std::abs(face_x), face_y = std::abs(face_y); face_x <= 0.35 && face_y <= 0.4)
      alpha = 0.8 - (face_x > face_y ? face_x : face_y) * 0.6 / 0.375;

    const int box_size = 0.6 * rect.h / 2;
    ui_draw_rect(s->vg, {fbox_x - box_size / 2, fbox_y - box_size / 2, box_size, box_size}, nvgRGBAf(1.0, 1.0, 1.0, alpha), 10, 35.);
  }

  // draw face icon
  const int face_radius = 85;
  const int center_x = is_rhd ? rect.right() - face_radius - bdr_s * 2 : rect.x + face_radius + bdr_s * 2;
  const int center_y = rect.bottom() - face_radius - bdr_s * 2.5;
  ui_draw_circle_image(s, center_x, center_y, face_radius, "driver_face", face_detected);
<<<<<<< HEAD

  //draw brake icon
  const int brake_size = 85;
  const int x2 = rect.x + brake_size + bdr_s * 2 + 200;
  const int y2 = rect.bottom() - brake_size - (bdr_s * 2.5);
  ui_draw_circle_image(s, x2, y2, brake_size, "brake_img", s->scene.brakeLights);
=======
>>>>>>> cf2aee0e
}

static void ui_draw_vision_header(UIState *s) {
  NVGpaint gradient = nvgLinearGradient(s->vg, s->viz_rect.x,
                        s->viz_rect.y+(header_h-(header_h/2.5)),
                        s->viz_rect.x, s->viz_rect.y+header_h,
                        nvgRGBAf(0,0,0,0.45), nvgRGBAf(0,0,0,0));

  ui_fill_rect(s->vg, {s->viz_rect.x, s->viz_rect.y, s->viz_rect.w, header_h}, gradient);

  if (s->scene.longitudinal_control) {
    ui_draw_vision_maxspeed(s);
  }
  ui_draw_vision_speed(s);
  ui_draw_vision_event(s);
}

//BB START: functions added for the display of various items
static int bb_ui_draw_measure(UIState *s,  const char* bb_value, const char* bb_uom, const char* bb_label,
    int bb_x, int bb_y, int bb_uom_dx,
    NVGcolor bb_valueColor, NVGcolor bb_labelColor, NVGcolor bb_uomColor,
    int bb_valueFontSize, int bb_labelFontSize, int bb_uomFontSize )  {
  nvgTextAlign(s->vg, NVG_ALIGN_CENTER | NVG_ALIGN_BASELINE);
  int dx = 0;
  if (strlen(bb_uom) > 0) {
    dx = (int)(bb_uomFontSize*2.5/2);
   }
  //print value
  nvgFontFace(s->vg, "sans-semibold");
  nvgFontSize(s->vg, bb_valueFontSize*2.5);
  nvgFillColor(s->vg, bb_valueColor);
  nvgText(s->vg, bb_x-dx/2, bb_y+ (int)(bb_valueFontSize*2.5)+5, bb_value, NULL);
  //print label
  nvgFontFace(s->vg, "sans-regular");
  nvgFontSize(s->vg, bb_labelFontSize*2.5);
  nvgFillColor(s->vg, bb_labelColor);
  nvgText(s->vg, bb_x, bb_y + (int)(bb_valueFontSize*2.5)+5 + (int)(bb_labelFontSize*2.5)+5, bb_label, NULL);
  //print uom
  if (strlen(bb_uom) > 0) {
      nvgSave(s->vg);
    int rx =bb_x + bb_uom_dx + bb_valueFontSize -3;
    int ry = bb_y + (int)(bb_valueFontSize*2.5/2)+25;
    nvgTranslate(s->vg,rx,ry);
    nvgRotate(s->vg, -1.5708); //-90deg in radians
    nvgFontFace(s->vg, "sans-regular");
    nvgFontSize(s->vg, (int)(bb_uomFontSize*2.5));
    nvgFillColor(s->vg, bb_uomColor);
    nvgText(s->vg, 0, 0, bb_uom, NULL);
    nvgRestore(s->vg);
  }
  return (int)((bb_valueFontSize + bb_labelFontSize)*2.5) + 5;
}

static void bb_ui_draw_measures_left(UIState *s, int bb_x, int bb_y, int bb_w ) {
  const UIScene *scene = &s->scene;
  int bb_rx = bb_x + (int)(bb_w/2);
  int bb_ry = bb_y;
  int bb_h = 5;
  NVGcolor lab_color = nvgRGBA(255, 255, 255, 200);
  NVGcolor uom_color = nvgRGBA(255, 255, 255, 200);
  int value_fontSize=30;
  int label_fontSize=15;
  int uom_fontSize = 15;
  int bb_uom_dx =  (int)(bb_w /2 - uom_fontSize*2.5) ;

  //add visual radar relative distance
  if (true) {
    char val_str[16];
    char uom_str[6];
    NVGcolor val_color = nvgRGBA(255, 255, 255, 200);
    if (s->scene.lead_status) {
      //show RED if less than 10 meters
      //show orange if less than 30 meters
      if((int)(s->scene.lead_d_rel) < 30) {
        val_color = nvgRGBA(255, 188, 3, 200);
      }
      if((int)(s->scene.lead_d_rel) < 10) {
        val_color = nvgRGBA(255, 0, 0, 200);
      }
      // lead car relative distance is always in meters
      snprintf(val_str, sizeof(val_str), "%d", (int)s->scene.lead_d_rel);
    } else {
       snprintf(val_str, sizeof(val_str), "-");
    }
    snprintf(uom_str, sizeof(uom_str), "m");
    bb_h +=bb_ui_draw_measure(s,  val_str, uom_str, "REL DIST",
        bb_rx, bb_ry, bb_uom_dx,
        val_color, lab_color, uom_color,
        value_fontSize, label_fontSize, uom_fontSize );
    bb_ry = bb_y + bb_h;
  }

  //add visual radar relative speed
  if (true) {
    char val_str[16];
    char uom_str[6];
    NVGcolor val_color = nvgRGBA(255, 255, 255, 200);
    if (s->scene.lead_status) {
      //show Orange if negative speed (approaching)
      //show Orange if negative speed faster than 5mph (approaching fast)
      if((int)(s->scene.lead_v_rel) < 0) {
        val_color = nvgRGBA(255, 188, 3, 200);
      }
      if((int)(s->scene.lead_v_rel) < -5) {
        val_color = nvgRGBA(255, 0, 0, 200);
      }
      // lead car relative speed is always in meters
      if (s->scene.is_metric) {
         snprintf(val_str, sizeof(val_str), "%d", (int)(s->scene.lead_v_rel * 3.6 + 0.5));
      } else {
         snprintf(val_str, sizeof(val_str), "%d", (int)(s->scene.lead_v_rel * 2.2374144 + 0.5));
      }
    } else {
       snprintf(val_str, sizeof(val_str), "-");
    }
    if (s->scene.is_metric) {
      snprintf(uom_str, sizeof(uom_str), "km/h");;
    } else {
      snprintf(uom_str, sizeof(uom_str), "mph");
    }
    bb_h +=bb_ui_draw_measure(s,  val_str, uom_str, "REL SPEED",
        bb_rx, bb_ry, bb_uom_dx,
        val_color, lab_color, uom_color,
        value_fontSize, label_fontSize, uom_fontSize );
    bb_ry = bb_y + bb_h;
  }

  // add battery level
  float batteryTemp = scene->deviceState.getBatteryTempC();
  bool batteryless =  batteryTemp < -20;
  if(UI_FEATURE_BATTERY_LEVEL && !batteryless) {
    char val_str[16];
    char uom_str[6];
    //char bat_lvl[4] = "";
    NVGcolor val_color = nvgRGBA(255, 255, 255, 200);

    int batteryPercent = scene->deviceState.getBatteryPercent();

    snprintf(val_str, sizeof(val_str), "%d%%", batteryPercent);
    snprintf(uom_str, sizeof(uom_str), "");
    bb_h +=bb_ui_draw_measure(s,  val_str, uom_str, "BAT LVL",
        bb_rx, bb_ry, bb_uom_dx,
        val_color, lab_color, uom_color,
        value_fontSize, label_fontSize, uom_fontSize );
    bb_ry = bb_y + bb_h;
  }

  //finally draw the frame
  bb_h += 20;
  nvgBeginPath(s->vg);
    nvgRoundedRect(s->vg, bb_x, bb_y, bb_w, bb_h, 20);
    nvgStrokeColor(s->vg, nvgRGBA(255,255,255,80));
    nvgStrokeWidth(s->vg, 6);
    nvgStroke(s->vg);
}

static void bb_ui_draw_UI(UIState *s)
{
  //const UIScene *scene = &s->scene;
  const int bb_dml_w = 180;
  const int bb_dml_x = (s->viz_rect.x + (bdr_s * 2));
  const int bb_dml_y = (s->viz_rect.y + (bdr_s * 1.5)) + 220;

  bb_ui_draw_measures_left(s, bb_dml_x, bb_dml_y, bb_dml_w);
}

static void ui_draw_vision_footer(UIState *s) {
  ui_draw_vision_face(s);
  ui_draw_vision_brake(s);
  bb_ui_draw_UI(s);
}

static float get_alert_alpha(float blink_rate) {
  return 0.375 * cos((millis_since_boot() / 1000) * 2 * M_PI * blink_rate) + 0.625;
}

static void ui_draw_vision_alert(UIState *s) {
  static std::map<cereal::ControlsState::AlertSize, const int> alert_size_map = {
      {cereal::ControlsState::AlertSize::SMALL, 241},
      {cereal::ControlsState::AlertSize::MID, 390},
      {cereal::ControlsState::AlertSize::FULL, s->fb_h}};
  const UIScene *scene = &s->scene;
  bool longAlert1 = scene->alert_text1.length() > 15;

  NVGcolor color = bg_colors[s->status];
  color.a *= get_alert_alpha(scene->alert_blinking_rate);
  const int alr_h = alert_size_map[scene->alert_size] + bdr_s;
  const Rect rect = {.x = s->viz_rect.x - bdr_s,
                     .y = s->fb_h - alr_h,
                     .w = s->viz_rect.w + (bdr_s * 2),
                     .h = alr_h};

  ui_fill_rect(s->vg, rect, color);
  ui_fill_rect(s->vg, rect, nvgLinearGradient(s->vg, rect.x, rect.y, rect.x, rect.bottom(),
                                            nvgRGBAf(0.0, 0.0, 0.0, 0.05), nvgRGBAf(0.0, 0.0, 0.0, 0.35)));

  nvgFillColor(s->vg, COLOR_WHITE);
  nvgTextAlign(s->vg, NVG_ALIGN_CENTER | NVG_ALIGN_BASELINE);

  if (scene->alert_size == cereal::ControlsState::AlertSize::SMALL) {
    ui_draw_text(s, rect.centerX(), rect.centerY() + 15, scene->alert_text1.c_str(), 40*2.5, COLOR_WHITE, "sans-semibold");
  } else if (scene->alert_size == cereal::ControlsState::AlertSize::MID) {
    ui_draw_text(s, rect.centerX(), rect.centerY() - 45, scene->alert_text1.c_str(), 48*2.5, COLOR_WHITE, "sans-bold");
    ui_draw_text(s, rect.centerX(), rect.centerY() + 75, scene->alert_text2.c_str(), 36*2.5, COLOR_WHITE, "sans-regular");
  } else if (scene->alert_size == cereal::ControlsState::AlertSize::FULL) {
    nvgFontSize(s->vg, (longAlert1?72:96)*2.5);
    nvgFontFace(s->vg, "sans-bold");
    nvgTextAlign(s->vg, NVG_ALIGN_CENTER | NVG_ALIGN_MIDDLE);
    nvgTextBox(s->vg, rect.x, rect.y+(longAlert1?360:420), rect.w-60, scene->alert_text1.c_str(), NULL);
    nvgFontSize(s->vg, 48*2.5);
    nvgFontFace(s->vg,  "sans-regular");
    nvgTextAlign(s->vg, NVG_ALIGN_CENTER | NVG_ALIGN_BOTTOM);
    nvgTextBox(s->vg, rect.x, rect.h-(longAlert1?300:360), rect.w-60, scene->alert_text2.c_str(), NULL);
  }
}

static void ui_draw_vision_frame(UIState *s) {
  // Draw video frames
  glEnable(GL_SCISSOR_TEST);
  glViewport(s->video_rect.x, s->video_rect.y, s->video_rect.w, s->video_rect.h);
  glScissor(s->viz_rect.x, s->viz_rect.y, s->viz_rect.w, s->viz_rect.h);
  draw_frame(s);
  glDisable(GL_SCISSOR_TEST);

  glViewport(0, 0, s->fb_w, s->fb_h);
}

static void ui_draw_vision(UIState *s) {
  const UIScene *scene = &s->scene;
  if (!scene->driver_view) {
    // Draw augmented elements
    if (scene->world_objects_visible) {
      ui_draw_world(s);
    }
    // Set Speed, Current Speed, Status/Events
    ui_draw_vision_header(s);
    if (scene->alert_size == cereal::ControlsState::AlertSize::NONE) {
      ui_draw_vision_footer(s);
    }
  } else {
    ui_draw_driver_view(s);
  }
}

static void ui_draw_background(UIState *s) {
  const NVGcolor color = bg_colors[s->status];
  glClearColor(color.r, color.g, color.b, 1.0);
  glClear(GL_STENCIL_BUFFER_BIT | GL_COLOR_BUFFER_BIT);
}

void ui_draw(UIState *s, int w, int h) {
  s->viz_rect = Rect{bdr_s, bdr_s, w - 2 * bdr_s, h - 2 * bdr_s};

  const bool draw_alerts = s->scene.started;
  const bool draw_vision = draw_alerts && s->vipc_client->connected;

  // GL drawing functions
  ui_draw_background(s);
  if (draw_vision) {
    ui_draw_vision_frame(s);
  }
  glEnable(GL_BLEND);
  glBlendFunc(GL_SRC_ALPHA, GL_ONE_MINUS_SRC_ALPHA);
  glViewport(0, 0, s->fb_w, s->fb_h);

  // NVG drawing functions - should be no GL inside NVG frame
  nvgBeginFrame(s->vg, s->fb_w, s->fb_h, 1.0f);

  if (draw_vision) {
    ui_draw_vision(s);
  }

  if (draw_alerts && s->scene.alert_size != cereal::ControlsState::AlertSize::NONE) {
    ui_draw_vision_alert(s);
  }

  if (s->scene.driver_view && !s->vipc_client->connected) {
    nvgTextAlign(s->vg, NVG_ALIGN_CENTER | NVG_ALIGN_MIDDLE);
    ui_draw_text(s, s->viz_rect.centerX(), s->viz_rect.centerY(), "Please wait for camera to start", 40 * 2.5, COLOR_WHITE, "sans-bold");
  }
  nvgEndFrame(s->vg);
  glDisable(GL_BLEND);
}

void ui_draw_image(const UIState *s, const Rect &r, const char *name, float alpha) {
  nvgBeginPath(s->vg);
  NVGpaint imgPaint = nvgImagePattern(s->vg, r.x, r.y, r.w, r.h, 0, s->images.at(name), alpha);
  nvgRect(s->vg, r.x, r.y, r.w, r.h);
  nvgFillPaint(s->vg, imgPaint);
  nvgFill(s->vg);
}

void ui_draw_rect(NVGcontext *vg, const Rect &r, NVGcolor color, int width, float radius) {
  nvgBeginPath(vg);
  radius > 0 ? nvgRoundedRect(vg, r.x, r.y, r.w, r.h, radius) : nvgRect(vg, r.x, r.y, r.w, r.h);
  nvgStrokeColor(vg, color);
  nvgStrokeWidth(vg, width);
  nvgStroke(vg);
}

static inline void fill_rect(NVGcontext *vg, const Rect &r, const NVGcolor *color, const NVGpaint *paint, float radius) {
  nvgBeginPath(vg);
  radius > 0 ? nvgRoundedRect(vg, r.x, r.y, r.w, r.h, radius) : nvgRect(vg, r.x, r.y, r.w, r.h);
  if (color) nvgFillColor(vg, *color);
  if (paint) nvgFillPaint(vg, *paint);
  nvgFill(vg);
}
void ui_fill_rect(NVGcontext *vg, const Rect &r, const NVGcolor &color, float radius) {
  fill_rect(vg, r, &color, nullptr, radius);
}
void ui_fill_rect(NVGcontext *vg, const Rect &r, const NVGpaint &paint, float radius) {
  fill_rect(vg, r, nullptr, &paint, radius);
}

static const char frame_vertex_shader[] =
#ifdef NANOVG_GL3_IMPLEMENTATION
  "#version 150 core\n"
#else
  "#version 300 es\n"
#endif
  "in vec4 aPosition;\n"
  "in vec4 aTexCoord;\n"
  "uniform mat4 uTransform;\n"
  "out vec4 vTexCoord;\n"
  "void main() {\n"
  "  gl_Position = uTransform * aPosition;\n"
  "  vTexCoord = aTexCoord;\n"
  "}\n";

static const char frame_fragment_shader[] =
#ifdef NANOVG_GL3_IMPLEMENTATION
  "#version 150 core\n"
#else
  "#version 300 es\n"
#endif
  "precision mediump float;\n"
  "uniform sampler2D uTexture;\n"
  "in vec4 vTexCoord;\n"
  "out vec4 colorOut;\n"
  "void main() {\n"
  "  colorOut = texture(uTexture, vTexCoord.xy);\n"
#ifdef QCOM
  "  vec3 dz = vec3(0.0627f, 0.0627f, 0.0627f);\n"
  "  colorOut.rgb = ((vec3(1.0f, 1.0f, 1.0f) - dz) * colorOut.rgb / vec3(1.0f, 1.0f, 1.0f)) + dz;\n"
#endif
  "}\n";

static const mat4 device_transform = {{
  1.0,  0.0, 0.0, 0.0,
  0.0,  1.0, 0.0, 0.0,
  0.0,  0.0, 1.0, 0.0,
  0.0,  0.0, 0.0, 1.0,
}};

static const float driver_view_ratio = 1.333;
#ifndef QCOM2
// frame from 4/3 to 16/9 display
static const mat4 driver_view_transform = {{
  driver_view_ratio*(1080-2*bdr_s)/(1920-2*bdr_s),  0.0, 0.0, 0.0,
  0.0,  1.0, 0.0, 0.0,
  0.0,  0.0, 1.0, 0.0,
  0.0,  0.0, 0.0, 1.0,
}};
#else
// from dmonitoring.cc
static const int full_width_tici = 1928;
static const int full_height_tici = 1208;
static const int adapt_width_tici = 668;
static const int crop_x_offset = 32;
static const int crop_y_offset = -196;
static const float yscale = full_height_tici * driver_view_ratio / adapt_width_tici;
static const float xscale = yscale*(1080-2*bdr_s)/(2160-2*bdr_s)*full_width_tici/full_height_tici;

static const mat4 driver_view_transform = {{
  xscale,  0.0, 0.0, xscale*crop_x_offset/full_width_tici*2,
  0.0,  yscale, 0.0, yscale*crop_y_offset/full_height_tici*2,
  0.0,  0.0, 1.0, 0.0,
  0.0,  0.0, 0.0, 1.0,
}};
#endif

void ui_nvg_init(UIState *s) {
  // init drawing
#ifdef QCOM
  // on QCOM, we enable MSAA
  s->vg = nvgCreate(0);
#else
  s->vg = nvgCreate(NVG_ANTIALIAS | NVG_STENCIL_STROKES | NVG_DEBUG);
#endif
  assert(s->vg);

  // init fonts
  std::pair<const char *, const char *> fonts[] = {
      {"sans-regular", "../assets/fonts/opensans_regular.ttf"},
      {"sans-semibold", "../assets/fonts/opensans_semibold.ttf"},
      {"sans-bold", "../assets/fonts/opensans_bold.ttf"},
  };
  for (auto [name, file] : fonts) {
    int font_id = nvgCreateFont(s->vg, name, file);
    assert(font_id >= 0);
  }

  // init images
  std::vector<std::pair<const char *, const char *>> images = {
    {"wheel", "../assets/img_chffr_wheel.png"},
    {"driver_face", "../assets/img_driver_face.png"},
<<<<<<< HEAD
    {"brake_img", "../assets/img_brake_disc.png"},
=======
>>>>>>> cf2aee0e
  };
  for (auto [name, file] : images) {
    s->images[name] = nvgCreateImage(s->vg, file, 1);
    assert(s->images[name] != 0);
  }

  // init gl
  s->gl_shader = std::make_unique<GLShader>(frame_vertex_shader, frame_fragment_shader);
  GLint frame_pos_loc = glGetAttribLocation(s->gl_shader->prog, "aPosition");
  GLint frame_texcoord_loc = glGetAttribLocation(s->gl_shader->prog, "aTexCoord");

  glViewport(0, 0, s->fb_w, s->fb_h);

  glDisable(GL_DEPTH_TEST);

  assert(glGetError() == GL_NO_ERROR);

  for (int i = 0; i < 2; i++) {
    float x1, x2, y1, y2;
    if (i == 1) {
      // flip horizontally so it looks like a mirror
      x1 = 0.0;
      x2 = 1.0;
      y1 = 1.0;
      y2 = 0.0;
    } else {
      x1 = 1.0;
      x2 = 0.0;
      y1 = 1.0;
      y2 = 0.0;
    }
    const uint8_t frame_indicies[] = {0, 1, 2, 0, 2, 3};
    const float frame_coords[4][4] = {
      {-1.0, -1.0, x2, y1}, //bl
      {-1.0,  1.0, x2, y2}, //tl
      { 1.0,  1.0, x1, y2}, //tr
      { 1.0, -1.0, x1, y1}, //br
    };

    glGenVertexArrays(1, &s->frame_vao[i]);
    glBindVertexArray(s->frame_vao[i]);
    glGenBuffers(1, &s->frame_vbo[i]);
    glBindBuffer(GL_ARRAY_BUFFER, s->frame_vbo[i]);
    glBufferData(GL_ARRAY_BUFFER, sizeof(frame_coords), frame_coords, GL_STATIC_DRAW);
    glEnableVertexAttribArray(frame_pos_loc);
    glVertexAttribPointer(frame_pos_loc, 2, GL_FLOAT, GL_FALSE,
                          sizeof(frame_coords[0]), (const void *)0);
    glEnableVertexAttribArray(frame_texcoord_loc);
    glVertexAttribPointer(frame_texcoord_loc, 2, GL_FLOAT, GL_FALSE,
                          sizeof(frame_coords[0]), (const void *)(sizeof(float) * 2));
    glGenBuffers(1, &s->frame_ibo[i]);
    glBindBuffer(GL_ELEMENT_ARRAY_BUFFER, s->frame_ibo[i]);
    glBufferData(GL_ELEMENT_ARRAY_BUFFER, sizeof(frame_indicies), frame_indicies, GL_STATIC_DRAW);
    glBindBuffer(GL_ARRAY_BUFFER, 0);
    glBindVertexArray(0);
  }

  auto intrinsic_matrix = s->wide_camera ? ecam_intrinsic_matrix : fcam_intrinsic_matrix;

  s->zoom = zoom / intrinsic_matrix.v[0];

  if (s->wide_camera) {
    s->zoom *= 0.5;
  }

  s->video_rect = Rect{bdr_s, bdr_s, s->fb_w - 2 * bdr_s, s->fb_h - 2 * bdr_s};
  float zx = s->zoom * 2 * intrinsic_matrix.v[2] / s->video_rect.w;
  float zy = s->zoom * 2 * intrinsic_matrix.v[5] / s->video_rect.h;

  const mat4 frame_transform = {{
    zx, 0.0, 0.0, 0.0,
    0.0, zy, 0.0, -y_offset / s->video_rect.h * 2,
    0.0, 0.0, 1.0, 0.0,
    0.0, 0.0, 0.0, 1.0,
  }};

  s->front_frame_mat = matmul(device_transform, driver_view_transform);
  s->rear_frame_mat = matmul(device_transform, frame_transform);

  // Apply transformation such that video pixel coordinates match video
  // 1) Put (0, 0) in the middle of the video
  nvgTranslate(s->vg, s->video_rect.x + s->video_rect.w / 2, s->video_rect.y + s->video_rect.h / 2 + y_offset);

  // 2) Apply same scaling as video
  nvgScale(s->vg, s->zoom, s->zoom);

  // 3) Put (0, 0) in top left corner of video
  nvgTranslate(s->vg, -intrinsic_matrix.v[2], -intrinsic_matrix.v[5]);

  nvgCurrentTransform(s->vg, s->car_space_transform);
  nvgResetTransform(s->vg);
}<|MERGE_RESOLUTION|>--- conflicted
+++ resolved
@@ -1,11 +1,7 @@
 #include <assert.h>
 #include <algorithm>
 
-<<<<<<< HEAD
-#include "ui.hpp"
-=======
 #include "ui.h"
->>>>>>> cf2aee0e
 #ifdef __APPLE__
 #include <OpenGL/gl3.h>
 #define NANOVG_GL3_IMPLEMENTATION
@@ -22,11 +18,7 @@
 #define NANOVG_GLES3_IMPLEMENTATION
 #include "nanovg_gl.h"
 #include "nanovg_gl_utils.h"
-<<<<<<< HEAD
-#include "paint.hpp"
-=======
 #include "paint.h"
->>>>>>> cf2aee0e
 
 // TODO: this is also hardcoded in common/transformations/camera.py
 // TODO: choose based on frame input size
@@ -244,7 +236,6 @@
   const int center_x = s->viz_rect.x + radius + (bdr_s * 2);
   const int center_y = s->viz_rect.bottom() - footer_h / 2;
   ui_draw_circle_image(s, center_x, center_y, radius, "driver_face", s->scene.dmonitoring_state.getIsActiveMode());
-<<<<<<< HEAD
 }
 
 static void ui_draw_vision_brake(UIState *s) {
@@ -252,8 +243,6 @@
   const int brake_x = s->viz_rect.x + brake_size + (bdr_s * 2) + 255;
   const int brake_y = s->viz_rect.bottom() - footer_h / 2;
   ui_draw_circle_image(s, brake_x, brake_y, brake_size, "brake_img", s->scene.brakeLights);
-=======
->>>>>>> cf2aee0e
 }
 
 static void ui_draw_driver_view(UIState *s) {
@@ -296,15 +285,12 @@
   const int center_x = is_rhd ? rect.right() - face_radius - bdr_s * 2 : rect.x + face_radius + bdr_s * 2;
   const int center_y = rect.bottom() - face_radius - bdr_s * 2.5;
   ui_draw_circle_image(s, center_x, center_y, face_radius, "driver_face", face_detected);
-<<<<<<< HEAD
 
   //draw brake icon
   const int brake_size = 85;
   const int x2 = rect.x + brake_size + bdr_s * 2 + 200;
   const int y2 = rect.bottom() - brake_size - (bdr_s * 2.5);
   ui_draw_circle_image(s, x2, y2, brake_size, "brake_img", s->scene.brakeLights);
-=======
->>>>>>> cf2aee0e
 }
 
 static void ui_draw_vision_header(UIState *s) {
@@ -711,10 +697,7 @@
   std::vector<std::pair<const char *, const char *>> images = {
     {"wheel", "../assets/img_chffr_wheel.png"},
     {"driver_face", "../assets/img_driver_face.png"},
-<<<<<<< HEAD
     {"brake_img", "../assets/img_brake_disc.png"},
-=======
->>>>>>> cf2aee0e
   };
   for (auto [name, file] : images) {
     s->images[name] = nvgCreateImage(s->vg, file, 1);
