--- conflicted
+++ resolved
@@ -293,57 +293,6 @@
   ui_draw_vision_event(s);
 }
 
-<<<<<<< HEAD
-static void ui_draw_vision_footer(UIState *s) {
-  ui_draw_vision_face(s);
-}
-
-static float get_alert_alpha(float blink_rate) {
-  return 0.375 * cos((millis_since_boot() / 1000) * 2 * M_PI * blink_rate) + 0.625;
-}
-
-static void ui_draw_vision_alert(UIState *s) {
-  static std::map<cereal::ControlsState::AlertSize, const int> alert_size_map = {
-      {cereal::ControlsState::AlertSize::SMALL, 241},
-      {cereal::ControlsState::AlertSize::MID, 390},
-      {cereal::ControlsState::AlertSize::FULL, s->fb_h}};
-  const UIScene *scene = &s->scene;
-  bool longAlert1 = scene->alert_text1.length() > 15;
-
-  NVGcolor color = bg_colors[s->status];
-  color.a *= get_alert_alpha(scene->alert_blinking_rate);
-  const int alr_h = alert_size_map[scene->alert_size] + bdr_s;
-  const Rect rect = {.x = s->viz_rect.x - bdr_s,
-                     .y = s->fb_h - alr_h,
-                     .w = s->viz_rect.w + (bdr_s * 2),
-                     .h = alr_h};
-
-  ui_fill_rect(s->vg, rect, color);
-  ui_fill_rect(s->vg, rect, nvgLinearGradient(s->vg, rect.x, rect.y, rect.x, rect.bottom(),
-                                            nvgRGBAf(0.0, 0.0, 0.0, 0.05), nvgRGBAf(0.0, 0.0, 0.0, 0.35)));
-
-  nvgFillColor(s->vg, COLOR_WHITE);
-  nvgTextAlign(s->vg, NVG_ALIGN_CENTER | NVG_ALIGN_BASELINE);
-
-  if (scene->alert_size == cereal::ControlsState::AlertSize::SMALL) {
-    ui_draw_text(s, rect.centerX(), rect.centerY() + 15, scene->alert_text1.c_str(), 40*2.5, COLOR_WHITE, "sans-semibold");
-  } else if (scene->alert_size == cereal::ControlsState::AlertSize::MID) {
-    ui_draw_text(s, rect.centerX(), rect.centerY() - 45, scene->alert_text1.c_str(), 48*2.5, COLOR_WHITE, "sans-bold");
-    ui_draw_text(s, rect.centerX(), rect.centerY() + 75, scene->alert_text2.c_str(), 36*2.5, COLOR_WHITE, "sans-regular");
-  } else if (scene->alert_size == cereal::ControlsState::AlertSize::FULL) {
-    nvgFontSize(s->vg, (longAlert1?72:96)*2.5);
-    nvgFontFace(s->vg, "sans-bold");
-    nvgTextAlign(s->vg, NVG_ALIGN_CENTER | NVG_ALIGN_MIDDLE);
-    nvgTextBox(s->vg, rect.x, rect.y+(longAlert1?360:420), rect.w-60, scene->alert_text1.c_str(), NULL);
-    nvgFontSize(s->vg, 48*2.5);
-    nvgFontFace(s->vg,  "sans-regular");
-    nvgTextAlign(s->vg, NVG_ALIGN_CENTER | NVG_ALIGN_BOTTOM);
-    nvgTextBox(s->vg, rect.x, rect.h-(longAlert1?300:360), rect.w-60, scene->alert_text2.c_str(), NULL);
-  }
-}
-
-=======
->>>>>>> 2265a98e
 static void ui_draw_vision_frame(UIState *s) {
   // Draw video frames
   glEnable(GL_SCISSOR_TEST);
@@ -397,11 +346,6 @@
 
   if (draw_vision) {
     ui_draw_vision(s);
-  }
-
-  if (s->scene.driver_view && !s->vipc_client->connected) {
-    nvgTextAlign(s->vg, NVG_ALIGN_CENTER | NVG_ALIGN_MIDDLE);
-    ui_draw_text(s, s->viz_rect.centerX(), s->viz_rect.centerY(), "Please wait for camera to start", 40 * 2.5, COLOR_WHITE, "sans-bold");
   }
 
   if (s->scene.driver_view && !s->vipc_client->connected) {
