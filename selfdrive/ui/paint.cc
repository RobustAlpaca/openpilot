--- conflicted
+++ resolved
@@ -67,24 +67,15 @@
   ui_draw_circle_image(s, center_x, center_y, radius, image, nvgRGBA(0, 0, 0, (255 * bg_alpha)), img_alpha);
 }
 
-<<<<<<< HEAD
-static void draw_lead(UIState *s, const cereal::ModelDataV2::LeadDataV2::Reader &lead_data, const vertex_data &vd) {
-=======
 static void draw_lead(UIState *s, const cereal::ModelDataV2::LeadDataV3::Reader &lead_data, const vertex_data &vd) {
->>>>>>> 0c237555
   // Draw lead car indicator
   auto [x, y] = vd;
 
   float fillAlpha = 0;
   float speedBuff = 10.;
   float leadBuff = 40.;
-<<<<<<< HEAD
-  float d_rel = lead_data.getXyva()[0];
-  float v_rel = lead_data.getXyva()[2];
-=======
   float d_rel = lead_data.getX()[0];
   float v_rel = lead_data.getV()[0];
->>>>>>> 0c237555
   if (d_rel < leadBuff) {
     fillAlpha = 255*(1.0-(d_rel/leadBuff));
     if (v_rel < 0) {
@@ -176,21 +167,12 @@
 
   // Draw lead indicators if openpilot is handling longitudinal
   if (s->scene.longitudinal_control) {
-<<<<<<< HEAD
-    auto lead_one = (*s->sm)["modelV2"].getModelV2().getLeads()[0];
-    auto lead_two = (*s->sm)["modelV2"].getModelV2().getLeads()[1];
-    if (lead_one.getProb() > .5) {
-      draw_lead(s, lead_one, s->scene.lead_vertices[0]);
-    }
-   if (lead_two.getProb() > .5 && (std::abs(lead_one.getXyva()[0] - lead_two.getXyva()[0]) > 3.0)) {
-=======
     auto lead_one = (*s->sm)["modelV2"].getModelV2().getLeadsV3()[0];
     auto lead_two = (*s->sm)["modelV2"].getModelV2().getLeadsV3()[1];
     if (lead_one.getProb() > .5) {
       draw_lead(s, lead_one, s->scene.lead_vertices[0]);
     }
    if (lead_two.getProb() > .5 && (std::abs(lead_one.getX()[0] - lead_two.getX()[0]) > 3.0)) {
->>>>>>> 0c237555
       draw_lead(s, lead_two, s->scene.lead_vertices[1]);
     }
   }
