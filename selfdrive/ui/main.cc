#include <QApplication>
#include <QSslConfiguration>

#include "selfdrive/hardware/hw.h"
#include "selfdrive/ui/qt/qt_window.h"
#include "selfdrive/ui/qt/util.h"
#include "selfdrive/ui/qt/window.h"

int main(int argc, char *argv[]) {
  qInstallMessageHandler(swagLogMessageHandler);
<<<<<<< HEAD
  setQtSurfaceFormat();
=======
  initApp();
>>>>>>> 7d68c064

  if (Hardware::EON()) {
    QSslConfiguration ssl = QSslConfiguration::defaultConfiguration();
    ssl.setCaCertificates(QSslCertificate::fromPath("/usr/etc/tls/cert.pem"));
    QSslConfiguration::setDefaultConfiguration(ssl);
  }

  QApplication a(argc, argv);
  MainWindow w;
  setMainWindow(&w);
  a.installEventFilter(&w);
  return a.exec();
}<|MERGE_RESOLUTION|>--- conflicted
+++ resolved
@@ -8,11 +8,7 @@
 
 int main(int argc, char *argv[]) {
   qInstallMessageHandler(swagLogMessageHandler);
-<<<<<<< HEAD
-  setQtSurfaceFormat();
-=======
   initApp();
->>>>>>> 7d68c064
 
   if (Hardware::EON()) {
     QSslConfiguration ssl = QSslConfiguration::defaultConfiguration();
