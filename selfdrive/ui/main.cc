#include <QApplication>
#include <QSslConfiguration>

#include "selfdrive/hardware/hw.h"
#include "selfdrive/ui/qt/qt_window.h"
#include "selfdrive/ui/qt/util.h"
#include "selfdrive/ui/qt/window.h"

int main(int argc, char *argv[]) {
  qInstallMessageHandler(swagLogMessageHandler);
<<<<<<< HEAD
  setQtSurfaceFormat();
=======
  initApp();
>>>>>>> b5147339

  if (Hardware::EON()) {
    QSslConfiguration ssl = QSslConfiguration::defaultConfiguration();
    ssl.setCaCertificates(QSslCertificate::fromPath("/usr/etc/tls/cert.pem"));
    QSslConfiguration::setDefaultConfiguration(ssl);
  }

  QApplication a(argc, argv);
  MainWindow w;
  setMainWindow(&w);
  a.installEventFilter(&w);
  return a.exec();
}<|MERGE_RESOLUTION|>--- conflicted
+++ resolved
@@ -8,11 +8,7 @@
 
 int main(int argc, char *argv[]) {
   qInstallMessageHandler(swagLogMessageHandler);
-<<<<<<< HEAD
-  setQtSurfaceFormat();
-=======
   initApp();
->>>>>>> b5147339
 
   if (Hardware::EON()) {
     QSslConfiguration ssl = QSslConfiguration::defaultConfiguration();
