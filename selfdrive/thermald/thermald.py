--- conflicted
+++ resolved
@@ -202,11 +202,7 @@
   if params.get_bool("IsOnroad"):
     params.put_bool("BootedOnroad", True)
 
-<<<<<<< HEAD
-  while 1:
-=======
   while True:
->>>>>>> 5e0b79e6
     pandaState = messaging.recv_sock(pandaState_sock, wait=True)
 
     sm.update(0)
