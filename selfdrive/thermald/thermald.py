#!/usr/bin/env python3
import datetime
import os
import time
from pathlib import Path
from typing import Dict, Optional, Tuple
from collections import namedtuple, OrderedDict

import psutil
from smbus2 import SMBus

import cereal.messaging as messaging
from cereal import log
from common.filter_simple import FirstOrderFilter
from common.numpy_fast import interp
from common.params import Params, ParamKeyType
from common.realtime import DT_TRML, sec_since_boot
from common.dict_helpers import strip_deprecated_keys
from selfdrive.controls.lib.alertmanager import set_offroad_alert
from selfdrive.controls.lib.pid import PIController
from selfdrive.hardware import EON, TICI, PC, HARDWARE
from selfdrive.loggerd.config import get_available_percent
from selfdrive.pandad import get_expected_signature
from selfdrive.swaglog import cloudlog
from selfdrive.thermald.power_monitoring import PowerMonitoring
from selfdrive.version import tested_branch, terms_version, training_version

FW_SIGNATURE = get_expected_signature()

ThermalStatus = log.DeviceState.ThermalStatus
NetworkType = log.DeviceState.NetworkType
NetworkStrength = log.DeviceState.NetworkStrength
CURRENT_TAU = 15.   # 15s time constant
TEMP_TAU = 5.   # 5s time constant
DAYS_NO_CONNECTIVITY_MAX = 7  # do not allow to engage after a week without internet
DAYS_NO_CONNECTIVITY_PROMPT = 4  # send an offroad prompt after 4 days with no internet
DISCONNECT_TIMEOUT = 5.  # wait 5 seconds before going offroad after disconnect so you get an alert

ThermalBand = namedtuple("ThermalBand", ['min_temp', 'max_temp'])

# List of thermal bands. We will stay within this region as long as we are within the bounds.
# When exiting the bounds, we'll jump to the lower or higher band. Bands are ordered in the dict.
THERMAL_BANDS = OrderedDict({
  ThermalStatus.green: ThermalBand(None, 80.0),
  ThermalStatus.yellow: ThermalBand(75.0, 96.0),
  ThermalStatus.red: ThermalBand(80.0, 107.),
  ThermalStatus.danger: ThermalBand(94.0, None),
})

# Override to highest thermal band when offroad and above this temp
OFFROAD_DANGER_TEMP = 79.5 if TICI else 70.0

prev_offroad_states: Dict[str, Tuple[bool, Optional[str]]] = {}

def read_tz(x):
  if x is None:
    return 0

  try:
    with open(f"/sys/devices/virtual/thermal/thermal_zone{x}/temp") as f:
      return int(f.read())
  except FileNotFoundError:
    return 0


def read_thermal(thermal_config):
  dat = messaging.new_message('deviceState')
  dat.deviceState.cpuTempC = [read_tz(z) / thermal_config.cpu[1] for z in thermal_config.cpu[0]]
  dat.deviceState.gpuTempC = [read_tz(z) / thermal_config.gpu[1] for z in thermal_config.gpu[0]]
  dat.deviceState.memoryTempC = read_tz(thermal_config.mem[0]) / thermal_config.mem[1]
  dat.deviceState.ambientTempC = read_tz(thermal_config.ambient[0]) / thermal_config.ambient[1]
  return dat


def setup_eon_fan():
  os.system("echo 2 > /sys/module/dwc3_msm/parameters/otg_switch")


last_eon_fan_val = None
def set_eon_fan(val):
  global last_eon_fan_val

  if last_eon_fan_val is None or last_eon_fan_val != val:
    bus = SMBus(7, force=True)
    try:
      i = [0x1, 0x3 | 0, 0x3 | 0x08, 0x3 | 0x10][val]
      bus.write_i2c_block_data(0x3d, 0, [i])
    except IOError:
      # tusb320
      if val == 0:
        bus.write_i2c_block_data(0x67, 0xa, [0])
      else:
        bus.write_i2c_block_data(0x67, 0xa, [0x20])
        bus.write_i2c_block_data(0x67, 0x8, [(val - 1) << 6])
    bus.close()
    last_eon_fan_val = val


# temp thresholds to control fan speed - high hysteresis
_TEMP_THRS_H = [50., 65., 80., 10000]
# temp thresholds to control fan speed - low hysteresis
_TEMP_THRS_L = [42.5, 57.5, 72.5, 10000]
# fan speed options
_FAN_SPEEDS = [0, 16384, 32768, 65535]


def handle_fan_eon(controller, max_cpu_temp, fan_speed, ignition):
  new_speed_h = next(speed for speed, temp_h in zip(_FAN_SPEEDS, _TEMP_THRS_H) if temp_h > max_cpu_temp)
  new_speed_l = next(speed for speed, temp_l in zip(_FAN_SPEEDS, _TEMP_THRS_L) if temp_l > max_cpu_temp)

  if new_speed_h > fan_speed:
    # update speed if using the high thresholds results in fan speed increment
    fan_speed = new_speed_h
  elif new_speed_l < fan_speed:
    # update speed if using the low thresholds results in fan speed decrement
    fan_speed = new_speed_l

  set_eon_fan(fan_speed // 16384)

  return fan_speed


def handle_fan_uno(controller, max_cpu_temp, fan_speed, ignition):
  new_speed = int(interp(max_cpu_temp, [40.0, 80.0], [0, 80]))

  if not ignition:
    new_speed = min(30, new_speed)

  return new_speed


def handle_fan_tici(controller, max_cpu_temp, fan_speed, ignition):
  controller.neg_limit = -(80 if ignition else 30)
  controller.pos_limit = -(30 if ignition else 0)

  fan_pwr_out = -int(controller.update(
                     setpoint=(75 if ignition else (OFFROAD_DANGER_TEMP - 2)),
                     measurement=max_cpu_temp,
                     feedforward=interp(max_cpu_temp, [60.0, 100.0], [0, -80])
                  ))

  return fan_pwr_out


def set_offroad_alert_if_changed(offroad_alert: str, show_alert: bool, extra_text: Optional[str]=None):
  if prev_offroad_states.get(offroad_alert, None) == (show_alert, extra_text):
    return
  prev_offroad_states[offroad_alert] = (show_alert, extra_text)
  set_offroad_alert(offroad_alert, show_alert, extra_text)


def thermald_thread():

  pm = messaging.PubMaster(['deviceState'])

  pandaState_timeout = int(1000 * 2.5 * DT_TRML)  # 2.5x the expected pandaState frequency
  pandaState_sock = messaging.sub_sock('pandaState', timeout=pandaState_timeout)
  location_sock = messaging.sub_sock('gpsLocationExternal')
  managerState_sock = messaging.sub_sock('managerState', conflate=True)

  fan_speed = 0
  count = 0

  startup_conditions = {
    "ignition": False,
  }
  startup_conditions_prev = startup_conditions.copy()

  off_ts = None
  started_ts = None
  started_seen = False
  thermal_status = ThermalStatus.green
  usb_power = True

  network_type = NetworkType.none
  network_strength = NetworkStrength.unknown
  wifiIpAddress = 'N/A'
  network_info = None
  modem_version = None
  registered_count = 0
  nvme_temps = None
  modem_temps = None

  current_filter = FirstOrderFilter(0., CURRENT_TAU, DT_TRML)
  temp_filter = FirstOrderFilter(0., TEMP_TAU, DT_TRML)
  pandaState_prev = None
  should_start_prev = False
  handle_fan = None
  is_uno = False
  ui_running_prev = False

  params = Params()
  power_monitor = PowerMonitoring()
  no_panda_cnt = 0

  HARDWARE.initialize_hardware()
  thermal_config = HARDWARE.get_thermal_config()

  # TODO: use PI controller for UNO
  controller = PIController(k_p=0, k_i=2e-3, neg_limit=-80, pos_limit=0, rate=(1 / DT_TRML))

  # Leave flag for loggerd to indicate device was left onroad
  if params.get_bool("IsOnroad"):
    params.put_bool("BootedOnroad", True)

  while 1:
    pandaState = messaging.recv_sock(pandaState_sock, wait=True)
    msg = read_thermal(thermal_config)

    if pandaState is not None:
      usb_power = pandaState.pandaState.usbPowerMode != log.PandaState.UsbPowerMode.client

      # If we lose connection to the panda, wait 5 seconds before going offroad
      if pandaState.pandaState.pandaType == log.PandaState.PandaType.unknown:
        no_panda_cnt += 1
        if no_panda_cnt > DISCONNECT_TIMEOUT / DT_TRML:
          if startup_conditions["ignition"]:
            cloudlog.error("Lost panda connection while onroad")
          startup_conditions["ignition"] = False
      else:
        no_panda_cnt = 0
        startup_conditions["ignition"] = pandaState.pandaState.ignitionLine or pandaState.pandaState.ignitionCan

      startup_conditions["hardware_supported"] = True
      set_offroad_alert_if_changed("Offroad_HardwareUnsupported", not startup_conditions["hardware_supported"])

      # Setup fan handler on first connect to panda
      if handle_fan is None and pandaState.pandaState.pandaType != log.PandaState.PandaType.unknown:
        is_uno = pandaState.pandaState.pandaType == log.PandaState.PandaType.uno

        if TICI:
          cloudlog.info("Setting up TICI fan handler")
          handle_fan = handle_fan_tici
        elif is_uno or PC:
          cloudlog.info("Setting up UNO fan handler")
          handle_fan = handle_fan_uno
        else:
          cloudlog.info("Setting up EON fan handler")
          setup_eon_fan()
          handle_fan = handle_fan_eon

      # Handle disconnect
      if pandaState_prev is not None:
        if pandaState.pandaState.pandaType == log.PandaState.PandaType.unknown and \
          pandaState_prev.pandaState.pandaType != log.PandaState.PandaType.unknown:
          params.clear_all(ParamKeyType.CLEAR_ON_PANDA_DISCONNECT)
      pandaState_prev = pandaState

    # these are expensive calls. update every 10s
    if (count % int(10. / DT_TRML)) == 0:
      try:
        network_type = HARDWARE.get_network_type()
        network_strength = HARDWARE.get_network_strength(network_type)
        network_info = HARDWARE.get_network_info()  # pylint: disable=assignment-from-none
<<<<<<< HEAD
        nvme_temps = None
        if TICI:
          nvme_temps = HARDWARE.get_nvme_temps()


        wifiIpAddress = HARDWARE.get_ip_address()
=======
        nvme_temps = HARDWARE.get_nvme_temps()
        modem_temps = HARDWARE.get_modem_temperatures()
>>>>>>> 6fed7219

        # Log modem version once
        if modem_version is None:
          modem_version = HARDWARE.get_modem_version()  # pylint: disable=assignment-from-none
          if modem_version is not None:
            cloudlog.warning(f"Modem version: {modem_version}")

        if TICI and (network_info.get('state', None) == "REGISTERED"):
          registered_count += 1
        else:
          registered_count = 0

        if registered_count > 10:
          cloudlog.warning(f"Modem stuck in registered state {network_info}. nmcli conn up lte")
          os.system("nmcli conn up lte")
          registered_count = 0

      except Exception:
        cloudlog.exception("Error getting network status")

    msg.deviceState.freeSpacePercent = get_available_percent(default=100.0)
    msg.deviceState.memoryUsagePercent = int(round(psutil.virtual_memory().percent))
    msg.deviceState.cpuUsagePercent = [int(round(n)) for n in psutil.cpu_percent(percpu=True)]
    msg.deviceState.gpuUsagePercent = int(round(HARDWARE.get_gpu_usage_percent()))
    msg.deviceState.networkType = network_type
    msg.deviceState.networkStrength = network_strength
    msg.deviceState.wifiIpAddress = wifiIpAddress
    if network_info is not None:
      msg.deviceState.networkInfo = network_info
    if nvme_temps is not None:
      msg.deviceState.nvmeTempC = nvme_temps
    if modem_temps is not None:
      msg.deviceState.modemTempC = modem_temps

    msg.deviceState.batteryPercent = HARDWARE.get_battery_capacity()
    msg.deviceState.batteryCurrent = HARDWARE.get_battery_current()
    msg.deviceState.usbOnline = HARDWARE.get_usb_present()
    current_filter.update(msg.deviceState.batteryCurrent / 1e6)

    max_comp_temp = temp_filter.update(
      max(max(msg.deviceState.cpuTempC), msg.deviceState.memoryTempC, max(msg.deviceState.gpuTempC))
    )

    if handle_fan is not None:
      fan_speed = handle_fan(controller, max_comp_temp, fan_speed, startup_conditions["ignition"])
      msg.deviceState.fanSpeedPercentDesired = fan_speed

    is_offroad_for_5_min = (started_ts is None) and ((not started_seen) or (off_ts is None) or (sec_since_boot() - off_ts > 60 * 5))
    if is_offroad_for_5_min and max_comp_temp > OFFROAD_DANGER_TEMP:
      # If device is offroad we want to cool down before going onroad
      # since going onroad increases load and can make temps go over 107
      thermal_status = ThermalStatus.danger
    else:
      current_band = THERMAL_BANDS[thermal_status]
      band_idx = list(THERMAL_BANDS.keys()).index(thermal_status)
      if current_band.min_temp is not None and max_comp_temp < current_band.min_temp:
        thermal_status = list(THERMAL_BANDS.keys())[band_idx - 1]
      elif current_band.max_temp is not None and max_comp_temp > current_band.max_temp:
        thermal_status = list(THERMAL_BANDS.keys())[band_idx + 1]

    # **** starting logic ****

    # Check for last update time and display alerts if needed
    now = datetime.datetime.utcnow()

    # show invalid date/time alert
    startup_conditions["time_valid"] = (now.year > 2020) or (now.year == 2020 and now.month >= 10)
    set_offroad_alert_if_changed("Offroad_InvalidTime", (not startup_conditions["time_valid"]))

    # Show update prompt
    try:
      last_update = datetime.datetime.fromisoformat(params.get("LastUpdateTime", encoding='utf8'))
    except (TypeError, ValueError):
      last_update = now
    dt = now - last_update

    update_failed_count = params.get("UpdateFailedCount")
    update_failed_count = 0 if update_failed_count is None else int(update_failed_count)
    last_update_exception = params.get("LastUpdateException", encoding='utf8')

    if update_failed_count > 15 and last_update_exception is not None:
      if tested_branch:
        extra_text = "Ensure the software is correctly installed"
      else:
        extra_text = last_update_exception

      set_offroad_alert_if_changed("Offroad_ConnectivityNeeded", False)
      set_offroad_alert_if_changed("Offroad_ConnectivityNeededPrompt", False)
      set_offroad_alert_if_changed("Offroad_UpdateFailed", True, extra_text=extra_text)
    elif dt.days > DAYS_NO_CONNECTIVITY_MAX and update_failed_count > 1:
      set_offroad_alert_if_changed("Offroad_UpdateFailed", False)
      set_offroad_alert_if_changed("Offroad_ConnectivityNeededPrompt", False)
      set_offroad_alert_if_changed("Offroad_ConnectivityNeeded", True)
    elif dt.days > DAYS_NO_CONNECTIVITY_PROMPT:
      remaining_time = str(max(DAYS_NO_CONNECTIVITY_MAX - dt.days, 0))
      set_offroad_alert_if_changed("Offroad_UpdateFailed", False)
      set_offroad_alert_if_changed("Offroad_ConnectivityNeeded", False)
      set_offroad_alert_if_changed("Offroad_ConnectivityNeededPrompt", True, extra_text=f"{remaining_time} days.")
    else:
      set_offroad_alert_if_changed("Offroad_UpdateFailed", False)
      set_offroad_alert_if_changed("Offroad_ConnectivityNeeded", False)
      set_offroad_alert_if_changed("Offroad_ConnectivityNeededPrompt", False)

    #startup_conditions["up_to_date"] = params.get("Offroad_ConnectivityNeeded") is None or params.get_bool("DisableUpdates")
    startup_conditions["not_uninstalling"] = not params.get_bool("DoUninstall")
    startup_conditions["accepted_terms"] = params.get("HasAcceptedTerms") == terms_version

    panda_signature = params.get("PandaFirmware")
    startup_conditions["fw_version_match"] = (panda_signature is None) or (panda_signature == FW_SIGNATURE)   # don't show alert is no panda is connected (None)
    set_offroad_alert_if_changed("Offroad_PandaFirmwareMismatch", (not startup_conditions["fw_version_match"]))

    # with 2% left, we killall, otherwise the phone will take a long time to boot
    startup_conditions["free_space"] = msg.deviceState.freeSpacePercent > 2
    startup_conditions["completed_training"] = params.get("CompletedTrainingVersion") == training_version or \
                                               params.get_bool("Passive")
    startup_conditions["not_driver_view"] = not params.get_bool("IsDriverViewEnabled")
    startup_conditions["not_taking_snapshot"] = not params.get_bool("IsTakingSnapshot")
    # if any CPU gets above 107 or the battery gets above 63, kill all processes
    # controls will warn with CPU above 95 or battery above 60
    startup_conditions["device_temp_good"] = thermal_status < ThermalStatus.danger
    set_offroad_alert_if_changed("Offroad_TemperatureTooHigh", (not startup_conditions["device_temp_good"]))

    if TICI:
      set_offroad_alert_if_changed("Offroad_NvmeMissing", (not Path("/data/media").is_mount()))

    # Handle offroad/onroad transition
    should_start = all(startup_conditions.values())
    if should_start != should_start_prev or (count == 0):
      params.put_bool("IsOnroad", should_start)
      params.put_bool("IsOffroad", not should_start)
      HARDWARE.set_power_save(not should_start)

    if should_start:
      off_ts = None
      if started_ts is None:
        started_ts = sec_since_boot()
        started_seen = True
    else:
      if startup_conditions["ignition"] and (startup_conditions != startup_conditions_prev):
        cloudlog.event("Startup blocked", startup_conditions=startup_conditions)

      started_ts = None
      if off_ts is None:
        off_ts = sec_since_boot()

    # Offroad power monitoring
    power_monitor.calculate(pandaState)
    msg.deviceState.offroadPowerUsageUwh = power_monitor.get_power_used()
    msg.deviceState.carBatteryCapacityUwh = max(0, power_monitor.get_car_battery_capacity())

    # Check if we need to disable charging (handled by boardd)
    msg.deviceState.chargingDisabled = power_monitor.should_disable_charging(pandaState, off_ts)

    # Set EON charging disable
    # based on kegman, ���� ���й��͸��� ����, �̿� ���͸� �ۼ�Ƽ��,
    if EON:
      from selfdrive.thermald.eon_battery_manager import setEONChargingStatus
      setEONChargingStatus(power_monitor.car_voltage_mV, msg.deviceState.batteryPercent)
   

    # Check if we need to shut down
    if power_monitor.should_shutdown(pandaState, off_ts, started_seen):
      cloudlog.info(f"shutting device down, offroad since {off_ts}")
      # TODO: add function for blocking cloudlog instead of sleep
      time.sleep(10)
      HARDWARE.shutdown()

    # dp - auto shutdown
    if off_ts is not None and not HARDWARE.get_usb_present():
      shutdown_sec = 240
      sec_now = sec_since_boot() - off_ts
      if (shutdown_sec - 5) < sec_now:
        msg.deviceState.chargingDisabled = True
      if shutdown_sec < sec_now:
        time.sleep(5)
        HARDWARE.shutdown()

    # If UI has crashed, set the brightness to reasonable non-zero value
    manager_state = messaging.recv_one_or_none(managerState_sock)
    if manager_state is not None:
      ui_running = "ui" in (p.name for p in manager_state.managerState.processes if p.running)
      if ui_running_prev and not ui_running:
        HARDWARE.set_screen_brightness(20)
      ui_running_prev = ui_running

    msg.deviceState.chargingError = current_filter.x > 0. and msg.deviceState.batteryPercent < 90  # if current is positive, then battery is being discharged
    msg.deviceState.started = started_ts is not None
    msg.deviceState.startedMonoTime = int(1e9*(started_ts or 0))

    last_ping = params.get("LastAthenaPingTime")
    if last_ping is not None:
      msg.deviceState.lastAthenaPingTime = int(last_ping)

    msg.deviceState.thermalStatus = thermal_status
    pm.send("deviceState", msg)
    if EON and not is_uno:
      set_offroad_alert_if_changed("Offroad_ChargeDisabled", (not usb_power))

    should_start_prev = should_start
    startup_conditions_prev = startup_conditions.copy()

    # report to server once every 10 minutes
    if (count % int(600. / DT_TRML)) == 0:
      if EON and started_ts is None and msg.deviceState.memoryUsagePercent > 40:
        cloudlog.event("High offroad memory usage", mem=msg.deviceState.memoryUsagePercent)

      location = messaging.recv_sock(location_sock)
      cloudlog.event("STATUS_PACKET",
                     count=count,
                     pandaState=(strip_deprecated_keys(pandaState.to_dict()) if pandaState else None),
                     location=(strip_deprecated_keys(location.gpsLocationExternal.to_dict()) if location else None),
                     deviceState=strip_deprecated_keys(msg.to_dict()))

    count += 1


def main():
  thermald_thread()


if __name__ == "__main__":
  main()<|MERGE_RESOLUTION|>--- conflicted
+++ resolved
@@ -252,17 +252,12 @@
         network_type = HARDWARE.get_network_type()
         network_strength = HARDWARE.get_network_strength(network_type)
         network_info = HARDWARE.get_network_info()  # pylint: disable=assignment-from-none
-<<<<<<< HEAD
         nvme_temps = None
         if TICI:
           nvme_temps = HARDWARE.get_nvme_temps()
 
 
         wifiIpAddress = HARDWARE.get_ip_address()
-=======
-        nvme_temps = HARDWARE.get_nvme_temps()
-        modem_temps = HARDWARE.get_modem_temperatures()
->>>>>>> 6fed7219
 
         # Log modem version once
         if modem_version is None:
