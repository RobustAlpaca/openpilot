--- conflicted
+++ resolved
@@ -349,11 +349,7 @@
     if should_start != should_start_prev or (count == 0):
       params.put_bool("IsOffroad", not should_start)
       HARDWARE.set_power_save(not should_start)
-<<<<<<< HEAD
-      if TICI:
-=======
       if TICI and not params.get_bool("EnableLteOnroad"):
->>>>>>> 6b9de98b
         fxn = "stop" if should_start else "start"
         os.system(f"sudo systemctl {fxn} --no-block lte")
 
