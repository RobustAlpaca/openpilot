#!/usr/bin/env python3
import datetime
import os
import time
from pathlib import Path
from typing import Dict, Optional, Tuple
from collections import namedtuple, OrderedDict

import psutil
from smbus2 import SMBus

import cereal.messaging as messaging
from cereal import log
from common.filter_simple import FirstOrderFilter
from common.numpy_fast import interp
from common.params import Params, ParamKeyType
from common.realtime import DT_TRML, sec_since_boot
from common.dict_helpers import strip_deprecated_keys
from selfdrive.controls.lib.alertmanager import set_offroad_alert
from selfdrive.controls.lib.pid import PIController
from selfdrive.hardware import EON, TICI, PC, HARDWARE
from selfdrive.loggerd.config import get_available_percent
from selfdrive.pandad import get_expected_signature
from selfdrive.swaglog import cloudlog
from selfdrive.thermald.power_monitoring import PowerMonitoring
from selfdrive.version import tested_branch, terms_version, training_version

FW_SIGNATURE = get_expected_signature()

ThermalStatus = log.DeviceState.ThermalStatus
NetworkType = log.DeviceState.NetworkType
NetworkStrength = log.DeviceState.NetworkStrength
CURRENT_TAU = 15.   # 15s time constant
TEMP_TAU = 5.   # 5s time constant
DAYS_NO_CONNECTIVITY_MAX = 7  # do not allow to engage after a week without internet
DAYS_NO_CONNECTIVITY_PROMPT = 4  # send an offroad prompt after 4 days with no internet
DISCONNECT_TIMEOUT = 5.  # wait 5 seconds before going offroad after disconnect so you get an alert

ThermalBand = namedtuple("ThermalBand", ['min_temp', 'max_temp'])

# List of thermal bands. We will stay within this region as long as we are within the bounds.
# When exiting the bounds, we'll jump to the lower or higher band. Bands are ordered in the dict.
THERMAL_BANDS = OrderedDict({
  ThermalStatus.green: ThermalBand(None, 80.0),
  ThermalStatus.yellow: ThermalBand(75.0, 96.0),
  ThermalStatus.red: ThermalBand(80.0, 107.),
  ThermalStatus.danger: ThermalBand(94.0, None),
})

# Override to highest thermal band when offroad and above this temp
OFFROAD_DANGER_TEMP = 70.0

prev_offroad_states: Dict[str, Tuple[bool, Optional[str]]] = {}

def read_tz(x):
  if x is None:
    return 0

  try:
    with open(f"/sys/devices/virtual/thermal/thermal_zone{x}/temp") as f:
      return int(f.read())
  except FileNotFoundError:
    return 0


def read_thermal(thermal_config):
  dat = messaging.new_message('deviceState')
  dat.deviceState.cpuTempC = [read_tz(z) / thermal_config.cpu[1] for z in thermal_config.cpu[0]]
  dat.deviceState.gpuTempC = [read_tz(z) / thermal_config.gpu[1] for z in thermal_config.gpu[0]]
  dat.deviceState.memoryTempC = read_tz(thermal_config.mem[0]) / thermal_config.mem[1]
  dat.deviceState.ambientTempC = read_tz(thermal_config.ambient[0]) / thermal_config.ambient[1]
  return dat


def setup_eon_fan():
  os.system("echo 2 > /sys/module/dwc3_msm/parameters/otg_switch")


last_eon_fan_val = None
def set_eon_fan(val):
  global last_eon_fan_val

  if last_eon_fan_val is None or last_eon_fan_val != val:
    bus = SMBus(7, force=True)
    try:
      i = [0x1, 0x3 | 0, 0x3 | 0x08, 0x3 | 0x10][val]
      bus.write_i2c_block_data(0x3d, 0, [i])
    except IOError:
      # tusb320
      if val == 0:
        bus.write_i2c_block_data(0x67, 0xa, [0])
      else:
        bus.write_i2c_block_data(0x67, 0xa, [0x20])
        bus.write_i2c_block_data(0x67, 0x8, [(val - 1) << 6])
    bus.close()
    last_eon_fan_val = val


# temp thresholds to control fan speed - high hysteresis
_TEMP_THRS_H = [50., 65., 80., 10000]
# temp thresholds to control fan speed - low hysteresis
_TEMP_THRS_L = [42.5, 57.5, 72.5, 10000]
# fan speed options
_FAN_SPEEDS = [0, 16384, 32768, 65535]


def handle_fan_eon(controller, max_cpu_temp, fan_speed, ignition):
  new_speed_h = next(speed for speed, temp_h in zip(_FAN_SPEEDS, _TEMP_THRS_H) if temp_h > max_cpu_temp)
  new_speed_l = next(speed for speed, temp_l in zip(_FAN_SPEEDS, _TEMP_THRS_L) if temp_l > max_cpu_temp)

  if new_speed_h > fan_speed:
    # update speed if using the high thresholds results in fan speed increment
    fan_speed = new_speed_h
  elif new_speed_l < fan_speed:
    # update speed if using the low thresholds results in fan speed decrement
    fan_speed = new_speed_l

  set_eon_fan(fan_speed // 16384)

  return fan_speed


def handle_fan_uno(controller, max_cpu_temp, fan_speed, ignition):
  new_speed = int(interp(max_cpu_temp, [40.0, 80.0], [0, 80]))

  if not ignition:
    new_speed = min(30, new_speed)

  return new_speed


def handle_fan_tici(controller, max_cpu_temp, fan_speed, ignition):
  controller.neg_limit = -(80 if ignition else 30)
  controller.pos_limit = -(30 if ignition else 0)

  fan_pwr_out = -int(controller.update(
<<<<<<< HEAD
                     setpoint=(75 if ignition else 68),
=======
                     setpoint=(75 if ignition else (OFFROAD_DANGER_TEMP - 2)),
>>>>>>> 9377897b
                     measurement=max_cpu_temp,
                     feedforward=interp(max_cpu_temp, [60.0, 100.0], [0, -80])
                  ))

  return fan_pwr_out


def set_offroad_alert_if_changed(offroad_alert: str, show_alert: bool, extra_text: Optional[str]=None):
  if prev_offroad_states.get(offroad_alert, None) == (show_alert, extra_text):
    return
  prev_offroad_states[offroad_alert] = (show_alert, extra_text)
  set_offroad_alert(offroad_alert, show_alert, extra_text)


def thermald_thread():

  pm = messaging.PubMaster(['deviceState'])

  pandaState_timeout = int(1000 * 2.5 * DT_TRML)  # 2.5x the expected pandaState frequency
  pandaState_sock = messaging.sub_sock('pandaState', timeout=pandaState_timeout)
  location_sock = messaging.sub_sock('gpsLocationExternal')
  managerState_sock = messaging.sub_sock('managerState', conflate=True)

  fan_speed = 0
  count = 0

  startup_conditions = {
    "ignition": False,
  }
  startup_conditions_prev = startup_conditions.copy()

  off_ts = None
  started_ts = None
  started_seen = False
  thermal_status = ThermalStatus.green
  usb_power = True

  network_type = NetworkType.none
  network_strength = NetworkStrength.unknown
  wifiIpAddress = 'N/A'
  network_info = None
  modem_version = None
  registered_count = 0

  current_filter = FirstOrderFilter(0., CURRENT_TAU, DT_TRML)
  temp_filter = FirstOrderFilter(0., TEMP_TAU, DT_TRML)
  pandaState_prev = None
  should_start_prev = False
  handle_fan = None
  is_uno = False
  ui_running_prev = False

  params = Params()
  power_monitor = PowerMonitoring()
  no_panda_cnt = 0

  HARDWARE.initialize_hardware()
  thermal_config = HARDWARE.get_thermal_config()

  # TODO: use PI controller for UNO
  controller = PIController(k_p=0, k_i=2e-3, neg_limit=-80, pos_limit=0, rate=(1 / DT_TRML))

  if params.get_bool("IsOnroad"):
    cloudlog.event("onroad flag not cleared")

  # CPR3 logging
  if EON:
    base_path = "/sys/kernel/debug/cpr3-regulator/"
    cpr_files = [p for p in Path(base_path).glob("**/*") if p.is_file()]
    cpr_files = ["/sys/kernel/debug/regulator/pm8994_s11/voltage"] + cpr_files
    cpr_data = {}
    for cf in cpr_files:
      with open(cf, "r") as f:
        try:
          cpr_data[str(cf)] = f.read().strip()
        except Exception:
          pass
    cloudlog.event("CPR", data=cpr_data)

  while 1:
    pandaState = messaging.recv_sock(pandaState_sock, wait=True)
    msg = read_thermal(thermal_config)

    if pandaState is not None:
      usb_power = pandaState.pandaState.usbPowerMode != log.PandaState.UsbPowerMode.client

      # If we lose connection to the panda, wait 5 seconds before going offroad
      if pandaState.pandaState.pandaType == log.PandaState.PandaType.unknown:
        no_panda_cnt += 1
        if no_panda_cnt > DISCONNECT_TIMEOUT / DT_TRML:
          if startup_conditions["ignition"]:
            cloudlog.error("Lost panda connection while onroad")
          startup_conditions["ignition"] = False
      else:
        no_panda_cnt = 0
        startup_conditions["ignition"] = pandaState.pandaState.ignitionLine or pandaState.pandaState.ignitionCan

      startup_conditions["hardware_supported"] = True
      set_offroad_alert_if_changed("Offroad_HardwareUnsupported", not startup_conditions["hardware_supported"])

      # Setup fan handler on first connect to panda
      if handle_fan is None and pandaState.pandaState.pandaType != log.PandaState.PandaType.unknown:
        is_uno = pandaState.pandaState.pandaType == log.PandaState.PandaType.uno

        if TICI:
          cloudlog.info("Setting up TICI fan handler")
          handle_fan = handle_fan_tici
        elif is_uno or PC:
          cloudlog.info("Setting up UNO fan handler")
          handle_fan = handle_fan_uno
        else:
          cloudlog.info("Setting up EON fan handler")
          setup_eon_fan()
          handle_fan = handle_fan_eon

      # Handle disconnect
      if pandaState_prev is not None:
        if pandaState.pandaState.pandaType == log.PandaState.PandaType.unknown and \
          pandaState_prev.pandaState.pandaType != log.PandaState.PandaType.unknown:
          params.clear_all(ParamKeyType.CLEAR_ON_PANDA_DISCONNECT)
      pandaState_prev = pandaState

    # get_network_type is an expensive call. update every 10s
    if (count % int(10. / DT_TRML)) == 0:
      try:
        network_type = HARDWARE.get_network_type()
        network_strength = HARDWARE.get_network_strength(network_type)
        network_info = HARDWARE.get_network_info()  # pylint: disable=assignment-from-none


        wifiIpAddress = HARDWARE.get_ip_address()

        # Log modem version once
        if modem_version is None:
          modem_version = HARDWARE.get_modem_version()  # pylint: disable=assignment-from-none
          if modem_version is not None:
            cloudlog.warning(f"Modem version: {modem_version}")

        if TICI and (network_info.get('state', None) == "REGISTERED"):
          registered_count += 1
        else:
          registered_count = 0

        if registered_count > 10:
          cloudlog.warning(f"Modem stuck in registered state {network_info}. nmcli conn up lte")
          os.system("nmcli conn up lte")
          registered_count = 0

      except Exception:
        cloudlog.exception("Error getting network status")

    msg.deviceState.freeSpacePercent = get_available_percent(default=100.0)
    msg.deviceState.memoryUsagePercent = int(round(psutil.virtual_memory().percent))
    msg.deviceState.cpuUsagePercent = [int(round(n)) for n in psutil.cpu_percent(percpu=True)]
    msg.deviceState.gpuUsagePercent = int(round(HARDWARE.get_gpu_usage_percent()))
    msg.deviceState.networkType = network_type
    msg.deviceState.networkStrength = network_strength
    msg.deviceState.wifiIpAddress = wifiIpAddress
    if network_info is not None:
      msg.deviceState.networkInfo = network_info

    msg.deviceState.batteryPercent = HARDWARE.get_battery_capacity()
    msg.deviceState.batteryCurrent = HARDWARE.get_battery_current()
    msg.deviceState.usbOnline = HARDWARE.get_usb_present()
    current_filter.update(msg.deviceState.batteryCurrent / 1e6)

    max_comp_temp = temp_filter.update(
      max(max(msg.deviceState.cpuTempC), msg.deviceState.memoryTempC, max(msg.deviceState.gpuTempC))
    )

    if handle_fan is not None:
<<<<<<< HEAD
      fan_speed = handle_fan(controller, max_cpu_temp, fan_speed, startup_conditions["ignition"])
=======
      fan_speed = handle_fan(controller, max_comp_temp, fan_speed, startup_conditions["ignition"])
>>>>>>> 9377897b
      msg.deviceState.fanSpeedPercentDesired = fan_speed

    is_offroad_for_5_min = (started_ts is None) and ((not started_seen) or (off_ts is None) or (sec_since_boot() - off_ts > 60 * 5))
    if is_offroad_for_5_min and max_comp_temp > OFFROAD_DANGER_TEMP:
      # If device is offroad we want to cool down before going onroad
      # since going onroad increases load and can make temps go over 107
      thermal_status = ThermalStatus.danger
    else:
      current_band = THERMAL_BANDS[thermal_status]
      band_idx = list(THERMAL_BANDS.keys()).index(thermal_status)
      if current_band.min_temp is not None and max_comp_temp < current_band.min_temp:
        thermal_status = list(THERMAL_BANDS.keys())[band_idx - 1]
      elif current_band.max_temp is not None and max_comp_temp > current_band.max_temp:
        thermal_status = list(THERMAL_BANDS.keys())[band_idx + 1]

    # **** starting logic ****

    # Check for last update time and display alerts if needed
    now = datetime.datetime.utcnow()

    # show invalid date/time alert
    startup_conditions["time_valid"] = (now.year > 2020) or (now.year == 2020 and now.month >= 10)
    set_offroad_alert_if_changed("Offroad_InvalidTime", (not startup_conditions["time_valid"]))

    # Show update prompt
    try:
      last_update = datetime.datetime.fromisoformat(params.get("LastUpdateTime", encoding='utf8'))
    except (TypeError, ValueError):
      last_update = now
    dt = now - last_update

    update_failed_count = params.get("UpdateFailedCount")
    update_failed_count = 0 if update_failed_count is None else int(update_failed_count)
    last_update_exception = params.get("LastUpdateException", encoding='utf8')

    if update_failed_count > 15 and last_update_exception is not None:
      if tested_branch:
        extra_text = "Ensure the software is correctly installed"
      else:
        extra_text = last_update_exception

      set_offroad_alert_if_changed("Offroad_ConnectivityNeeded", False)
      set_offroad_alert_if_changed("Offroad_ConnectivityNeededPrompt", False)
      set_offroad_alert_if_changed("Offroad_UpdateFailed", True, extra_text=extra_text)
    elif dt.days > DAYS_NO_CONNECTIVITY_MAX and update_failed_count > 1:
      set_offroad_alert_if_changed("Offroad_UpdateFailed", False)
      set_offroad_alert_if_changed("Offroad_ConnectivityNeededPrompt", False)
      set_offroad_alert_if_changed("Offroad_ConnectivityNeeded", True)
    elif dt.days > DAYS_NO_CONNECTIVITY_PROMPT:
      remaining_time = str(max(DAYS_NO_CONNECTIVITY_MAX - dt.days, 0))
      set_offroad_alert_if_changed("Offroad_UpdateFailed", False)
      set_offroad_alert_if_changed("Offroad_ConnectivityNeeded", False)
      set_offroad_alert_if_changed("Offroad_ConnectivityNeededPrompt", True, extra_text=f"{remaining_time} days.")
    else:
      set_offroad_alert_if_changed("Offroad_UpdateFailed", False)
      set_offroad_alert_if_changed("Offroad_ConnectivityNeeded", False)
      set_offroad_alert_if_changed("Offroad_ConnectivityNeededPrompt", False)

    #startup_conditions["up_to_date"] = params.get("Offroad_ConnectivityNeeded") is None or params.get_bool("DisableUpdates")
    startup_conditions["not_uninstalling"] = not params.get_bool("DoUninstall")
    startup_conditions["accepted_terms"] = params.get("HasAcceptedTerms") == terms_version

    panda_signature = params.get("PandaFirmware")
    startup_conditions["fw_version_match"] = (panda_signature is None) or (panda_signature == FW_SIGNATURE)   # don't show alert is no panda is connected (None)
    set_offroad_alert_if_changed("Offroad_PandaFirmwareMismatch", (not startup_conditions["fw_version_match"]))

    # with 2% left, we killall, otherwise the phone will take a long time to boot
    startup_conditions["free_space"] = msg.deviceState.freeSpacePercent > 2
    startup_conditions["completed_training"] = params.get("CompletedTrainingVersion") == training_version or \
                                               params.get_bool("Passive")
    startup_conditions["not_driver_view"] = not params.get_bool("IsDriverViewEnabled")
    startup_conditions["not_taking_snapshot"] = not params.get_bool("IsTakingSnapshot")
    # if any CPU gets above 107 or the battery gets above 63, kill all processes
    # controls will warn with CPU above 95 or battery above 60
    startup_conditions["device_temp_good"] = thermal_status < ThermalStatus.danger
    set_offroad_alert_if_changed("Offroad_TemperatureTooHigh", (not startup_conditions["device_temp_good"]))

    if TICI:
      set_offroad_alert_if_changed("Offroad_NvmeMissing", (not Path("/data/media").is_mount()))

    # Handle offroad/onroad transition
    should_start = all(startup_conditions.values())
    if should_start != should_start_prev or (count == 0):
      params.put_bool("IsOnroad", should_start)
      params.put_bool("IsOffroad", not should_start)
      HARDWARE.set_power_save(not should_start)

    if should_start:
      off_ts = None
      if started_ts is None:
        started_ts = sec_since_boot()
        started_seen = True
    else:
      if startup_conditions["ignition"] and (startup_conditions != startup_conditions_prev):
        cloudlog.event("Startup blocked", startup_conditions=startup_conditions)

      started_ts = None
      if off_ts is None:
        off_ts = sec_since_boot()

    # Offroad power monitoring
    power_monitor.calculate(pandaState)
    msg.deviceState.offroadPowerUsageUwh = power_monitor.get_power_used()
    msg.deviceState.carBatteryCapacityUwh = max(0, power_monitor.get_car_battery_capacity())

    # Check if we need to disable charging (handled by boardd)
    msg.deviceState.chargingDisabled = power_monitor.should_disable_charging(pandaState, off_ts)

    # Set EON charging disable
    # based on kegman, ���� ���й��͸��� ����, �̿� ���͸� �ۼ�Ƽ��,
    if EON:
      from selfdrive.thermald.eon_battery_manager import setEONChargingStatus
      setEONChargingStatus(power_monitor.car_voltage_mV, msg.deviceState.batteryPercent)
    else :
      print("this is not eon from thermald")

    # Check if we need to shut down
    if power_monitor.should_shutdown(pandaState, off_ts, started_seen):
      cloudlog.info(f"shutting device down, offroad since {off_ts}")
      # TODO: add function for blocking cloudlog instead of sleep
      time.sleep(10)
      HARDWARE.shutdown()

    # dp - auto shutdown
    if off_ts is not None:
      shutdown_sec = 240
      sec_now = sec_since_boot() - off_ts
      if (shutdown_sec - 5) < sec_now:
        msg.deviceState.chargingDisabled = True
      if shutdown_sec < sec_now:
        time.sleep(5)
        HARDWARE.shutdown()

    # If UI has crashed, set the brightness to reasonable non-zero value
    manager_state = messaging.recv_one_or_none(managerState_sock)
    if manager_state is not None:
      ui_running = "ui" in (p.name for p in manager_state.managerState.processes if p.running)
      if ui_running_prev and not ui_running:
        HARDWARE.set_screen_brightness(20)
      ui_running_prev = ui_running

    msg.deviceState.chargingError = current_filter.x > 0. and msg.deviceState.batteryPercent < 90  # if current is positive, then battery is being discharged
    msg.deviceState.started = started_ts is not None
    msg.deviceState.startedMonoTime = int(1e9*(started_ts or 0))

    last_ping = params.get("LastAthenaPingTime")
    if last_ping is not None:
      msg.deviceState.lastAthenaPingTime = int(last_ping)

    msg.deviceState.thermalStatus = thermal_status
    pm.send("deviceState", msg)
    if EON and not is_uno:
      set_offroad_alert_if_changed("Offroad_ChargeDisabled", (not usb_power))

    should_start_prev = should_start
    startup_conditions_prev = startup_conditions.copy()

    # report to server once every 10 minutes
    if (count % int(600. / DT_TRML)) == 0:
      if EON and started_ts is None and msg.deviceState.memoryUsagePercent > 40:
        cloudlog.event("High offroad memory usage", mem=msg.deviceState.memoryUsagePercent)

      location = messaging.recv_sock(location_sock)
      cloudlog.event("STATUS_PACKET",
                     count=count,
                     pandaState=(strip_deprecated_keys(pandaState.to_dict()) if pandaState else None),
                     location=(strip_deprecated_keys(location.gpsLocationExternal.to_dict()) if location else None),
                     deviceState=strip_deprecated_keys(msg.to_dict()))

    count += 1


def main():
  thermald_thread()


if __name__ == "__main__":
  main()<|MERGE_RESOLUTION|>--- conflicted
+++ resolved
@@ -134,11 +134,7 @@
   controller.pos_limit = -(30 if ignition else 0)
 
   fan_pwr_out = -int(controller.update(
-<<<<<<< HEAD
-                     setpoint=(75 if ignition else 68),
-=======
                      setpoint=(75 if ignition else (OFFROAD_DANGER_TEMP - 2)),
->>>>>>> 9377897b
                      measurement=max_cpu_temp,
                      feedforward=interp(max_cpu_temp, [60.0, 100.0], [0, -80])
                   ))
@@ -310,11 +306,7 @@
     )
 
     if handle_fan is not None:
-<<<<<<< HEAD
-      fan_speed = handle_fan(controller, max_cpu_temp, fan_speed, startup_conditions["ignition"])
-=======
       fan_speed = handle_fan(controller, max_comp_temp, fan_speed, startup_conditions["ignition"])
->>>>>>> 9377897b
       msg.deviceState.fanSpeedPercentDesired = fan_speed
 
     is_offroad_for_5_min = (started_ts is None) and ((not started_seen) or (off_ts is None) or (sec_since_boot() - off_ts > 60 * 5))
@@ -428,8 +420,7 @@
     if EON:
       from selfdrive.thermald.eon_battery_manager import setEONChargingStatus
       setEONChargingStatus(power_monitor.car_voltage_mV, msg.deviceState.batteryPercent)
-    else :
-      print("this is not eon from thermald")
+   
 
     # Check if we need to shut down
     if power_monitor.should_shutdown(pandaState, off_ts, started_seen):
