#!/usr/bin/env python3
import datetime
import json
import os
import subprocess
import time
from pathlib import Path
from typing import Dict, Optional, Tuple

import psutil
from smbus2 import SMBus

import cereal.messaging as messaging
from cereal import log
from common.basedir import BASEDIR
from common.filter_simple import FirstOrderFilter
from common.numpy_fast import clip, interp
from common.params import Params, ParamKeyType
from common.realtime import DT_TRML, sec_since_boot
from common.dict_helpers import strip_deprecated_keys
from selfdrive.controls.lib.alertmanager import set_offroad_alert
from selfdrive.hardware import EON, TICI, HARDWARE
from selfdrive.loggerd.config import get_available_percent
from selfdrive.pandad import get_expected_signature
from selfdrive.swaglog import cloudlog
from selfdrive.thermald.power_monitoring import PowerMonitoring
from selfdrive.version import get_git_branch, terms_version, training_version

FW_SIGNATURE = get_expected_signature()

ThermalStatus = log.DeviceState.ThermalStatus
NetworkType = log.DeviceState.NetworkType
NetworkStrength = log.DeviceState.NetworkStrength
CURRENT_TAU = 15.   # 15s time constant
CPU_TEMP_TAU = 5.   # 5s time constant
DAYS_NO_CONNECTIVITY_MAX = 7  # do not allow to engage after a week without internet
DAYS_NO_CONNECTIVITY_PROMPT = 4  # send an offroad prompt after 4 days with no internet
DISCONNECT_TIMEOUT = 5.  # wait 5 seconds before going offroad after disconnect so you get an alert

prev_offroad_states: Dict[str, Tuple[bool, Optional[str]]] = {}

last_eon_fan_val = None


def read_tz(x):
  if x is None:
    return 0

  try:
    with open(f"/sys/devices/virtual/thermal/thermal_zone{x}/temp") as f:
      return int(f.read())
  except FileNotFoundError:
    return 0


def read_thermal(thermal_config):
  dat = messaging.new_message('deviceState')
  dat.deviceState.cpuTempC = [read_tz(z) / thermal_config.cpu[1] for z in thermal_config.cpu[0]]
  dat.deviceState.gpuTempC = [read_tz(z) / thermal_config.gpu[1] for z in thermal_config.gpu[0]]
  dat.deviceState.memoryTempC = read_tz(thermal_config.mem[0]) / thermal_config.mem[1]
  dat.deviceState.ambientTempC = read_tz(thermal_config.ambient[0]) / thermal_config.ambient[1]
  dat.deviceState.batteryTempC = read_tz(thermal_config.bat[0]) / thermal_config.bat[1]
  return dat


def setup_eon_fan():
  os.system("echo 2 > /sys/module/dwc3_msm/parameters/otg_switch")


def set_eon_fan(val):
  global last_eon_fan_val

  if last_eon_fan_val is None or last_eon_fan_val != val:
    bus = SMBus(7, force=True)
    try:
      i = [0x1, 0x3 | 0, 0x3 | 0x08, 0x3 | 0x10][val]
      bus.write_i2c_block_data(0x3d, 0, [i])
    except IOError:
      # tusb320
      if val == 0:
        bus.write_i2c_block_data(0x67, 0xa, [0])
      else:
        bus.write_i2c_block_data(0x67, 0xa, [0x20])
        bus.write_i2c_block_data(0x67, 0x8, [(val - 1) << 6])
    bus.close()
    last_eon_fan_val = val


# temp thresholds to control fan speed - high hysteresis
_TEMP_THRS_H = [50., 65., 80., 10000]
# temp thresholds to control fan speed - low hysteresis
_TEMP_THRS_L = [42.5, 57.5, 72.5, 10000]
# fan speed options
_FAN_SPEEDS = [0, 16384, 32768, 65535]
# max fan speed only allowed if battery is hot
_BAT_TEMP_THRESHOLD = 45.


def handle_fan_eon(max_cpu_temp, bat_temp, fan_speed, ignition):
  new_speed_h = next(speed for speed, temp_h in zip(_FAN_SPEEDS, _TEMP_THRS_H) if temp_h > max_cpu_temp)
  new_speed_l = next(speed for speed, temp_l in zip(_FAN_SPEEDS, _TEMP_THRS_L) if temp_l > max_cpu_temp)

  if new_speed_h > fan_speed:
    # update speed if using the high thresholds results in fan speed increment
    fan_speed = new_speed_h
  elif new_speed_l < fan_speed:
    # update speed if using the low thresholds results in fan speed decrement
    fan_speed = new_speed_l

  if bat_temp < _BAT_TEMP_THRESHOLD:
    # no max fan speed unless battery is hot
    fan_speed = min(fan_speed, _FAN_SPEEDS[-2])

  set_eon_fan(fan_speed // 16384)

  return fan_speed


def handle_fan_uno(max_cpu_temp, bat_temp, fan_speed, ignition):
  new_speed = int(interp(max_cpu_temp, [40.0, 80.0], [0, 80]))

  if not ignition:
    new_speed = min(30, new_speed)

  return new_speed


def set_offroad_alert_if_changed(offroad_alert: str, show_alert: bool, extra_text: Optional[str]=None):
  if prev_offroad_states.get(offroad_alert, None) == (show_alert, extra_text):
    return
  prev_offroad_states[offroad_alert] = (show_alert, extra_text)
  set_offroad_alert(offroad_alert, show_alert, extra_text)


def thermald_thread():

  pm = messaging.PubMaster(['deviceState'])

  pandaState_timeout = int(1000 * 2.5 * DT_TRML)  # 2.5x the expected pandaState frequency
  pandaState_sock = messaging.sub_sock('pandaState', timeout=pandaState_timeout)
  location_sock = messaging.sub_sock('gpsLocationExternal')
  managerState_sock = messaging.sub_sock('managerState', conflate=True)

  fan_speed = 0
  count = 0

  startup_conditions = {
    "ignition": False,
  }
  startup_conditions_prev = startup_conditions.copy()

  off_ts = None
  started_ts = None
  started_seen = False
  thermal_status = ThermalStatus.green
  usb_power = True
  current_branch = get_git_branch()

  network_type = NetworkType.none
  network_strength = NetworkStrength.unknown
  wifiIpAddress = 'N/A'
  network_info = None
  registered_count = 0

  current_filter = FirstOrderFilter(0., CURRENT_TAU, DT_TRML)
  cpu_temp_filter = FirstOrderFilter(0., CPU_TEMP_TAU, DT_TRML)
  pandaState_prev = None
  should_start_prev = False
  handle_fan = None
  is_uno = False
  ui_running_prev = False

  params = Params()
  power_monitor = PowerMonitoring()
  no_panda_cnt = 0

  thermal_config = HARDWARE.get_thermal_config()

  if params.get_bool("IsOnroad"):
    cloudlog.event("onroad flag not cleared")

  # CPR3 logging
  if EON:
    base_path = "/sys/kernel/debug/cpr3-regulator/"
    cpr_files = [p for p in Path(base_path).glob("**/*") if p.is_file()]
    cpr_files = ["/sys/kernel/debug/regulator/pm8994_s11/voltage"] + cpr_files
    cpr_data = {}
    for cf in cpr_files:
      with open(cf, "r") as f:
        try:
          cpr_data[str(cf)] = f.read().strip()
        except Exception:
          pass
    cloudlog.event("CPR", data=cpr_data)

    # modem logging
    try:
      binpath = os.path.join(BASEDIR, "selfdrive/hardware/eon/rat")
      out = subprocess.check_output([binpath], encoding='utf8').strip()
      dat = json.loads(out.splitlines()[1])
      cloudlog.event("NV data", data=dat)
    except Exception:
      pass

  while 1:
    pandaState = messaging.recv_sock(pandaState_sock, wait=True)
    msg = read_thermal(thermal_config)

    if pandaState is not None:
      usb_power = pandaState.pandaState.usbPowerMode != log.PandaState.UsbPowerMode.client

      # If we lose connection to the panda, wait 5 seconds before going offroad
      if pandaState.pandaState.pandaType == log.PandaState.PandaType.unknown:
        no_panda_cnt += 1
        if no_panda_cnt > DISCONNECT_TIMEOUT / DT_TRML:
          if startup_conditions["ignition"]:
            cloudlog.error("Lost panda connection while onroad")
          startup_conditions["ignition"] = False
      else:
        no_panda_cnt = 0
        startup_conditions["ignition"] = pandaState.pandaState.ignitionLine or pandaState.pandaState.ignitionCan

      startup_conditions["hardware_supported"] = True
      set_offroad_alert_if_changed("Offroad_HardwareUnsupported", not startup_conditions["hardware_supported"])

      # Setup fan handler on first connect to panda
      if handle_fan is None and pandaState.pandaState.pandaType != log.PandaState.PandaType.unknown:
        is_uno = pandaState.pandaState.pandaType == log.PandaState.PandaType.uno

        if (not EON) or is_uno:
          cloudlog.info("Setting up UNO fan handler")
          handle_fan = handle_fan_uno
        else:
          cloudlog.info("Setting up EON fan handler")
          setup_eon_fan()
          handle_fan = handle_fan_eon

      # Handle disconnect
      if pandaState_prev is not None:
        if pandaState.pandaState.pandaType == log.PandaState.PandaType.unknown and \
          pandaState_prev.pandaState.pandaType != log.PandaState.PandaType.unknown:
          params.clear_all(ParamKeyType.CLEAR_ON_PANDA_DISCONNECT)
      pandaState_prev = pandaState

    # get_network_type is an expensive call. update every 10s
    if (count % int(10. / DT_TRML)) == 0:
      try:
        network_type = HARDWARE.get_network_type()
        network_strength = HARDWARE.get_network_strength(network_type)
        network_info = HARDWARE.get_network_info()  # pylint: disable=assignment-from-none

<<<<<<< HEAD
        wifiIpAddress = HARDWARE.get_ip_address()


=======
>>>>>>> 6ef5ec42
        if TICI and (network_info.get('state', None) == "REGISTERED"):
          registered_count += 1
        else:
          registered_count = 0

        if registered_count > 10:
<<<<<<< HEAD
          cloudlog.warning(f"Modem stuck in registered state {network_info}")

          os.system("nmcli radio wwan off")
          os.system("nmcli radio wwan on")
          registered_count = 0


=======
          cloudlog.warning(f"Modem stuck in registered state {network_info}. nmcli conn up lte")
          os.system("nmcli conn up lte")
          registered_count = 0

>>>>>>> 6ef5ec42
      except Exception:
        cloudlog.exception("Error getting network status")

    msg.deviceState.freeSpacePercent = get_available_percent(default=100.0)
    msg.deviceState.memoryUsagePercent = int(round(psutil.virtual_memory().percent))
    msg.deviceState.cpuUsagePercent = int(round(psutil.cpu_percent()))
    msg.deviceState.networkType = network_type
    msg.deviceState.networkStrength = network_strength
    msg.deviceState.wifiIpAddress = wifiIpAddress
    if network_info is not None:
      msg.deviceState.networkInfo = network_info

    msg.deviceState.batteryPercent = HARDWARE.get_battery_capacity()
    msg.deviceState.batteryStatus = HARDWARE.get_battery_status()
    msg.deviceState.batteryCurrent = HARDWARE.get_battery_current()
    msg.deviceState.batteryVoltage = HARDWARE.get_battery_voltage()
    msg.deviceState.usbOnline = HARDWARE.get_usb_present()

    # Fake battery levels on uno for frame
    if (not EON) or is_uno:
      msg.deviceState.batteryPercent = 100
      msg.deviceState.batteryStatus = "Charging"
      msg.deviceState.batteryTempC = 0

    current_filter.update(msg.deviceState.batteryCurrent / 1e6)

    # TODO: add car battery voltage check
    max_cpu_temp = cpu_temp_filter.update(max(msg.deviceState.cpuTempC))
    max_comp_temp = max(max_cpu_temp, msg.deviceState.memoryTempC, max(msg.deviceState.gpuTempC))
    bat_temp = msg.deviceState.batteryTempC

    if handle_fan is not None:
      fan_speed = handle_fan(max_cpu_temp, bat_temp, fan_speed, startup_conditions["ignition"])
      msg.deviceState.fanSpeedPercentDesired = fan_speed

    # If device is offroad we want to cool down before going onroad
    # since going onroad increases load and can make temps go over 107
    # We only do this if there is a relay that prevents the car from faulting
    is_offroad_for_5_min = (started_ts is None) and ((not started_seen) or (off_ts is None) or (sec_since_boot() - off_ts > 60 * 5))
    if max_cpu_temp > 107. or bat_temp >= 63. or (is_offroad_for_5_min and max_cpu_temp > 70.0):
      # onroad not allowed
      thermal_status = ThermalStatus.danger
    elif max_comp_temp > 96.0 or bat_temp > 60.:
      # hysteresis between onroad not allowed and engage not allowed
      thermal_status = clip(thermal_status, ThermalStatus.red, ThermalStatus.danger)
    elif max_cpu_temp > 94.0:
      # hysteresis between engage not allowed and uploader not allowed
      thermal_status = clip(thermal_status, ThermalStatus.yellow, ThermalStatus.red)
    elif max_cpu_temp > 80.0:
      # uploader not allowed
      thermal_status = ThermalStatus.yellow
    elif max_cpu_temp > 75.0:
      # hysteresis between uploader not allowed and all good
      thermal_status = clip(thermal_status, ThermalStatus.green, ThermalStatus.yellow)
    else:
      thermal_status = ThermalStatus.green  # default to good condition

    # **** starting logic ****

    # Check for last update time and display alerts if needed
    now = datetime.datetime.utcnow()

    # show invalid date/time alert
    startup_conditions["time_valid"] = (now.year > 2020) or (now.year == 2020 and now.month >= 10)
    set_offroad_alert_if_changed("Offroad_InvalidTime", (not startup_conditions["time_valid"]))

    # Show update prompt
    try:
      last_update = datetime.datetime.fromisoformat(params.get("LastUpdateTime", encoding='utf8'))
    except (TypeError, ValueError):
      last_update = now
    dt = now - last_update

    update_failed_count = params.get("UpdateFailedCount")
    update_failed_count = 0 if update_failed_count is None else int(update_failed_count)
    last_update_exception = params.get("LastUpdateException", encoding='utf8')

    if update_failed_count > 15 and last_update_exception is not None:
      if current_branch in ["release2", "dashcam"]:
        extra_text = "Ensure the software is correctly installed"
      else:
        extra_text = last_update_exception

      set_offroad_alert_if_changed("Offroad_ConnectivityNeeded", False)
      set_offroad_alert_if_changed("Offroad_ConnectivityNeededPrompt", False)
      set_offroad_alert_if_changed("Offroad_UpdateFailed", True, extra_text=extra_text)
    elif dt.days > DAYS_NO_CONNECTIVITY_MAX and update_failed_count > 1:
      set_offroad_alert_if_changed("Offroad_UpdateFailed", False)
      set_offroad_alert_if_changed("Offroad_ConnectivityNeededPrompt", False)
      set_offroad_alert_if_changed("Offroad_ConnectivityNeeded", True)
    elif dt.days > DAYS_NO_CONNECTIVITY_PROMPT:
      remaining_time = str(max(DAYS_NO_CONNECTIVITY_MAX - dt.days, 0))
      set_offroad_alert_if_changed("Offroad_UpdateFailed", False)
      set_offroad_alert_if_changed("Offroad_ConnectivityNeeded", False)
      set_offroad_alert_if_changed("Offroad_ConnectivityNeededPrompt", True, extra_text=f"{remaining_time} days.")
    else:
      set_offroad_alert_if_changed("Offroad_UpdateFailed", False)
      set_offroad_alert_if_changed("Offroad_ConnectivityNeeded", False)
      set_offroad_alert_if_changed("Offroad_ConnectivityNeededPrompt", False)

    #startup_conditions["up_to_date"] = params.get("Offroad_ConnectivityNeeded") is None or params.get_bool("DisableUpdates")
    startup_conditions["not_uninstalling"] = not params.get_bool("DoUninstall")
    startup_conditions["accepted_terms"] = params.get("HasAcceptedTerms") == terms_version

    panda_signature = params.get("PandaFirmware")
    startup_conditions["fw_version_match"] = (panda_signature is None) or (panda_signature == FW_SIGNATURE)   # don't show alert is no panda is connected (None)
    set_offroad_alert_if_changed("Offroad_PandaFirmwareMismatch", (not startup_conditions["fw_version_match"]))

    # with 2% left, we killall, otherwise the phone will take a long time to boot
    startup_conditions["free_space"] = msg.deviceState.freeSpacePercent > 2
    startup_conditions["completed_training"] = params.get("CompletedTrainingVersion") == training_version or \
                                               params.get_bool("Passive")
    startup_conditions["not_driver_view"] = not params.get_bool("IsDriverViewEnabled")
    startup_conditions["not_taking_snapshot"] = not params.get_bool("IsTakingSnapshot")
    # if any CPU gets above 107 or the battery gets above 63, kill all processes
    # controls will warn with CPU above 95 or battery above 60
    startup_conditions["device_temp_good"] = thermal_status < ThermalStatus.danger
    set_offroad_alert_if_changed("Offroad_TemperatureTooHigh", (not startup_conditions["device_temp_good"]))

    if TICI:
      set_offroad_alert_if_changed("Offroad_NvmeMissing", (not Path("/data/media").is_mount()))

    # Handle offroad/onroad transition
    should_start = all(startup_conditions.values())
    if should_start != should_start_prev or (count == 0):
      params.put_bool("IsOnroad", should_start)
      params.put_bool("IsOffroad", not should_start)
      HARDWARE.set_power_save(not should_start)

    if should_start:
      off_ts = None
      if started_ts is None:
        started_ts = sec_since_boot()
        started_seen = True
    else:
      if startup_conditions["ignition"] and (startup_conditions != startup_conditions_prev):
        cloudlog.event("Startup blocked", startup_conditions=startup_conditions)

      started_ts = None
      if off_ts is None:
        off_ts = sec_since_boot()

    # Offroad power monitoring
    power_monitor.calculate(pandaState)
    msg.deviceState.offroadPowerUsageUwh = power_monitor.get_power_used()
    msg.deviceState.carBatteryCapacityUwh = max(0, power_monitor.get_car_battery_capacity())

    # Check if we need to disable charging (handled by boardd)
    msg.deviceState.chargingDisabled = power_monitor.should_disable_charging(pandaState, off_ts)

    # Set EON charging disable
    # based on kegman, 차량 저압배터리의 전압, 이온 배터리 퍼센티지,
    if EON:
      from selfdrive.thermald.eon_battery_manager import setEONChargingStatus
      setEONChargingStatus(power_monitor.car_voltage_mV, msg.deviceState.batteryPercent)

    # Check if we need to shut down
    if power_monitor.should_shutdown(pandaState, off_ts, started_seen):
      cloudlog.info(f"shutting device down, offroad since {off_ts}")
      # TODO: add function for blocking cloudlog instead of sleep
      time.sleep(10)
      HARDWARE.shutdown()

    # dp - auto shutdown
    if off_ts is not None:
      shutdown_sec = 10 * 60
      sec_now = sec_since_boot() - off_ts
      if (shutdown_sec - 5) < sec_now:
        msg.deviceState.chargingDisabled = True
      if shutdown_sec < sec_now:
        time.sleep(10)
        HARDWARE.shutdown()

    # If UI has crashed, set the brightness to reasonable non-zero value
    manager_state = messaging.recv_one_or_none(managerState_sock)
    if manager_state is not None:
      ui_running = "ui" in (p.name for p in manager_state.managerState.processes if p.running)
      if ui_running_prev and not ui_running:
        HARDWARE.set_screen_brightness(20)
      ui_running_prev = ui_running

    msg.deviceState.chargingError = current_filter.x > 0. and msg.deviceState.batteryPercent < 90  # if current is positive, then battery is being discharged
    msg.deviceState.started = started_ts is not None
    msg.deviceState.startedMonoTime = int(1e9*(started_ts or 0))

    last_ping = params.get("LastAthenaPingTime")
    if last_ping is not None:
      msg.deviceState.lastAthenaPingTime = int(last_ping)

    msg.deviceState.thermalStatus = thermal_status
    pm.send("deviceState", msg)
    if EON and not is_uno:
      set_offroad_alert_if_changed("Offroad_ChargeDisabled", (not usb_power))

    should_start_prev = should_start
    startup_conditions_prev = startup_conditions.copy()

    # report to server once every 10 minutes
    if (count % int(600. / DT_TRML)) == 0:
      if EON and started_ts is None and msg.deviceState.memoryUsagePercent > 40:
        cloudlog.event("High offroad memory usage", mem=msg.deviceState.memoryUsagePercent)

      location = messaging.recv_sock(location_sock)
      cloudlog.event("STATUS_PACKET",
                     count=count,
                     pandaState=(strip_deprecated_keys(pandaState.to_dict()) if pandaState else None),
                     location=(strip_deprecated_keys(location.gpsLocationExternal.to_dict()) if location else None),
                     deviceState=strip_deprecated_keys(msg.to_dict()))

    count += 1


def main():
  thermald_thread()


if __name__ == "__main__":
  main()<|MERGE_RESOLUTION|>--- conflicted
+++ resolved
@@ -249,32 +249,17 @@
         network_strength = HARDWARE.get_network_strength(network_type)
         network_info = HARDWARE.get_network_info()  # pylint: disable=assignment-from-none
 
-<<<<<<< HEAD
         wifiIpAddress = HARDWARE.get_ip_address()
-
-
-=======
->>>>>>> 6ef5ec42
         if TICI and (network_info.get('state', None) == "REGISTERED"):
           registered_count += 1
         else:
           registered_count = 0
 
         if registered_count > 10:
-<<<<<<< HEAD
-          cloudlog.warning(f"Modem stuck in registered state {network_info}")
-
-          os.system("nmcli radio wwan off")
-          os.system("nmcli radio wwan on")
-          registered_count = 0
-
-
-=======
           cloudlog.warning(f"Modem stuck in registered state {network_info}. nmcli conn up lte")
           os.system("nmcli conn up lte")
           registered_count = 0
 
->>>>>>> 6ef5ec42
       except Exception:
         cloudlog.exception("Error getting network status")
 
