--- conflicted
+++ resolved
@@ -69,7 +69,6 @@
   dat.deviceState.gpuTempC = [read_tz(z) / thermal_config.gpu[1] for z in thermal_config.gpu[0]]
   dat.deviceState.memoryTempC = read_tz(thermal_config.mem[0]) / thermal_config.mem[1]
   dat.deviceState.ambientTempC = read_tz(thermal_config.ambient[0]) / thermal_config.ambient[1]
-  dat.deviceState.modemTempC = HARDWARE.get_modem_temperatures()
   return dat
 
 
@@ -179,10 +178,7 @@
   modem_version = None
   registered_count = 0
   nvme_temps = None
-<<<<<<< HEAD
-=======
   modem_temps = None
->>>>>>> 7fe0f25d
 
   current_filter = FirstOrderFilter(0., CURRENT_TAU, DT_TRML)
   temp_filter = FirstOrderFilter(0., TEMP_TAU, DT_TRML)
@@ -257,10 +253,7 @@
         network_strength = HARDWARE.get_network_strength(network_type)
         network_info = HARDWARE.get_network_info()  # pylint: disable=assignment-from-none
         nvme_temps = HARDWARE.get_nvme_temps()
-<<<<<<< HEAD
-=======
         modem_temps = HARDWARE.get_modem_temperatures()
->>>>>>> 7fe0f25d
 
         # Log modem version once
         if modem_version is None:
@@ -291,11 +284,8 @@
       msg.deviceState.networkInfo = network_info
     if nvme_temps is not None:
       msg.deviceState.nvmeTempC = nvme_temps
-<<<<<<< HEAD
-=======
     if modem_temps is not None:
       msg.deviceState.modemTempC = modem_temps
->>>>>>> 7fe0f25d
 
     msg.deviceState.batteryPercent = HARDWARE.get_battery_capacity()
     msg.deviceState.batteryCurrent = HARDWARE.get_battery_current()
