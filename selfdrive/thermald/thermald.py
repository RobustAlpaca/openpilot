--- conflicted
+++ resolved
@@ -245,11 +245,7 @@
     msg.deviceState.usbOnline = HARDWARE.get_usb_present()
 
     if EON and started_ts is not None and msg.deviceState.memoryUsagePercent > 40:
-<<<<<<< HEAD
-      cloudlog.warning("High offroad memory usage", mem=msg.deviceState.memoryUsagePercent)
-=======
       cloudlog.event("High offroad memory usage", mem=msg.deviceState.memoryUsagePercent)
->>>>>>> 6acaf683
 
     # Fake battery levels on uno for frame
     if (not EON) or is_uno:
