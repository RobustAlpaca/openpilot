#!/usr/bin/env python3
import datetime
import os
import time
from pathlib import Path
from typing import Dict, Optional, Tuple

import psutil
from smbus2 import SMBus

import cereal.messaging as messaging
from cereal import log
from common.filter_simple import FirstOrderFilter
from common.numpy_fast import clip, interp
from common.params import Params
from common.realtime import DT_TRML, sec_since_boot
from common.dict_helpers import strip_deprecated_keys
from selfdrive.controls.lib.alertmanager import set_offroad_alert
from selfdrive.hardware import EON, TICI, HARDWARE
from selfdrive.loggerd.config import get_available_percent
from selfdrive.pandad import get_expected_signature
from selfdrive.swaglog import cloudlog
from selfdrive.thermald.power_monitoring import PowerMonitoring
from selfdrive.version import get_git_branch, terms_version, training_version

FW_SIGNATURE = get_expected_signature()

ThermalStatus = log.DeviceState.ThermalStatus
NetworkType = log.DeviceState.NetworkType
NetworkStrength = log.DeviceState.NetworkStrength
CURRENT_TAU = 15.   # 15s time constant
CPU_TEMP_TAU = 5.   # 5s time constant
DAYS_NO_CONNECTIVITY_MAX = 7  # do not allow to engage after a week without internet
DAYS_NO_CONNECTIVITY_PROMPT = 4  # send an offroad prompt after 4 days with no internet
DISCONNECT_TIMEOUT = 5.  # wait 5 seconds before going offroad after disconnect so you get an alert

prev_offroad_states: Dict[str, Tuple[bool, Optional[str]]] = {}

last_eon_fan_val = None


def read_tz(x):
  if x is None:
    return 0

  try:
    with open(f"/sys/devices/virtual/thermal/thermal_zone{x}/temp") as f:
      return int(f.read())
  except FileNotFoundError:
    return 0


def read_thermal(thermal_config):
  dat = messaging.new_message('deviceState')
  dat.deviceState.cpuTempC = [read_tz(z) / thermal_config.cpu[1] for z in thermal_config.cpu[0]]
  dat.deviceState.gpuTempC = [read_tz(z) / thermal_config.gpu[1] for z in thermal_config.gpu[0]]
  dat.deviceState.memoryTempC = read_tz(thermal_config.mem[0]) / thermal_config.mem[1]
  dat.deviceState.ambientTempC = read_tz(thermal_config.ambient[0]) / thermal_config.ambient[1]
  dat.deviceState.batteryTempC = read_tz(thermal_config.bat[0]) / thermal_config.bat[1]
  return dat


def setup_eon_fan():
  os.system("echo 2 > /sys/module/dwc3_msm/parameters/otg_switch")


def set_eon_fan(val):
  global last_eon_fan_val

  if last_eon_fan_val is None or last_eon_fan_val != val:
    bus = SMBus(7, force=True)
    try:
      i = [0x1, 0x3 | 0, 0x3 | 0x08, 0x3 | 0x10][val]
      bus.write_i2c_block_data(0x3d, 0, [i])
    except IOError:
      # tusb320
      if val == 0:
        bus.write_i2c_block_data(0x67, 0xa, [0])
      else:
        bus.write_i2c_block_data(0x67, 0xa, [0x20])
        bus.write_i2c_block_data(0x67, 0x8, [(val - 1) << 6])
    bus.close()
    last_eon_fan_val = val


# temp thresholds to control fan speed - high hysteresis
_TEMP_THRS_H = [50., 65., 80., 10000]
# temp thresholds to control fan speed - low hysteresis
_TEMP_THRS_L = [42.5, 57.5, 72.5, 10000]
# fan speed options
_FAN_SPEEDS = [0, 16384, 32768, 65535]
# max fan speed only allowed if battery is hot
_BAT_TEMP_THRESHOLD = 45.


def handle_fan_eon(max_cpu_temp, bat_temp, fan_speed, ignition):
  new_speed_h = next(speed for speed, temp_h in zip(_FAN_SPEEDS, _TEMP_THRS_H) if temp_h > max_cpu_temp)
  new_speed_l = next(speed for speed, temp_l in zip(_FAN_SPEEDS, _TEMP_THRS_L) if temp_l > max_cpu_temp)

  if new_speed_h > fan_speed:
    # update speed if using the high thresholds results in fan speed increment
    fan_speed = new_speed_h
  elif new_speed_l < fan_speed:
    # update speed if using the low thresholds results in fan speed decrement
    fan_speed = new_speed_l

  if bat_temp < _BAT_TEMP_THRESHOLD:
    # no max fan speed unless battery is hot
    fan_speed = min(fan_speed, _FAN_SPEEDS[-2])

  set_eon_fan(fan_speed // 16384)

  return fan_speed


def handle_fan_uno(max_cpu_temp, bat_temp, fan_speed, ignition):
  new_speed = int(interp(max_cpu_temp, [40.0, 80.0], [0, 80]))

  if not ignition:
    new_speed = min(30, new_speed)

  return new_speed


def set_offroad_alert_if_changed(offroad_alert: str, show_alert: bool, extra_text: Optional[str]=None):
  if prev_offroad_states.get(offroad_alert, None) == (show_alert, extra_text):
    return
  prev_offroad_states[offroad_alert] = (show_alert, extra_text)
  set_offroad_alert(offroad_alert, show_alert, extra_text)


def thermald_thread():

  pm = messaging.PubMaster(['deviceState'])

  pandaState_timeout = int(1000 * 2.5 * DT_TRML)  # 2.5x the expected pandaState frequency
  pandaState_sock = messaging.sub_sock('pandaState', timeout=pandaState_timeout)
  location_sock = messaging.sub_sock('gpsLocationExternal')
  managerState_sock = messaging.sub_sock('managerState', conflate=True)

  fan_speed = 0
  count = 0

  startup_conditions = {
    "ignition": False,
  }
  startup_conditions_prev = startup_conditions.copy()

  off_ts = None
  started_ts = None
  started_seen = False
  thermal_status = ThermalStatus.green
  usb_power = True
  current_branch = get_git_branch()

  network_type = NetworkType.none
  network_strength = NetworkStrength.unknown
  wifiIpAddress = 'N/A'

  current_filter = FirstOrderFilter(0., CURRENT_TAU, DT_TRML)
  cpu_temp_filter = FirstOrderFilter(0., CPU_TEMP_TAU, DT_TRML)
  pandaState_prev = None
  should_start_prev = False
  handle_fan = None
  is_uno = False
  ui_running_prev = False

  params = Params()
  power_monitor = PowerMonitoring()
  no_panda_cnt = 0

  thermal_config = HARDWARE.get_thermal_config()

  # CPR3 logging
  if EON:
    base_path = "/sys/kernel/debug/cpr3-regulator/"
    cpr_files = [p for p in Path(base_path).glob("**/*") if p.is_file()]
    cpr_files = ["/sys/kernel/debug/regulator/pm8994_s11/voltage"] + cpr_files
    cpr_data = {}
    for cf in cpr_files:
      with open(cf, "r") as f:
        try:
          cpr_data[str(cf)] = f.read().strip()
        except Exception:
          pass
    cloudlog.event("CPR", data=cpr_data)

  while 1:
    pandaState = messaging.recv_sock(pandaState_sock, wait=True)
    msg = read_thermal(thermal_config)

    if pandaState is not None:
      usb_power = pandaState.pandaState.usbPowerMode != log.PandaState.UsbPowerMode.client

      # If we lose connection to the panda, wait 5 seconds before going offroad
      if pandaState.pandaState.pandaType == log.PandaState.PandaType.unknown:
        no_panda_cnt += 1
        if no_panda_cnt > DISCONNECT_TIMEOUT / DT_TRML:
          if startup_conditions["ignition"]:
            cloudlog.error("Lost panda connection while onroad")
          startup_conditions["ignition"] = False
      else:
        no_panda_cnt = 0
        startup_conditions["ignition"] = pandaState.pandaState.ignitionLine or pandaState.pandaState.ignitionCan

      startup_conditions["hardware_supported"] = True
      set_offroad_alert_if_changed("Offroad_HardwareUnsupported", not startup_conditions["hardware_supported"])

      # Setup fan handler on first connect to panda
      if handle_fan is None and pandaState.pandaState.pandaType != log.PandaState.PandaType.unknown:
        is_uno = pandaState.pandaState.pandaType == log.PandaState.PandaType.uno

        if (not EON) or is_uno:
          cloudlog.info("Setting up UNO fan handler")
          handle_fan = handle_fan_uno
        else:
          cloudlog.info("Setting up EON fan handler")
          setup_eon_fan()
          handle_fan = handle_fan_eon

      # Handle disconnect
      if pandaState_prev is not None:
        if pandaState.pandaState.pandaType == log.PandaState.PandaType.unknown and \
          pandaState_prev.pandaState.pandaType != log.PandaState.PandaType.unknown:
          params.panda_disconnect()
      pandaState_prev = pandaState

    # get_network_type is an expensive call. update every 10s
    if (count % int(10. / DT_TRML)) == 0:
      try:
        network_type = HARDWARE.get_network_type()
        network_strength = HARDWARE.get_network_strength(network_type)
        wifiIpAddress = HARDWARE.get_ip_address()
      except Exception:
        cloudlog.exception("Error getting network status")

    msg.deviceState.freeSpacePercent = get_available_percent(default=100.0)
    msg.deviceState.memoryUsagePercent = int(round(psutil.virtual_memory().percent))
    msg.deviceState.cpuUsagePercent = int(round(psutil.cpu_percent()))
    msg.deviceState.networkType = network_type
    msg.deviceState.networkStrength = network_strength
    msg.deviceState.wifiIpAddress = wifiIpAddress
    msg.deviceState.batteryPercent = HARDWARE.get_battery_capacity()
    msg.deviceState.batteryStatus = HARDWARE.get_battery_status()
    msg.deviceState.batteryCurrent = HARDWARE.get_battery_current()
    msg.deviceState.batteryVoltage = HARDWARE.get_battery_voltage()
    msg.deviceState.usbOnline = HARDWARE.get_usb_present()

<<<<<<< HEAD
    if EON and started_ts is None and msg.deviceState.memoryUsagePercent > 40:
      cloudlog.event("High offroad memory usage", mem=msg.deviceState.memoryUsagePercent)

=======
>>>>>>> 8c2ad20d
    # Fake battery levels on uno for frame
    if (not EON) or is_uno:
      msg.deviceState.batteryPercent = 100
      msg.deviceState.batteryStatus = "Charging"
      msg.deviceState.batteryTempC = 0

    current_filter.update(msg.deviceState.batteryCurrent / 1e6)

    # TODO: add car battery voltage check
    max_cpu_temp = cpu_temp_filter.update(max(msg.deviceState.cpuTempC))
    max_comp_temp = max(max_cpu_temp, msg.deviceState.memoryTempC, max(msg.deviceState.gpuTempC))
    bat_temp = msg.deviceState.batteryTempC

    if handle_fan is not None:
      fan_speed = handle_fan(max_cpu_temp, bat_temp, fan_speed, startup_conditions["ignition"])
      msg.deviceState.fanSpeedPercentDesired = fan_speed

    # If device is offroad we want to cool down before going onroad
    # since going onroad increases load and can make temps go over 107
    # We only do this if there is a relay that prevents the car from faulting
    is_offroad_for_5_min = (started_ts is None) and ((not started_seen) or (off_ts is None) or (sec_since_boot() - off_ts > 60 * 5))
    if max_cpu_temp > 107. or bat_temp >= 63. or (is_offroad_for_5_min and max_cpu_temp > 70.0):
      # onroad not allowed
      thermal_status = ThermalStatus.danger
    elif max_comp_temp > 96.0 or bat_temp > 60.:
      # hysteresis between onroad not allowed and engage not allowed
      thermal_status = clip(thermal_status, ThermalStatus.red, ThermalStatus.danger)
    elif max_cpu_temp > 94.0:
      # hysteresis between engage not allowed and uploader not allowed
      thermal_status = clip(thermal_status, ThermalStatus.yellow, ThermalStatus.red)
    elif max_cpu_temp > 80.0:
      # uploader not allowed
      thermal_status = ThermalStatus.yellow
    elif max_cpu_temp > 75.0:
      # hysteresis between uploader not allowed and all good
      thermal_status = clip(thermal_status, ThermalStatus.green, ThermalStatus.yellow)
    else:
      thermal_status = ThermalStatus.green  # default to good condition

    # **** starting logic ****

    # Check for last update time and display alerts if needed
    now = datetime.datetime.utcnow()

    # show invalid date/time alert
    startup_conditions["time_valid"] = (now.year > 2020) or (now.year == 2020 and now.month >= 10)
    set_offroad_alert_if_changed("Offroad_InvalidTime", (not startup_conditions["time_valid"]))

    # Show update prompt
    try:
      last_update = datetime.datetime.fromisoformat(params.get("LastUpdateTime", encoding='utf8'))
    except (TypeError, ValueError):
      last_update = now
    dt = now - last_update

    update_failed_count = params.get("UpdateFailedCount")
    update_failed_count = 0 if update_failed_count is None else int(update_failed_count)
    last_update_exception = params.get("LastUpdateException", encoding='utf8')

    if update_failed_count > 15 and last_update_exception is not None:
      if current_branch in ["release2", "dashcam"]:
        extra_text = "Ensure the software is correctly installed"
      else:
        extra_text = last_update_exception

      set_offroad_alert_if_changed("Offroad_ConnectivityNeeded", False)
      set_offroad_alert_if_changed("Offroad_ConnectivityNeededPrompt", False)
      set_offroad_alert_if_changed("Offroad_UpdateFailed", True, extra_text=extra_text)
    elif dt.days > DAYS_NO_CONNECTIVITY_MAX and update_failed_count > 1:
      set_offroad_alert_if_changed("Offroad_UpdateFailed", False)
      set_offroad_alert_if_changed("Offroad_ConnectivityNeededPrompt", False)
      set_offroad_alert_if_changed("Offroad_ConnectivityNeeded", True)
    elif dt.days > DAYS_NO_CONNECTIVITY_PROMPT:
      remaining_time = str(max(DAYS_NO_CONNECTIVITY_MAX - dt.days, 0))
      set_offroad_alert_if_changed("Offroad_UpdateFailed", False)
      set_offroad_alert_if_changed("Offroad_ConnectivityNeeded", False)
      set_offroad_alert_if_changed("Offroad_ConnectivityNeededPrompt", True, extra_text=f"{remaining_time} days.")
    else:
      set_offroad_alert_if_changed("Offroad_UpdateFailed", False)
      set_offroad_alert_if_changed("Offroad_ConnectivityNeeded", False)
      set_offroad_alert_if_changed("Offroad_ConnectivityNeededPrompt", False)

    #startup_conditions["up_to_date"] = params.get("Offroad_ConnectivityNeeded") is None or params.get("DisableUpdates") == b"1"
    startup_conditions["not_uninstalling"] = not params.get_bool("DoUninstall")
    startup_conditions["accepted_terms"] = params.get("HasAcceptedTerms") == terms_version

    panda_signature = params.get("PandaFirmware")
    startup_conditions["fw_version_match"] = (panda_signature is None) or (panda_signature == FW_SIGNATURE)   # don't show alert is no panda is connected (None)
    set_offroad_alert_if_changed("Offroad_PandaFirmwareMismatch", (not startup_conditions["fw_version_match"]))

    # with 2% left, we killall, otherwise the phone will take a long time to boot
    startup_conditions["free_space"] = msg.deviceState.freeSpacePercent > 2
    startup_conditions["completed_training"] = params.get("CompletedTrainingVersion") == training_version or \
                                               (current_branch in ['dashcam', 'dashcam-staging'])
    startup_conditions["not_driver_view"] = not params.get_bool("IsDriverViewEnabled")
    startup_conditions["not_taking_snapshot"] = not params.get_bool("IsTakingSnapshot")
    # if any CPU gets above 107 or the battery gets above 63, kill all processes
    # controls will warn with CPU above 95 or battery above 60
    startup_conditions["device_temp_good"] = thermal_status < ThermalStatus.danger
    set_offroad_alert_if_changed("Offroad_TemperatureTooHigh", (not startup_conditions["device_temp_good"]))

    # Handle offroad/onroad transition
    should_start = all(startup_conditions.values())
    if should_start != should_start_prev or (count == 0):
      params.put_bool("IsOffroad", not should_start)
      HARDWARE.set_power_save(not should_start)
      if TICI and not params.get_bool("EnableLteOnroad"):
        fxn = "stop" if should_start else "start"
        os.system(f"sudo systemctl {fxn} --no-block lte")

    if should_start:
      off_ts = None
      if started_ts is None:
        started_ts = sec_since_boot()
        started_seen = True
    else:
      if startup_conditions["ignition"] and (startup_conditions != startup_conditions_prev):
        cloudlog.event("Startup blocked", startup_conditions=startup_conditions)

      started_ts = None
      if off_ts is None:
        off_ts = sec_since_boot()

    # Offroad power monitoring
    power_monitor.calculate(pandaState)
    msg.deviceState.offroadPowerUsageUwh = power_monitor.get_power_used()
    msg.deviceState.carBatteryCapacityUwh = max(0, power_monitor.get_car_battery_capacity())

    # Check if we need to disable charging (handled by boardd)
    msg.deviceState.chargingDisabled = power_monitor.should_disable_charging(pandaState, off_ts)

    # Check if we need to shut down
    if power_monitor.should_shutdown(pandaState, off_ts, started_seen):
      cloudlog.info(f"shutting device down, offroad since {off_ts}")
      # TODO: add function for blocking cloudlog instead of sleep
      time.sleep(10)
      HARDWARE.shutdown()

    # If UI has crashed, set the brightness to reasonable non-zero value
    manager_state = messaging.recv_one_or_none(managerState_sock)
    if manager_state is not None:
      ui_running = "ui" in (p.name for p in manager_state.managerState.processes if p.running)
      if ui_running_prev and not ui_running:
        HARDWARE.set_screen_brightness(20)
      ui_running_prev = ui_running

    msg.deviceState.chargingError = current_filter.x > 0. and msg.deviceState.batteryPercent < 90  # if current is positive, then battery is being discharged
    msg.deviceState.started = started_ts is not None
    msg.deviceState.startedMonoTime = int(1e9*(started_ts or 0))

    msg.deviceState.thermalStatus = thermal_status
    pm.send("deviceState", msg)

    if EON and not is_uno:
      set_offroad_alert_if_changed("Offroad_ChargeDisabled", (not usb_power))

    should_start_prev = should_start
    startup_conditions_prev = startup_conditions.copy()

    # report to server once every 10 minutes
    if (count % int(600. / DT_TRML)) == 0:
      if EON and started_ts is None and msg.deviceState.memoryUsagePercent > 40:
        cloudlog.event("High offroad memory usage", mem=msg.deviceState.memoryUsagePercent)

      location = messaging.recv_sock(location_sock)
      cloudlog.event("STATUS_PACKET",
                     count=count,
                     pandaState=(strip_deprecated_keys(pandaState.to_dict()) if pandaState else None),
                     location=(strip_deprecated_keys(location.gpsLocationExternal.to_dict()) if location else None),
                     deviceState=strip_deprecated_keys(msg.to_dict()))

    count += 1


def main():
  thermald_thread()


if __name__ == "__main__":
  main()<|MERGE_RESOLUTION|>--- conflicted
+++ resolved
@@ -246,12 +246,6 @@
     msg.deviceState.batteryVoltage = HARDWARE.get_battery_voltage()
     msg.deviceState.usbOnline = HARDWARE.get_usb_present()
 
-<<<<<<< HEAD
-    if EON and started_ts is None and msg.deviceState.memoryUsagePercent > 40:
-      cloudlog.event("High offroad memory usage", mem=msg.deviceState.memoryUsagePercent)
-
-=======
->>>>>>> 8c2ad20d
     # Fake battery levels on uno for frame
     if (not EON) or is_uno:
       msg.deviceState.batteryPercent = 100
