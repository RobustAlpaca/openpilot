--- conflicted
+++ resolved
@@ -255,15 +255,8 @@
           registered_count = 0
 
         if registered_count > 10:
-<<<<<<< HEAD
-          cloudlog.warning(f"Modem stuck in registered state {network_info}")
-
-          os.system("nmcli radio wwan off")
-          os.system("nmcli radio wwan on")
-=======
           cloudlog.warning(f"Modem stuck in registered state {network_info}. nmcli conn up lte")
           os.system("nmcli conn up lte")
->>>>>>> 73502328
           registered_count = 0
 
       except Exception:
