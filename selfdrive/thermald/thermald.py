--- conflicted
+++ resolved
@@ -255,11 +255,7 @@
         network_type = HARDWARE.get_network_type()
         network_strength = HARDWARE.get_network_strength(network_type)
         network_info = HARDWARE.get_network_info()  # pylint: disable=assignment-from-none
-<<<<<<< HEAD
-        nvme_temps = HARDWARE.get_nvme_temps()
-=======
         nvme_temps = HARDWARE.get_nvme_temperatures()
->>>>>>> 1b5be1a7
         modem_temps = HARDWARE.get_modem_temperatures()
 
         # Log modem version once
