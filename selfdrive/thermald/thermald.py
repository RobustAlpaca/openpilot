--- conflicted
+++ resolved
@@ -246,11 +246,7 @@
     msg.deviceState.batteryVoltage = HARDWARE.get_battery_voltage()
     msg.deviceState.usbOnline = HARDWARE.get_usb_present()
 
-<<<<<<< HEAD
-    if EON and started_ts is not None and msg.deviceState.memoryUsagePercent > 40:
-=======
     if EON and started_ts is None and msg.deviceState.memoryUsagePercent > 40:
->>>>>>> 294d28a4
       cloudlog.event("High offroad memory usage", mem=msg.deviceState.memoryUsagePercent)
 
     # Fake battery levels on uno for frame
@@ -335,11 +331,7 @@
       set_offroad_alert_if_changed("Offroad_ConnectivityNeeded", False)
       set_offroad_alert_if_changed("Offroad_ConnectivityNeededPrompt", False)
 
-<<<<<<< HEAD
     #startup_conditions["up_to_date"] = params.get("Offroad_ConnectivityNeeded") is None or params.get("DisableUpdates") == b"1"
-=======
-    startup_conditions["up_to_date"] = params.get("Offroad_ConnectivityNeeded") is None or params.get_bool("DisableUpdates")
->>>>>>> 294d28a4
     startup_conditions["not_uninstalling"] = not params.get_bool("DoUninstall")
     startup_conditions["accepted_terms"] = params.get("HasAcceptedTerms") == terms_version
 
