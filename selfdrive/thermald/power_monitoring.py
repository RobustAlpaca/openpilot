--- conflicted
+++ resolved
@@ -16,11 +16,7 @@
 CAR_BATTERY_CAPACITY_uWh = 30e6
 CAR_CHARGING_RATE_W = 45
 
-<<<<<<< HEAD
-VBATT_PAUSE_CHARGING = 11.0           # Lower limit on the LPF car battery voltage
-=======
 VBATT_PAUSE_CHARGING = 12.0           # Lower limit on the LPF car battery voltage
->>>>>>> fc9ce129
 VBATT_INSTANT_PAUSE_CHARGING = 7.0    # Lower limit on the instant car battery voltage measurements to avoid triggering on instant power loss
 MAX_TIME_OFFROAD_S = 30*3600
 
