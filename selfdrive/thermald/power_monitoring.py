--- conflicted
+++ resolved
@@ -186,12 +186,5 @@
     # Wait until we have shut down charging before powering down
     should_shutdown |= (not panda_charging and self.should_disable_charging(pandaState, offroad_timestamp))
     should_shutdown |= ((HARDWARE.get_battery_capacity() < BATT_PERC_OFF) and (not HARDWARE.get_battery_charging() ) and ((now - offroad_timestamp) > 60))  and not HARDWARE.get_usb_present()
-<<<<<<< HEAD
-    print("currnetly shutdown should be : " + str(should_shutdown))
-    print("currnetly started_seen : " + str(started_seen))
-    print("currnetly (now > MIN_ON_TIME_S) : " + str((now > MIN_ON_TIME_S)))
-
-=======
->>>>>>> b9de1c07
     should_shutdown &= started_seen or (now > MIN_ON_TIME_S)
     return should_shutdown