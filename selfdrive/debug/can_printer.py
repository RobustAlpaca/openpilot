--- conflicted
+++ resolved
@@ -32,11 +32,7 @@
       lp = sec_since_boot()
 
 if __name__ == "__main__":
-<<<<<<< HEAD
-  parser = argparse.ArgumentParser(description="can data viewer",
-=======
   parser = argparse.ArgumentParser(description="simple CAN data viewer",
->>>>>>> da890706
                                    formatter_class=argparse.ArgumentDefaultsHelpFormatter)
 
   parser.add_argument("--bus", type=int, help="CAN bus to print out", default=0)
