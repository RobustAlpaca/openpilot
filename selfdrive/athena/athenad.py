#!/usr/bin/env python3
import base64
import hashlib
import io
import json
import os
import sys
import queue
import random
import select
import socket
import threading
import time
from collections import namedtuple
from functools import partial
from typing import Any

import requests
from jsonrpc import JSONRPCResponseManager, dispatcher
from websocket import ABNF, WebSocketTimeoutException, WebSocketException, create_connection

import cereal.messaging as messaging
from cereal.services import service_list
from common.api import Api
from common.basedir import PERSIST
from common.params import Params
from common.realtime import sec_since_boot
from selfdrive.hardware import HARDWARE, PC, TICI
from selfdrive.loggerd.config import ROOT
from selfdrive.loggerd.xattr_cache import getxattr, setxattr
from selfdrive.swaglog import cloudlog, SWAGLOG_DIR
from selfdrive.version import get_version, get_git_remote, get_git_branch, get_git_commit

ATHENA_HOST = os.getenv('ATHENA_HOST', 'wss://athena.comma.ai')
HANDLER_THREADS = int(os.getenv('HANDLER_THREADS', "4"))
LOCAL_PORT_WHITELIST = set([8022])

LOG_ATTR_NAME = 'user.upload'
LOG_ATTR_VALUE_MAX_UNIX_TIME = int.to_bytes(2147483647, 4, sys.byteorder)
RECONNECT_TIMEOUT_S = 70

dispatcher["echo"] = lambda s: s
recv_queue: Any = queue.Queue()
send_queue: Any = queue.Queue()
upload_queue: Any = queue.Queue()
log_send_queue: Any = queue.Queue()
log_recv_queue: Any = queue.Queue()
cancelled_uploads: Any = set()
UploadItem = namedtuple('UploadItem', ['path', 'url', 'headers', 'created_at', 'id'])


def handle_long_poll(ws):
  end_event = threading.Event()

  threads = [
    threading.Thread(target=ws_recv, args=(ws, end_event), name='ws_recv'),
    threading.Thread(target=ws_send, args=(ws, end_event), name='wc_send'),
    threading.Thread(target=upload_handler, args=(end_event,), name='upload_handler'),
    threading.Thread(target=log_handler, args=(end_event,), name='log_handler'),
  ] + [
    threading.Thread(target=jsonrpc_handler, args=(end_event,), name=f'worker_{x}')
    for x in range(HANDLER_THREADS)
  ]

  for thread in threads:
    thread.start()
  try:
    while not end_event.is_set():
      time.sleep(0.1)
  except (KeyboardInterrupt, SystemExit):
    end_event.set()
    raise
  finally:
    for thread in threads:
      cloudlog.debug(f"athena.joining {thread.name}")
      thread.join()


def jsonrpc_handler(end_event):
  dispatcher["startLocalProxy"] = partial(startLocalProxy, end_event)
  while not end_event.is_set():
    try:
      data = recv_queue.get(timeout=1)
      if "method" in data:
        cloudlog.debug(f"athena.jsonrpc_handler.call_method {data}")
        response = JSONRPCResponseManager.handle(data, dispatcher)
        send_queue.put_nowait(response.json)
      elif "id" in data and ("result" in data or "error" in data):
        log_recv_queue.put_nowait(data)
      else:
        raise Exception("not a valid request or response")
    except queue.Empty:
      pass
    except Exception as e:
      cloudlog.exception("athena jsonrpc handler failed")
      send_queue.put_nowait(json.dumps({"error": str(e)}))


def upload_handler(end_event):
  while not end_event.is_set():
    try:
      item = upload_queue.get(timeout=1)
      if item.id in cancelled_uploads:
        cancelled_uploads.remove(item.id)
        continue
      _do_upload(item)
    except queue.Empty:
      pass
    except Exception:
      cloudlog.exception("athena.upload_handler.exception")


def _do_upload(upload_item):
  with open(upload_item.path, "rb") as f:
    size = os.fstat(f.fileno()).st_size
    return requests.put(upload_item.url,
                        data=f,
                        headers={**upload_item.headers, 'Content-Length': str(size)},
                        timeout=10)


# security: user should be able to request any message from their car
@dispatcher.add_method
def getMessage(service=None, timeout=1000):
  if service is None or service not in service_list:
    raise Exception("invalid service")

  socket = messaging.sub_sock(service, timeout=timeout)
  ret = messaging.recv_one(socket)

  if ret is None:
    raise TimeoutError

  return ret.to_dict()


@dispatcher.add_method
def getVersion():
  return {
    "version": get_version(),
    "remote": get_git_remote(),
    "branch": get_git_branch(),
    "commit": get_git_commit(),
  }


@dispatcher.add_method
def setNavDestination(latitude=0, longitude=0):
  destination = {
    "latitude": latitude,
    "longitude": longitude,
  }
  Params().put("NavDestination", json.dumps(destination))

  return {"success": 1}


@dispatcher.add_method
def listDataDirectory():
  files = [os.path.relpath(os.path.join(dp, f), ROOT) for dp, dn, fn in os.walk(ROOT) for f in fn]
  return files


@dispatcher.add_method
def reboot():
  sock = messaging.sub_sock("deviceState", timeout=1000)
  ret = messaging.recv_one(sock)
  if ret is None or ret.deviceState.started:
    raise Exception("Reboot unavailable")

  def do_reboot():
    time.sleep(2)
    HARDWARE.reboot()

  threading.Thread(target=do_reboot).start()

  return {"success": 1}


@dispatcher.add_method
def uploadFileToUrl(fn, url, headers):
  if len(fn) == 0 or fn[0] == '/' or '..' in fn:
    return 500
  path = os.path.join(ROOT, fn)
  if not os.path.exists(path):
    return 404

  item = UploadItem(path=path, url=url, headers=headers, created_at=int(time.time() * 1000), id=None)
  upload_id = hashlib.sha1(str(item).encode()).hexdigest()
  item = item._replace(id=upload_id)

  upload_queue.put_nowait(item)

  return {"enqueued": 1, "item": item._asdict()}


@dispatcher.add_method
def listUploadQueue():
  return [item._asdict() for item in list(upload_queue.queue)]


@dispatcher.add_method
def cancelUpload(upload_id):
  upload_ids = set(item.id for item in list(upload_queue.queue))
  if upload_id not in upload_ids:
    return 404

  cancelled_uploads.add(upload_id)
  return {"success": 1}


def startLocalProxy(global_end_event, remote_ws_uri, local_port):
  try:
    if local_port not in LOCAL_PORT_WHITELIST:
      raise Exception("Requested local port not whitelisted")

    cloudlog.debug("athena.startLocalProxy.starting")

    params = Params()
    dongle_id = params.get("DongleId").decode('utf8')
    identity_token = Api(dongle_id).get_token()
    ws = create_connection(remote_ws_uri,
                           cookie="jwt=" + identity_token,
                           enable_multithread=True)

    ssock, csock = socket.socketpair()
    local_sock = socket.socket(socket.AF_INET, socket.SOCK_STREAM)
    local_sock.connect(('127.0.0.1', local_port))
    local_sock.setblocking(0)

    proxy_end_event = threading.Event()
    threads = [
      threading.Thread(target=ws_proxy_recv, args=(ws, local_sock, ssock, proxy_end_event, global_end_event)),
      threading.Thread(target=ws_proxy_send, args=(ws, local_sock, csock, proxy_end_event))
    ]
    for thread in threads:
      thread.start()

    cloudlog.debug("athena.startLocalProxy.started")
    return {"success": 1}
  except Exception as e:
    cloudlog.exception("athenad.startLocalProxy.exception")
    raise e


@dispatcher.add_method
def getPublicKey():
  if not os.path.isfile(PERSIST + '/comma/id_rsa.pub'):
    return None

  with open(PERSIST + '/comma/id_rsa.pub', 'r') as f:
    return f.read()


@dispatcher.add_method
def getSshAuthorizedKeys():
  return Params().get("GithubSshKeys", encoding='utf8') or ''


@dispatcher.add_method
def getSimInfo():
  return HARDWARE.get_sim_info()


@dispatcher.add_method
def getNetworkType():
  return HARDWARE.get_network_type()


@dispatcher.add_method
def takeSnapshot():
  from selfdrive.camerad.snapshot.snapshot import snapshot, jpeg_write
  ret = snapshot()
  if ret is not None:
    def b64jpeg(x):
      if x is not None:
        f = io.BytesIO()
        jpeg_write(f, x)
        return base64.b64encode(f.getvalue()).decode("utf-8")
      else:
        return None
    return {'jpegBack': b64jpeg(ret[0]),
            'jpegFront': b64jpeg(ret[1])}
  else:
    raise Exception("not available while camerad is started")


def get_logs_to_send_sorted():
  # TODO: scan once then use inotify to detect file creation/deletion
  curr_time = int(time.time())
  logs = []
  for log_entry in os.listdir(SWAGLOG_DIR):
    log_path = os.path.join(SWAGLOG_DIR, log_entry)
    try:
      time_sent = int.from_bytes(getxattr(log_path, LOG_ATTR_NAME), sys.byteorder)
    except (ValueError, TypeError):
      time_sent = 0
    # assume send failed and we lost the response if sent more than one hour ago
    if not time_sent or curr_time - time_sent > 3600:
      logs.append(log_entry)
  # return logs in order they should be sent
  # excluding most recent (active) log file
  return sorted(logs[:-1])


def log_handler(end_event):
  if PC:
    return

  log_files = []
  last_scan = 0
  while not end_event.is_set():
    try:
      curr_scan = sec_since_boot()
      if curr_scan - last_scan > 10:
        log_files = get_logs_to_send_sorted()
        last_scan = curr_scan

      # send one log
      curr_log = None
      if len(log_files) > 0:
        log_entry = log_files.pop()
        cloudlog.debug(f"athena.log_handler.forward_request {log_entry}")
        try:
          curr_time = int(time.time())
          log_path = os.path.join(SWAGLOG_DIR, log_entry)
          setxattr(log_path, LOG_ATTR_NAME, int.to_bytes(curr_time, 4, sys.byteorder))
          with open(log_path, "r") as f:
            jsonrpc = {
              "method": "forwardLogs",
              "params": {
                "logs": f.read()
              },
              "jsonrpc": "2.0",
              "id": log_entry
            }
            log_send_queue.put_nowait(json.dumps(jsonrpc))
            curr_log = log_entry
        except OSError:
          pass  # file could be deleted by log rotation

      # wait for response up to ~100 seconds
      # always read queue at least once to process any old responses that arrive
      for _ in range(100):
        if end_event.is_set():
          break
        try:
          log_resp = json.loads(log_recv_queue.get(timeout=1))
          log_entry = log_resp.get("id")
          log_success = "result" in log_resp and log_resp["result"].get("success")
          cloudlog.debug(f"athena.log_handler.forward_response {log_entry} {log_success}")
          if log_entry and log_success:
            log_path = os.path.join(SWAGLOG_DIR, log_entry)
            try:
              setxattr(log_path, LOG_ATTR_NAME, LOG_ATTR_VALUE_MAX_UNIX_TIME)
            except OSError:
              pass  # file could be deleted by log rotation
          if curr_log == log_entry:
            break
        except queue.Empty:
          if curr_log is None:
            break

    except Exception:
      cloudlog.exception("athena.log_handler.exception")


def ws_proxy_recv(ws, local_sock, ssock, end_event, global_end_event):
  while not (end_event.is_set() or global_end_event.is_set()):
    try:
      data = ws.recv()
      local_sock.sendall(data)
    except WebSocketTimeoutException:
      pass
    except Exception:
      cloudlog.exception("athenad.ws_proxy_recv.exception")
      break

  cloudlog.debug("athena.ws_proxy_recv closing sockets")
  ssock.close()
  local_sock.close()
  cloudlog.debug("athena.ws_proxy_recv done closing sockets")

  end_event.set()


def ws_proxy_send(ws, local_sock, signal_sock, end_event):
  while not end_event.is_set():
    try:
      r, _, _ = select.select((local_sock, signal_sock), (), ())
      if r:
        if r[0].fileno() == signal_sock.fileno():
          # got end signal from ws_proxy_recv
          end_event.set()
          break
        data = local_sock.recv(4096)
        if not data:
          # local_sock is dead
          end_event.set()
          break

        ws.send(data, ABNF.OPCODE_BINARY)
    except Exception:
      cloudlog.exception("athenad.ws_proxy_send.exception")
      end_event.set()

  cloudlog.debug("athena.ws_proxy_send closing sockets")
  signal_sock.close()
  cloudlog.debug("athena.ws_proxy_send done closing sockets")


def ws_recv(ws, end_event):
  last_ping = int(sec_since_boot() * 1e9)
  while not end_event.is_set():
    try:
      opcode, data = ws.recv_data(control_frame=True)
      if opcode in (ABNF.OPCODE_TEXT, ABNF.OPCODE_BINARY):
        if opcode == ABNF.OPCODE_TEXT:
          data = data.decode("utf-8")
        recv_queue.put_nowait(data)
      elif opcode == ABNF.OPCODE_PING:
        last_ping = int(sec_since_boot() * 1e9)
        Params().put("LastAthenaPingTime", str(last_ping))
    except WebSocketTimeoutException:
      ns_since_last_ping = int(sec_since_boot() * 1e9) - last_ping
      if ns_since_last_ping > RECONNECT_TIMEOUT_S * 1e9:
        cloudlog.exception("athenad.wc_recv.timeout")
        end_event.set()
    except Exception:
      cloudlog.exception("athenad.ws_recv.exception")
      end_event.set()


def ws_send(ws, end_event):
  while not end_event.is_set():
    try:
      try:
        data = send_queue.get_nowait()
      except queue.Empty:
        data = log_send_queue.get(timeout=1)
      ws.send(data)
    except queue.Empty:
      pass
    except Exception:
      cloudlog.exception("athenad.ws_send.exception")
      end_event.set()


def backoff(retries):
  return random.randrange(0, min(128, int(2 ** retries)))


def manage_tokens(api):
  if not TICI:
    return

  try:
    params = Params()
    mapbox = api.get(f"/v1/tokens/mapbox/{api.dongle_id}/", timeout=5.0, access_token=api.get_token())
    if mapbox.status_code == 200:
      params.put("MapboxToken", mapbox.json()["token"])
    else:
      params.delete("MapboxToken")
  except Exception:
    cloudlog.exception("Failed to update tokens")


def main():
  params = Params()
  dongle_id = params.get("DongleId", encoding='utf-8')

  ws_uri = ATHENA_HOST + "/ws/v2/" + dongle_id
  api = Api(dongle_id)

  conn_retries = 0
  while 1:
    try:
      cloudlog.event("athenad.main.connecting_ws", ws_uri=ws_uri)
      ws = create_connection(ws_uri,
                             cookie="jwt=" + api.get_token(),
                             enable_multithread=True,
                             timeout=1.0)
<<<<<<< HEAD
      cloudlog.event("athenad.main.connected_ws", ws_uri=ws_uri)
=======
>>>>>>> c1112e44
      ws.settimeout(1)
      cloudlog.event("athenad.main.connected_ws", ws_uri=ws_uri)

      manage_tokens(api)

      conn_retries = 0
      handle_long_poll(ws)
    except (KeyboardInterrupt, SystemExit):
      break
    except (ConnectionError, TimeoutError, WebSocketException):
      conn_retries += 1
      params.delete("LastAthenaPingTime")
    except Exception:
      cloudlog.exception("athenad.main.exception")

      conn_retries += 1
      params.delete("LastAthenaPingTime")

    time.sleep(backoff(conn_retries))


if __name__ == "__main__":
  main()<|MERGE_RESOLUTION|>--- conflicted
+++ resolved
@@ -480,10 +480,6 @@
                              cookie="jwt=" + api.get_token(),
                              enable_multithread=True,
                              timeout=1.0)
-<<<<<<< HEAD
-      cloudlog.event("athenad.main.connected_ws", ws_uri=ws_uri)
-=======
->>>>>>> c1112e44
       ws.settimeout(1)
       cloudlog.event("athenad.main.connected_ws", ws_uri=ws_uri)
 
