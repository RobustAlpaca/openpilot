#!/usr/bin/env python3
import base64
import hashlib
import io
import json
import os
import sys
import queue
import random
import select
import socket
import threading
import time
from collections import namedtuple
from functools import partial
from typing import Any

import requests
from jsonrpc import JSONRPCResponseManager, dispatcher
from websocket import ABNF, WebSocketTimeoutException, WebSocketException, create_connection

import cereal.messaging as messaging
from cereal.services import service_list
from common.api import Api
from common.basedir import PERSIST
from common.params import Params
from common.realtime import sec_since_boot
from selfdrive.hardware import HARDWARE, PC
from selfdrive.loggerd.config import ROOT
from selfdrive.loggerd.xattr_cache import getxattr, setxattr
from selfdrive.swaglog import cloudlog, SWAGLOG_DIR
from selfdrive.version import get_version, get_git_remote, get_git_branch, get_git_commit

ATHENA_HOST = os.getenv('ATHENA_HOST', 'wss://athena.comma.ai')
HANDLER_THREADS = int(os.getenv('HANDLER_THREADS', "4"))
LOCAL_PORT_WHITELIST = set([8022])

LOG_ATTR_NAME = 'user.upload'
LOG_ATTR_VALUE_MAX_UNIX_TIME = int.to_bytes(2147483647, 4, sys.byteorder)
RECONNECT_TIMEOUT_S = 70

dispatcher["echo"] = lambda s: s
recv_queue: Any = queue.Queue()
send_queue: Any = queue.Queue()
upload_queue: Any = queue.Queue()
log_send_queue: Any = queue.Queue()
log_recv_queue: Any = queue.Queue()
cancelled_uploads: Any = set()
UploadItem = namedtuple('UploadItem', ['path', 'url', 'headers', 'created_at', 'id'])


def handle_long_poll(ws):
  end_event = threading.Event()

  threads = [
    threading.Thread(target=ws_recv, args=(ws, end_event), name='ws_recv'),
    threading.Thread(target=ws_send, args=(ws, end_event), name='wc_send'),
    threading.Thread(target=upload_handler, args=(end_event,), name='upload_handler'),
    threading.Thread(target=log_handler, args=(end_event,), name='log_handler'),
  ] + [
    threading.Thread(target=jsonrpc_handler, args=(end_event,), name=f'worker_{x}')
    for x in range(HANDLER_THREADS)
  ]

  for thread in threads:
    thread.start()
  try:
    while not end_event.is_set():
      time.sleep(0.1)
  except (KeyboardInterrupt, SystemExit):
    end_event.set()
    raise
  finally:
    for thread in threads:
      cloudlog.debug(f"athena.joining {thread.name}")
      thread.join()


def jsonrpc_handler(end_event):
  dispatcher["startLocalProxy"] = partial(startLocalProxy, end_event)
  while not end_event.is_set():
    try:
      data = recv_queue.get(timeout=1)
      if "method" in data:
        cloudlog.debug(f"athena.jsonrpc_handler.call_method {data}")
        response = JSONRPCResponseManager.handle(data, dispatcher)
        send_queue.put_nowait(response.json)
      elif "id" in data and ("result" in data or "error" in data):
        log_recv_queue.put_nowait(data)
      else:
        raise Exception("not a valid request or response")
    except queue.Empty:
      pass
    except Exception as e:
      cloudlog.exception("athena jsonrpc handler failed")
      send_queue.put_nowait(json.dumps({"error": str(e)}))


def upload_handler(end_event):
  while not end_event.is_set():
    try:
      item = upload_queue.get(timeout=1)
      if item.id in cancelled_uploads:
        cancelled_uploads.remove(item.id)
        continue
      _do_upload(item)
    except queue.Empty:
      pass
    except Exception:
      cloudlog.exception("athena.upload_handler.exception")


def _do_upload(upload_item):
  with open(upload_item.path, "rb") as f:
    size = os.fstat(f.fileno()).st_size
    return requests.put(upload_item.url,
                        data=f,
                        headers={**upload_item.headers, 'Content-Length': str(size)},
                        timeout=10)


# security: user should be able to request any message from their car
@dispatcher.add_method
def getMessage(service=None, timeout=1000):
  if service is None or service not in service_list:
    raise Exception("invalid service")

  socket = messaging.sub_sock(service, timeout=timeout)
  ret = messaging.recv_one(socket)

  if ret is None:
    raise TimeoutError

  return ret.to_dict()


@dispatcher.add_method
def getVersion():
  return {
    "version": get_version(),
    "remote": get_git_remote(),
    "branch": get_git_branch(),
    "commit": get_git_commit(),
  }


@dispatcher.add_method
def setNavDestination(latitude=0, longitude=0):
  destination = {
    "latitude": latitude,
    "longitude": longitude,
  }
  Params().put("NavDestination", json.dumps(destination))

  return {"success": 1}


@dispatcher.add_method
def listDataDirectory():
  files = [os.path.relpath(os.path.join(dp, f), ROOT) for dp, dn, fn in os.walk(ROOT) for f in fn]
  return files


@dispatcher.add_method
def reboot():
  sock = messaging.sub_sock("deviceState", timeout=1000)
  ret = messaging.recv_one(sock)
  if ret is None or ret.deviceState.started:
    raise Exception("Reboot unavailable")

  def do_reboot():
    time.sleep(2)
    HARDWARE.reboot()

  threading.Thread(target=do_reboot).start()

  return {"success": 1}


@dispatcher.add_method
def uploadFileToUrl(fn, url, headers):
  if len(fn) == 0 or fn[0] == '/' or '..' in fn:
    return 500
  path = os.path.join(ROOT, fn)
  if not os.path.exists(path):
    return 404

  item = UploadItem(path=path, url=url, headers=headers, created_at=int(time.time() * 1000), id=None)
  upload_id = hashlib.sha1(str(item).encode()).hexdigest()
  item = item._replace(id=upload_id)

  upload_queue.put_nowait(item)

  return {"enqueued": 1, "item": item._asdict()}


@dispatcher.add_method
def listUploadQueue():
  return [item._asdict() for item in list(upload_queue.queue)]


@dispatcher.add_method
def cancelUpload(upload_id):
  upload_ids = set(item.id for item in list(upload_queue.queue))
  if upload_id not in upload_ids:
    return 404

  cancelled_uploads.add(upload_id)
  return {"success": 1}


def startLocalProxy(global_end_event, remote_ws_uri, local_port):
  try:
    if local_port not in LOCAL_PORT_WHITELIST:
      raise Exception("Requested local port not whitelisted")

    cloudlog.debug("athena.startLocalProxy.starting")

    params = Params()
    dongle_id = params.get("DongleId").decode('utf8')
    identity_token = Api(dongle_id).get_token()
    ws = create_connection(remote_ws_uri,
                           cookie="jwt=" + identity_token,
                           enable_multithread=True)

    ssock, csock = socket.socketpair()
    local_sock = socket.socket(socket.AF_INET, socket.SOCK_STREAM)
    local_sock.connect(('127.0.0.1', local_port))
    local_sock.setblocking(0)

    proxy_end_event = threading.Event()
    threads = [
      threading.Thread(target=ws_proxy_recv, args=(ws, local_sock, ssock, proxy_end_event, global_end_event)),
      threading.Thread(target=ws_proxy_send, args=(ws, local_sock, csock, proxy_end_event))
    ]
    for thread in threads:
      thread.start()

    cloudlog.debug("athena.startLocalProxy.started")
    return {"success": 1}
  except Exception as e:
    cloudlog.exception("athenad.startLocalProxy.exception")
    raise e


@dispatcher.add_method
def getPublicKey():
  if not os.path.isfile(PERSIST + '/comma/id_rsa.pub'):
    return None

  with open(PERSIST + '/comma/id_rsa.pub', 'r') as f:
    return f.read()


@dispatcher.add_method
def getSshAuthorizedKeys():
  return Params().get("GithubSshKeys", encoding='utf8') or ''


@dispatcher.add_method
def getSimInfo():
  return HARDWARE.get_sim_info()


@dispatcher.add_method
def getNetworkType():
  return HARDWARE.get_network_type()


@dispatcher.add_method
def takeSnapshot():
  from selfdrive.camerad.snapshot.snapshot import snapshot, jpeg_write
  ret = snapshot()
  if ret is not None:
    def b64jpeg(x):
      if x is not None:
        f = io.BytesIO()
        jpeg_write(f, x)
        return base64.b64encode(f.getvalue()).decode("utf-8")
      else:
        return None
    return {'jpegBack': b64jpeg(ret[0]),
            'jpegFront': b64jpeg(ret[1])}
  else:
    raise Exception("not available while camerad is started")


def get_logs_to_send_sorted():
  # TODO: scan once then use inotify to detect file creation/deletion
  curr_time = int(time.time())
  logs = []
  for log_entry in os.listdir(SWAGLOG_DIR):
    log_path = os.path.join(SWAGLOG_DIR, log_entry)
    try:
      time_sent = int.from_bytes(getxattr(log_path, LOG_ATTR_NAME), sys.byteorder)
    except (ValueError, TypeError):
      time_sent = 0
    # assume send failed and we lost the response if sent more than one hour ago
    if not time_sent or curr_time - time_sent > 3600:
      logs.append(log_entry)
  # return logs in order they should be sent
  # excluding most recent (active) log file
  return sorted(logs[:-1])


def log_handler(end_event):
  if PC:
    return

  log_files = []
  last_scan = 0
  while not end_event.is_set():
    try:
<<<<<<< HEAD
      try:
        result = json.loads(log_recv_queue.get(timeout=1))
        log_success = result.get("success")
        log_entry = result.get("id")
        log_path = os.path.join(SWAGLOG_DIR, log_entry)
        if log_entry and log_success:
          try:
            setxattr(log_path, LOG_ATTR_NAME, LOG_ATTR_VALUE_MAX_UNIX_TIME)
          except OSError:
            pass  # file could be deleted by log rotation

      except queue.Empty:
        pass

=======
>>>>>>> 825fa79e
      curr_scan = sec_since_boot()
      if curr_scan - last_scan > 10:
        log_files = get_logs_to_send_sorted()
        last_scan = curr_scan

      # send one log
      curr_log = None
      if len(log_files) > 0:
        log_entry = log_files.pop()
        cloudlog.debug(f"athena.log_handler.forward_request {log_entry}")
        try:
          curr_time = int(time.time())
          log_path = os.path.join(SWAGLOG_DIR, log_entry)
          setxattr(log_path, LOG_ATTR_NAME, int.to_bytes(curr_time, 4, sys.byteorder))
          with open(log_path, "r") as f:
            jsonrpc = {
              "method": "forwardLogs",
              "params": {
                "logs": f.read()
              },
              "jsonrpc": "2.0",
              "id": log_entry
            }
            log_send_queue.put_nowait(json.dumps(jsonrpc))
            curr_log = log_entry
        except OSError:
          pass  # file could be deleted by log rotation

      # wait for response up to ~100 seconds
      # always read queue at least once to process any old responses that arrive
      for _ in range(100):
        if end_event.is_set():
          break
        try:
          log_resp = json.loads(log_recv_queue.get(timeout=1))
          log_entry = log_resp.get("id")
          log_success = "result" in log_resp and log_resp["result"].get("success")
          cloudlog.debug(f"athena.log_handler.forward_response {log_entry} {log_success}")
          if log_entry and log_success:
            log_path = os.path.join(SWAGLOG_DIR, log_entry)
            try:
              setxattr(log_path, LOG_ATTR_NAME, LOG_ATTR_VALUE_MAX_UNIX_TIME)
            except OSError:
              pass  # file could be deleted by log rotation
          if curr_log == log_entry:
            break
        except queue.Empty:
          if curr_log is None:
            break

<<<<<<< HEAD
      log_entry = log_files.pop()
      try:
        curr_time = int(time.time())
        log_path = os.path.join(SWAGLOG_DIR, log_entry)
        setxattr(log_path, LOG_ATTR_NAME, int.to_bytes(curr_time, 4, sys.byteorder))
        with open(log_path, "r") as f:
          jsonrpc = {
            "method": "forwardLogs",
            "params": {
              "logs": f.read()
            },
            "jsonrpc": "2.0",
            "id": log_entry
          }
          log_send_queue.put_nowait(json.dumps(jsonrpc))
      except OSError:
        pass  # file could be deleted by log rotation

=======
>>>>>>> 825fa79e
    except Exception:
      cloudlog.exception("athena.log_handler.exception")


def ws_proxy_recv(ws, local_sock, ssock, end_event, global_end_event):
  while not (end_event.is_set() or global_end_event.is_set()):
    try:
      data = ws.recv()
      local_sock.sendall(data)
    except WebSocketTimeoutException:
      pass
    except Exception:
      cloudlog.exception("athenad.ws_proxy_recv.exception")
      break

  cloudlog.debug("athena.ws_proxy_recv closing sockets")
  ssock.close()
  local_sock.close()
  cloudlog.debug("athena.ws_proxy_recv done closing sockets")

  end_event.set()


def ws_proxy_send(ws, local_sock, signal_sock, end_event):
  while not end_event.is_set():
    try:
      r, _, _ = select.select((local_sock, signal_sock), (), ())
      if r:
        if r[0].fileno() == signal_sock.fileno():
          # got end signal from ws_proxy_recv
          end_event.set()
          break
        data = local_sock.recv(4096)
        if not data:
          # local_sock is dead
          end_event.set()
          break

        ws.send(data, ABNF.OPCODE_BINARY)
    except Exception:
      cloudlog.exception("athenad.ws_proxy_send.exception")
      end_event.set()

  cloudlog.debug("athena.ws_proxy_send closing sockets")
  signal_sock.close()
  cloudlog.debug("athena.ws_proxy_send done closing sockets")


def ws_recv(ws, end_event):
  last_ping = int(sec_since_boot() * 1e9)
  while not end_event.is_set():
    try:
      opcode, data = ws.recv_data(control_frame=True)
      if opcode in (ABNF.OPCODE_TEXT, ABNF.OPCODE_BINARY):
        if opcode == ABNF.OPCODE_TEXT:
          data = data.decode("utf-8")
        recv_queue.put_nowait(data)
      elif opcode == ABNF.OPCODE_PING:
        last_ping = int(sec_since_boot() * 1e9)
        Params().put("LastAthenaPingTime", str(last_ping))
    except WebSocketTimeoutException:
      ns_since_last_ping = int(sec_since_boot() * 1e9) - last_ping
      if ns_since_last_ping > RECONNECT_TIMEOUT_S * 1e9:
        cloudlog.exception("athenad.wc_recv.timeout")
        end_event.set()
    except Exception:
      cloudlog.exception("athenad.ws_recv.exception")
      end_event.set()


def ws_send(ws, end_event):
  while not end_event.is_set():
    try:
      try:
        data = send_queue.get_nowait()
      except queue.Empty:
        data = log_send_queue.get(timeout=1)
      ws.send(data)
    except queue.Empty:
      pass
    except Exception:
      cloudlog.exception("athenad.ws_send.exception")
      end_event.set()


def backoff(retries):
  return random.randrange(0, min(128, int(2 ** retries)))


def main():
  params = Params()
  dongle_id = params.get("DongleId", encoding='utf-8')

  ws_uri = ATHENA_HOST + "/ws/v2/" + dongle_id
  api = Api(dongle_id)

  conn_retries = 0
  while 1:
    try:
      cloudlog.event("athenad.main.connecting_ws", ws_uri=ws_uri)
      ws = create_connection(ws_uri,
                             cookie="jwt=" + api.get_token(),
                             enable_multithread=True,
                             timeout=1.0)
      cloudlog.event("athenad.main.connected_ws", ws_uri=ws_uri)
      ws.settimeout(1)
      conn_retries = 0
      handle_long_poll(ws)
    except (KeyboardInterrupt, SystemExit):
      break
    except (ConnectionError, TimeoutError, WebSocketException):
      conn_retries += 1
      params.delete("LastAthenaPingTime")
    except Exception:
      cloudlog.exception("athenad.main.exception")

      conn_retries += 1
      params.delete("LastAthenaPingTime")

    time.sleep(backoff(conn_retries))


if __name__ == "__main__":
  main()<|MERGE_RESOLUTION|>--- conflicted
+++ resolved
@@ -311,23 +311,6 @@
   last_scan = 0
   while not end_event.is_set():
     try:
-<<<<<<< HEAD
-      try:
-        result = json.loads(log_recv_queue.get(timeout=1))
-        log_success = result.get("success")
-        log_entry = result.get("id")
-        log_path = os.path.join(SWAGLOG_DIR, log_entry)
-        if log_entry and log_success:
-          try:
-            setxattr(log_path, LOG_ATTR_NAME, LOG_ATTR_VALUE_MAX_UNIX_TIME)
-          except OSError:
-            pass  # file could be deleted by log rotation
-
-      except queue.Empty:
-        pass
-
-=======
->>>>>>> 825fa79e
       curr_scan = sec_since_boot()
       if curr_scan - last_scan > 10:
         log_files = get_logs_to_send_sorted()
@@ -378,27 +361,6 @@
           if curr_log is None:
             break
 
-<<<<<<< HEAD
-      log_entry = log_files.pop()
-      try:
-        curr_time = int(time.time())
-        log_path = os.path.join(SWAGLOG_DIR, log_entry)
-        setxattr(log_path, LOG_ATTR_NAME, int.to_bytes(curr_time, 4, sys.byteorder))
-        with open(log_path, "r") as f:
-          jsonrpc = {
-            "method": "forwardLogs",
-            "params": {
-              "logs": f.read()
-            },
-            "jsonrpc": "2.0",
-            "id": log_entry
-          }
-          log_send_queue.put_nowait(json.dumps(jsonrpc))
-      except OSError:
-        pass  # file could be deleted by log rotation
-
-=======
->>>>>>> 825fa79e
     except Exception:
       cloudlog.exception("athena.log_handler.exception")
 
