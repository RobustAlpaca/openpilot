#!/usr/bin/env python3
import base64
import hashlib
import io
import json
import os
import sys
import queue
import random
import select
import socket
import threading
import time
from collections import namedtuple
from functools import partial
from typing import Any

import requests
from jsonrpc import JSONRPCResponseManager, dispatcher
from websocket import ABNF, WebSocketTimeoutException, WebSocketException, create_connection

import cereal.messaging as messaging
from cereal.services import service_list
from common.api import Api
from common.basedir import PERSIST
from common.params import Params
from common.realtime import sec_since_boot
from selfdrive.hardware import HARDWARE, PC
from selfdrive.loggerd.config import ROOT
from selfdrive.loggerd.xattr_cache import getxattr, setxattr
from selfdrive.swaglog import cloudlog, SWAGLOG_DIR
import selfdrive.crash as crash
from selfdrive.version import dirty, origin, branch, commit, get_version, get_git_remote, get_git_branch, get_git_commit

ATHENA_HOST = os.getenv('ATHENA_HOST', 'wss://athena.comma.ai')
HANDLER_THREADS = int(os.getenv('HANDLER_THREADS', "4"))
LOCAL_PORT_WHITELIST = set([8022])

LOG_ATTR_NAME = 'user.upload'
LOG_ATTR_VALUE_MAX_UNIX_TIME = int.to_bytes(2147483647, 4, sys.byteorder)
RECONNECT_TIMEOUT_S = 70

dispatcher["echo"] = lambda s: s
recv_queue: Any = queue.Queue()
send_queue: Any = queue.Queue()
upload_queue: Any = queue.Queue()
log_send_queue: Any = queue.Queue()
log_recv_queue: Any = queue.Queue()
cancelled_uploads: Any = set()
UploadItem = namedtuple('UploadItem', ['path', 'url', 'headers', 'created_at', 'id'])


def handle_long_poll(ws):
  end_event = threading.Event()

  threads = [
    threading.Thread(target=ws_recv, args=(ws, end_event)),
    threading.Thread(target=ws_send, args=(ws, end_event)),
    threading.Thread(target=upload_handler, args=(end_event,)),
    threading.Thread(target=log_handler, args=(end_event,)),
  ] + [
    threading.Thread(target=jsonrpc_handler, args=(end_event,))
    for x in range(HANDLER_THREADS)
  ]

  for thread in threads:
    thread.start()
  try:
    while not end_event.is_set():
      time.sleep(0.1)
  except (KeyboardInterrupt, SystemExit):
    end_event.set()
    raise
  finally:
    for thread in threads:
      thread.join()

def jsonrpc_handler(end_event):
  dispatcher["startLocalProxy"] = partial(startLocalProxy, end_event)
  while not end_event.is_set():
    try:
      data = recv_queue.get(timeout=1)
      if "method" in data:
        response = JSONRPCResponseManager.handle(data, dispatcher)
        send_queue.put_nowait(response.json)
      elif "result" in data and "id" in data:
        log_recv_queue.put_nowait(data)
      else:
        raise Exception("not a valid request or response")
    except queue.Empty:
      pass
    except Exception as e:
      cloudlog.exception("athena jsonrpc handler failed")
      send_queue.put_nowait(json.dumps({"error": str(e)}))


def upload_handler(end_event):
  while not end_event.is_set():
    try:
      item = upload_queue.get(timeout=1)
      if item.id in cancelled_uploads:
        cancelled_uploads.remove(item.id)
        continue
      _do_upload(item)
    except queue.Empty:
      pass
    except Exception:
      cloudlog.exception("athena.upload_handler.exception")


def _do_upload(upload_item):
  with open(upload_item.path, "rb") as f:
    size = os.fstat(f.fileno()).st_size
    return requests.put(upload_item.url,
                        data=f,
                        headers={**upload_item.headers, 'Content-Length': str(size)},
                        timeout=10)


# security: user should be able to request any message from their car
@dispatcher.add_method
def getMessage(service=None, timeout=1000):
  if service is None or service not in service_list:
    raise Exception("invalid service")

  socket = messaging.sub_sock(service, timeout=timeout)
  ret = messaging.recv_one(socket)

  if ret is None:
    raise TimeoutError

  return ret.to_dict()


@dispatcher.add_method
<<<<<<< HEAD
=======
def getVersion():
  return {
    "version": get_version(),
    "remote": get_git_remote(),
    "branch": get_git_branch(),
    "commit": get_git_commit(),
  }


@dispatcher.add_method
>>>>>>> d875b6b1
def setNavDestination(latitude=0, longitude=0):
  destination = {
    "latitude": latitude,
    "longitude": longitude,
  }
  Params().put("NavDestination", json.dumps(destination))

  return {"success": 1}


@dispatcher.add_method
def listDataDirectory():
  files = [os.path.relpath(os.path.join(dp, f), ROOT) for dp, dn, fn in os.walk(ROOT) for f in fn]
  return files


@dispatcher.add_method
def reboot():
  sock = messaging.sub_sock("deviceState", timeout=1000)
  ret = messaging.recv_one(sock)
  if ret is None or ret.deviceState.started:
    raise Exception("Reboot unavailable")

  def do_reboot():
    time.sleep(2)
    HARDWARE.reboot()

  threading.Thread(target=do_reboot).start()

  return {"success": 1}


@dispatcher.add_method
def uploadFileToUrl(fn, url, headers):
  if len(fn) == 0 or fn[0] == '/' or '..' in fn:
    return 500
  path = os.path.join(ROOT, fn)
  if not os.path.exists(path):
    return 404

  item = UploadItem(path=path, url=url, headers=headers, created_at=int(time.time() * 1000), id=None)
  upload_id = hashlib.sha1(str(item).encode()).hexdigest()
  item = item._replace(id=upload_id)

  upload_queue.put_nowait(item)

  return {"enqueued": 1, "item": item._asdict()}


@dispatcher.add_method
def listUploadQueue():
  return [item._asdict() for item in list(upload_queue.queue)]


@dispatcher.add_method
def cancelUpload(upload_id):
  upload_ids = set(item.id for item in list(upload_queue.queue))
  if upload_id not in upload_ids:
    return 404

  cancelled_uploads.add(upload_id)
  return {"success": 1}


def startLocalProxy(global_end_event, remote_ws_uri, local_port):
  try:
    if local_port not in LOCAL_PORT_WHITELIST:
      raise Exception("Requested local port not whitelisted")

    params = Params()
    dongle_id = params.get("DongleId").decode('utf8')
    identity_token = Api(dongle_id).get_token()
    ws = create_connection(remote_ws_uri,
                           cookie="jwt=" + identity_token,
                           enable_multithread=True)

    ssock, csock = socket.socketpair()
    local_sock = socket.socket(socket.AF_INET, socket.SOCK_STREAM)
    local_sock.connect(('127.0.0.1', local_port))
    local_sock.setblocking(0)

    proxy_end_event = threading.Event()
    threads = [
      threading.Thread(target=ws_proxy_recv, args=(ws, local_sock, ssock, proxy_end_event, global_end_event)),
      threading.Thread(target=ws_proxy_send, args=(ws, local_sock, csock, proxy_end_event))
    ]
    for thread in threads:
      thread.start()

    return {"success": 1}
  except Exception as e:
    cloudlog.exception("athenad.startLocalProxy.exception")
    raise e


@dispatcher.add_method
def getPublicKey():
  if not os.path.isfile(PERSIST + '/comma/id_rsa.pub'):
    return None

  with open(PERSIST + '/comma/id_rsa.pub', 'r') as f:
    return f.read()


@dispatcher.add_method
def getSshAuthorizedKeys():
  return Params().get("GithubSshKeys", encoding='utf8') or ''


@dispatcher.add_method
def getSimInfo():
  return HARDWARE.get_sim_info()


@dispatcher.add_method
def getNetworkType():
  return HARDWARE.get_network_type()


@dispatcher.add_method
def takeSnapshot():
  from selfdrive.camerad.snapshot.snapshot import snapshot, jpeg_write
  ret = snapshot()
  if ret is not None:
    def b64jpeg(x):
      if x is not None:
        f = io.BytesIO()
        jpeg_write(f, x)
        return base64.b64encode(f.getvalue()).decode("utf-8")
      else:
        return None
    return {'jpegBack': b64jpeg(ret[0]),
            'jpegFront': b64jpeg(ret[1])}
  else:
    raise Exception("not available while camerad is started")


def get_logs_to_send_sorted():
  # TODO: scan once then use inotify to detect file creation/deletion
  curr_time = int(time.time())
  logs = []
  for log_entry in os.listdir(SWAGLOG_DIR):
    log_path = os.path.join(SWAGLOG_DIR, log_entry)
    try:
      time_sent = int.from_bytes(getxattr(log_path, LOG_ATTR_NAME), sys.byteorder)
    except (ValueError, TypeError):
      time_sent = 0
    # assume send failed and we lost the response if sent more than one hour ago
    if not time_sent or curr_time - time_sent > 3600:
      logs.append(log_entry)
  # return logs in order they should be sent
  # excluding most recent (active) log file
  return sorted(logs[:-1])


def log_handler(end_event):
  if PC:
    return

  log_files = []
  last_scan = 0
  log_retries = 0
  while not end_event.is_set():
    try:
      try:
        result = json.loads(log_recv_queue.get(timeout=1))
        log_success = result.get("success")
        log_entry = result.get("id")
        log_path = os.path.join(SWAGLOG_DIR, log_entry)
        if log_entry and log_success:
          try:
            setxattr(log_path, LOG_ATTR_NAME, LOG_ATTR_VALUE_MAX_UNIX_TIME)
          except OSError:
            pass # file could be deleted by log rotation
      except queue.Empty:
        pass

      curr_scan = sec_since_boot()
      if curr_scan - last_scan > 10:
        log_files = get_logs_to_send_sorted()
        last_scan = curr_scan

      # never send last log file because it is the active log
      # and only send one log file at a time (most recent first)
      if not len(log_files) or not log_send_queue.empty():
        continue

      log_entry = log_files.pop()
      try:
        curr_time = int(time.time())
        log_path = os.path.join(SWAGLOG_DIR, log_entry)
        setxattr(log_path, LOG_ATTR_NAME, int.to_bytes(curr_time, 4, sys.byteorder))
        with open(log_path, "r") as f:
          jsonrpc = {
            "method": "forwardLogs",
            "params": {
              "logs": f.read()
            },
            "jsonrpc": "2.0",
            "id": log_entry
          }
          log_send_queue.put_nowait(json.dumps(jsonrpc))
      except OSError:
        pass # file could be deleted by log rotation
      log_retries = 0
    except Exception:
      cloudlog.exception("athena.log_handler.exception")
      log_retries += 1

    if log_retries != 0:
      time.sleep(backoff(log_retries))


def ws_proxy_recv(ws, local_sock, ssock, end_event, global_end_event):
  while not (end_event.is_set() or global_end_event.is_set()):
    try:
      data = ws.recv()
      local_sock.sendall(data)
    except WebSocketTimeoutException:
      pass
    except Exception:
      cloudlog.exception("athenad.ws_proxy_recv.exception")
      break

  ssock.close()
  local_sock.close()
  end_event.set()


def ws_proxy_send(ws, local_sock, signal_sock, end_event):
  while not end_event.is_set():
    try:
      r, _, _ = select.select((local_sock, signal_sock), (), ())
      if r:
        if r[0].fileno() == signal_sock.fileno():
          # got end signal from ws_proxy_recv
          end_event.set()
          break
        data = local_sock.recv(4096)
        if not data:
          # local_sock is dead
          end_event.set()
          break

        ws.send(data, ABNF.OPCODE_BINARY)
    except Exception:
      cloudlog.exception("athenad.ws_proxy_send.exception")
      end_event.set()

  signal_sock.close()


def ws_recv(ws, end_event):
  last_ping = int(sec_since_boot() * 1e9)
  while not end_event.is_set():
    try:
      opcode, data = ws.recv_data(control_frame=True)
      if opcode in (ABNF.OPCODE_TEXT, ABNF.OPCODE_BINARY):
        if opcode == ABNF.OPCODE_TEXT:
          data = data.decode("utf-8")
        recv_queue.put_nowait(data)
      elif opcode == ABNF.OPCODE_PING:
        last_ping = int(sec_since_boot() * 1e9)
        Params().put("LastAthenaPingTime", str(last_ping))
    except WebSocketTimeoutException:
      ns_since_last_ping = int(sec_since_boot() * 1e9) - last_ping
      if ns_since_last_ping > RECONNECT_TIMEOUT_S * 1e9:
        cloudlog.exception("athenad.wc_recv.timeout")
        end_event.set()
    except Exception:
      cloudlog.exception("athenad.ws_recv.exception")
      end_event.set()


def ws_send(ws, end_event):
  while not end_event.is_set():
    try:
      try:
        data = send_queue.get_nowait()
      except queue.Empty:
        data = log_send_queue.get(timeout=1)
      ws.send(data)
    except queue.Empty:
      pass
    except Exception:
      cloudlog.exception("athenad.ws_send.exception")
      end_event.set()


def backoff(retries):
  return random.randrange(0, min(128, int(2 ** retries)))


def main():
  params = Params()
  dongle_id = params.get("DongleId", encoding='utf-8')
  crash.init()
  crash.bind_user(id=dongle_id)
  crash.bind_extra(dirty=dirty, origin=origin, branch=branch, commit=commit,
                   device=HARDWARE.get_device_type())

  ws_uri = ATHENA_HOST + "/ws/v2/" + dongle_id

  api = Api(dongle_id)

  conn_retries = 0
  while 1:
    try:
      cloudlog.event("athenad.main.connecting_ws", ws_uri=ws_uri)
      ws = create_connection(ws_uri,
                             cookie="jwt=" + api.get_token(),
                             enable_multithread=True,
                             timeout=1.0)
      cloudlog.event("athenad.main.connected_ws", ws_uri=ws_uri)
      ws.settimeout(1)
      conn_retries = 0
      handle_long_poll(ws)
    except (KeyboardInterrupt, SystemExit):
      break
    except (ConnectionError, TimeoutError, WebSocketException):
      conn_retries += 1
      params.delete("LastAthenaPingTime")
    except Exception:
      crash.capture_exception()
      cloudlog.exception("athenad.main.exception")

      conn_retries += 1
      params.delete("LastAthenaPingTime")

    time.sleep(backoff(conn_retries))


if __name__ == "__main__":
  main()<|MERGE_RESOLUTION|>--- conflicted
+++ resolved
@@ -133,8 +133,6 @@
 
 
 @dispatcher.add_method
-<<<<<<< HEAD
-=======
 def getVersion():
   return {
     "version": get_version(),
@@ -145,7 +143,6 @@
 
 
 @dispatcher.add_method
->>>>>>> d875b6b1
 def setNavDestination(latitude=0, longitude=0):
   destination = {
     "latitude": latitude,
