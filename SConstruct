import os
import shutil
import subprocess
import sys
import sysconfig
import platform
import numpy as np

TICI = os.path.isfile('/TICI')
Decider('MD5-timestamp')
SetOption('num_jobs', 4)
CacheDir('/data/build_cache')

AddOption('--test',
          action='store_true',
          help='build test files')

AddOption('--kaitai',
          action='store_true',
          help='Regenerate kaitai struct parsers')

AddOption('--asan',
          action='store_true',
          help='turn on ASAN')

AddOption('--ubsan',
          action='store_true',
          help='turn on UBSan')

AddOption('--clazy',
          action='store_true',
          help='build with clazy')

AddOption('--compile_db',
          action='store_true',
          help='build clang compilation database')

AddOption('--mpc-generate',
          action='store_true',
          help='regenerates the mpc sources')

AddOption('--external-sconscript',
          action='store',
          metavar='FILE',
          dest='external_sconscript',
          help='add an external SConscript to the build')

real_arch = arch = subprocess.check_output(["uname", "-m"], encoding='utf8').rstrip()
if platform.system() == "Darwin":
  arch = "Darwin"

if arch == "aarch64" and TICI:
  arch = "larch64"

USE_WEBCAM = os.getenv("USE_WEBCAM") is not None
QCOM_REPLAY = arch == "aarch64" and os.getenv("QCOM_REPLAY") is not None

lenv = {
  "PATH": os.environ['PATH'],
}

if arch == "aarch64" or arch == "larch64":
  lenv["LD_LIBRARY_PATH"] = '/data/data/com.termux/files/usr/lib'

  if arch == "aarch64":
    # android
    lenv["ANDROID_DATA"] = os.environ['ANDROID_DATA']
    lenv["ANDROID_ROOT"] = os.environ['ANDROID_ROOT']

  cpppath = [
    "#phonelibs/opencl/include",
  ]

  libpath = [
    "/usr/local/lib",
    "/usr/lib",
    "/system/vendor/lib64",
    "/system/comma/usr/lib",
    "#phonelibs/nanovg",
  ]

  if arch == "larch64":
    libpath += [
      "#phonelibs/snpe/larch64",
      "#phonelibs/libyuv/larch64/lib",
      "/usr/lib/aarch64-linux-gnu"
    ]
    cpppath += [
      "#selfdrive/camerad/include",
    ]
    cflags = ["-DQCOM2", "-mcpu=cortex-a57"]
    cxxflags = ["-DQCOM2", "-mcpu=cortex-a57"]
    rpath = ["/usr/local/lib"]
  else:
    libpath += [
      "#phonelibs/snpe/aarch64",
      "#phonelibs/libyuv/lib",
      "/system/vendor/lib64"
    ]
    cflags = ["-DQCOM", "-mcpu=cortex-a57"]
    cxxflags = ["-DQCOM", "-mcpu=cortex-a57"]
    rpath = []

    if QCOM_REPLAY:
      cflags += ["-DQCOM_REPLAY"]
      cxxflags += ["-DQCOM_REPLAY"]
else:
  cflags = []
  cxxflags = []
  cpppath = []

  if arch == "Darwin":
    yuv_dir = "mac" if real_arch != "arm64" else "mac_arm64"
    libpath = [
      f"#phonelibs/libyuv/{yuv_dir}/lib",
      "/usr/local/lib",
      "/opt/homebrew/lib",
      "/usr/local/opt/openssl/lib",
      "/opt/homebrew/opt/openssl/lib",
      "/System/Library/Frameworks/OpenGL.framework/Libraries",
    ]
    cflags += ["-DGL_SILENCE_DEPRECATION"]
    cxxflags += ["-DGL_SILENCE_DEPRECATION"]
    cpppath += [
      "/opt/homebrew/include",
      "/usr/local/opt/openssl/include",
      "/opt/homebrew/opt/openssl/include"
    ]
  else:
    libpath = [
      "#phonelibs/snpe/x86_64-linux-clang",
      "#phonelibs/libyuv/x64/lib",
      "#cereal",
      "#selfdrive/common",
      "/usr/lib",
      "/usr/local/lib",
    ]

  rpath = [
    "phonelibs/snpe/x86_64-linux-clang",
    "cereal",
    "selfdrive/common"
  ]

  # allows shared libraries to work globally
  rpath = [os.path.join(os.getcwd(), x) for x in rpath]

if GetOption('asan'):
  ccflags = ["-fsanitize=address", "-fno-omit-frame-pointer"]
  ldflags = ["-fsanitize=address"]
elif GetOption('ubsan'):
  ccflags = ["-fsanitize=undefined"]
  ldflags = ["-fsanitize=undefined"]
else:
  ccflags = []
  ldflags = []

# no --as-needed on mac linker
if arch != "Darwin":
  ldflags += ["-Wl,--as-needed"]

# change pythonpath to this
lenv["PYTHONPATH"] = Dir("#").path

env = Environment(
  ENV=lenv,
  CCFLAGS=[
    "-g",
    "-fPIC",
    "-O2",
    "-Werror",
    "-Wno-unknown-warning-option",
    "-Wno-deprecated-register",
    "-Wno-register",
    "-Wno-inconsistent-missing-override",
    "-Wno-c99-designator",
    "-Wno-reorder-init-list",
  ] + cflags + ccflags,

  CPPPATH=cpppath + [
    "#",
    "#phonelibs/catch2/include",
    "#phonelibs/bzip2",
    "#phonelibs/libyuv/include",
    "#phonelibs/openmax/include",
    "#phonelibs/json11",
    "#phonelibs/curl/include",
    "#phonelibs/libgralloc/include",
    "#phonelibs/android_frameworks_native/include",
    "#phonelibs/android_hardware_libhardware/include",
    "#phonelibs/android_system_core/include",
    "#phonelibs/linux/include",
    "#phonelibs/snpe/include",
    "#phonelibs/nanovg",
    "#phonelibs/qrcode",
    "#phonelibs",
<<<<<<< HEAD
    "#selfdrive/boardd",
    "#selfdrive/common",
    "#selfdrive/camerad",
    "#selfdrive/camerad/include",
    "#selfdrive/loggerd/include",
    "#selfdrive/modeld",
    "#selfdrive/sensord",
    "#selfdrive/ui",
=======
>>>>>>> 3c01f686
    "#cereal",
    "#cereal/messaging",
    "#cereal/visionipc",
    "#opendbc/can",
  ],

  CC='clang',
  CXX='clang++',
  LINKFLAGS=ldflags,

  RPATH=rpath,

  CFLAGS=["-std=gnu11"] + cflags,
  CXXFLAGS=["-std=c++1z"] + cxxflags,
  LIBPATH=libpath + [
    "#cereal",
    "#phonelibs",
    "#opendbc/can",
    "#selfdrive/boardd",
    "#selfdrive/common",
  ],
  CYTHONCFILESUFFIX=".cpp",
  COMPILATIONDB_USE_ABSPATH=True,
  tools=["default", "cython", "compilation_db"],
)

if GetOption('compile_db'):
  env.CompilationDatabase('compile_commands.json')

if os.environ.get('SCONS_CACHE'):
  cache_dir = '/tmp/scons_cache'
  if TICI:
    cache_dir = '/data/scons_cache'

  if QCOM_REPLAY:
    cache_dir = '/tmp/scons_cache_qcom_replay'



node_interval = 5
node_count = 0
def progress_function(node):
  global node_count
  node_count += node_interval
  sys.stderr.write("progress: %d\n" % node_count)

if os.environ.get('SCONS_PROGRESS'):
  Progress(progress_function, interval=node_interval)

SHARED = False

def abspath(x):
  if arch == 'aarch64':
    pth = os.path.join("/data/pythonpath", x[0].path)
    env.Depends(pth, x)
    return File(pth)
  else:
    # rpath works elsewhere
    return x[0].path.rsplit("/", 1)[1][:-3]

# Cython build enviroment
py_include = sysconfig.get_paths()['include']
envCython = env.Clone()
envCython["CPPPATH"] += [py_include, np.get_include()]
envCython["CCFLAGS"] += ["-Wno-#warnings", "-Wno-deprecated-declarations"]

envCython["LIBS"] = []
if arch == "Darwin":
  envCython["LINKFLAGS"] = ["-bundle", "-undefined", "dynamic_lookup"]
elif arch == "aarch64":
  envCython["LINKFLAGS"] = ["-shared"]
  envCython["LIBS"] = [os.path.basename(py_include)]
else:
  envCython["LINKFLAGS"] = ["-pthread", "-shared"]

Export('envCython')

# Qt build environment
qt_env = env.Clone()
qt_modules = ["Widgets", "Gui", "Core", "Network", "Concurrent", "Multimedia", "Quick", "Qml", "QuickWidgets"]
if arch != "aarch64":
  qt_modules += ["DBus"]

qt_libs = []
if arch == "Darwin":
  if real_arch == "arm64":
    qt_env['QTDIR'] = "/opt/homebrew/opt/qt@5"
  else:
    qt_env['QTDIR'] = "/usr/local/opt/qt@5"
  qt_dirs = [
    os.path.join(qt_env['QTDIR'], "include"),
  ]
  qt_dirs += [f"{qt_env['QTDIR']}/include/Qt{m}" for m in qt_modules]
  qt_env["LINKFLAGS"] += ["-F" + os.path.join(qt_env['QTDIR'], "lib")]
  qt_env["FRAMEWORKS"] += [f"Qt{m}" for m in qt_modules] + ["OpenGL"]
elif arch == "aarch64":
  qt_env['QTDIR'] = "/system/comma/usr"
  qt_dirs = [
    f"/system/comma/usr/include/qt",
  ]
  qt_dirs += [f"/system/comma/usr/include/qt/Qt{m}" for m in qt_modules]

  qt_libs = [f"Qt5{m}" for m in qt_modules]
  qt_libs += ['EGL', 'GLESv3', 'c++_shared']
else:
  qt_env['QTDIR'] = "/usr"
  qt_dirs = [
    f"/usr/include/{real_arch}-linux-gnu/qt5",
    f"/usr/include/{real_arch}-linux-gnu/qt5/QtGui/5.12.8/QtGui",
  ]
  qt_dirs += [f"/usr/include/{real_arch}-linux-gnu/qt5/Qt{m}" for m in qt_modules]

  qt_libs = [f"Qt5{m}" for m in qt_modules]
  if arch == "larch64":
    qt_libs += ["GLESv2", "wayland-client"]
  elif arch != "Darwin":
    qt_libs += ["GL"]

qt_env.Tool('qt')
qt_env['CPPPATH'] += qt_dirs + ["#selfdrive/ui/qt/"]
qt_flags = [
  "-D_REENTRANT",
  "-DQT_NO_DEBUG",
  "-DQT_WIDGETS_LIB",
  "-DQT_GUI_LIB",
  "-DQT_QUICK_LIB",
  "-DQT_QUICKWIDGETS_LIB",
  "-DQT_QML_LIB",
  "-DQT_CORE_LIB"
]
qt_env['CXXFLAGS'] += qt_flags
qt_env['LIBPATH'] += ['#selfdrive/ui']
qt_env['LIBS'] = qt_libs

if GetOption("clazy"):
  checks = [
    "level0",
    "level1",
    "no-range-loop",
    "no-non-pod-global-static",
  ]
  qt_env['CXX'] = 'clazy'
  qt_env['ENV']['CLAZY_IGNORE_DIRS'] = qt_dirs[0]
  qt_env['ENV']['CLAZY_CHECKS'] = ','.join(checks)

Export('env', 'qt_env', 'arch', 'real_arch', 'SHARED', 'USE_WEBCAM', 'QCOM_REPLAY')

# cereal and messaging are shared with the system
SConscript(['cereal/SConscript'])
if SHARED:
  cereal = abspath([File('cereal/libcereal_shared.so')])
  messaging = abspath([File('cereal/libmessaging_shared.so')])
else:
  cereal = [File('#cereal/libcereal.a')]
  messaging = [File('#cereal/libmessaging.a')]
  visionipc = [File('#cereal/libvisionipc.a')]

Export('cereal', 'messaging')

SConscript(['selfdrive/common/SConscript'])
Import('_common', '_gpucommon', '_gpu_libs')

if SHARED:
  common, gpucommon = abspath(common), abspath(gpucommon)
else:
  common = [_common, 'json11']
  gpucommon = [_gpucommon] + _gpu_libs

Export('common', 'gpucommon', 'visionipc')

# Build rednose library and ekf models

rednose_config = {
  'generated_folder': '#selfdrive/locationd/models/generated',
  'to_build': {
    'live': ('#selfdrive/locationd/models/live_kf.py', True, ['live_kf_constants.h']),
    'car': ('#selfdrive/locationd/models/car_kf.py', True, []),
  },
}

if arch != "aarch64":
  rednose_config['to_build'].update({
    'gnss': ('#selfdrive/locationd/models/gnss_kf.py', True, []),
    'loc_4': ('#selfdrive/locationd/models/loc_kf.py', True, []),
    'pos_computer_4': ('#rednose/helpers/lst_sq_computer.py', False, []),
    'pos_computer_5': ('#rednose/helpers/lst_sq_computer.py', False, []),
    'feature_handler_5': ('#rednose/helpers/feature_handler.py', False, []),
    'lane': ('#xx/pipeline/lib/ekf/lane_kf.py', True, []),
  })

Export('rednose_config')
SConscript(['rednose/SConscript'])

# Build openpilot

SConscript(['cereal/SConscript'])
SConscript(['panda/board/SConscript'])
SConscript(['opendbc/can/SConscript'])

SConscript(['phonelibs/SConscript'])

SConscript(['common/SConscript'])
SConscript(['common/kalman/SConscript'])
SConscript(['common/transformations/SConscript'])

SConscript(['selfdrive/camerad/SConscript'])
SConscript(['selfdrive/modeld/SConscript'])

SConscript(['selfdrive/controls/lib/cluster/SConscript'])
SConscript(['selfdrive/controls/lib/lateral_mpc/SConscript'])
SConscript(['selfdrive/controls/lib/longitudinal_mpc/SConscript'])
SConscript(['selfdrive/controls/lib/longitudinal_mpc_model/SConscript'])

SConscript(['selfdrive/boardd/SConscript'])
SConscript(['selfdrive/proclogd/SConscript'])
SConscript(['selfdrive/clocksd/SConscript'])

SConscript(['selfdrive/loggerd/SConscript'])

SConscript(['selfdrive/locationd/SConscript'])
SConscript(['selfdrive/sensord/SConscript'])
SConscript(['selfdrive/ui/SConscript'])

if arch != "Darwin":
  SConscript(['selfdrive/logcatd/SConscript'])

external_sconscript = GetOption('external_sconscript')
if external_sconscript:
  SConscript([external_sconscript])<|MERGE_RESOLUTION|>--- conflicted
+++ resolved
@@ -194,17 +194,6 @@
     "#phonelibs/nanovg",
     "#phonelibs/qrcode",
     "#phonelibs",
-<<<<<<< HEAD
-    "#selfdrive/boardd",
-    "#selfdrive/common",
-    "#selfdrive/camerad",
-    "#selfdrive/camerad/include",
-    "#selfdrive/loggerd/include",
-    "#selfdrive/modeld",
-    "#selfdrive/sensord",
-    "#selfdrive/ui",
-=======
->>>>>>> 3c01f686
     "#cereal",
     "#cereal/messaging",
     "#cereal/visionipc",
